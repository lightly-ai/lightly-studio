# Welcome to LightlyStudio!

**[LightlyStudio](https://www.lightly.ai/lightly-studio)** is an open-source tool designed to unify your data workflows from curation, annotation and management. Built with Rust for speed and efficiency, it lets you work seamlessly with datasets like COCO and ImageNet, even on a MacBook Pro with an M1 chip and 16 GB of memory.

=== "Explore"

    ![Image title](https://storage.googleapis.com/lightly-public/studio/search.gif){ width="100%"}
    Discover insights instantly with AI-powered search and smart filters.

=== "Annotate"

    ![Image title](https://storage.googleapis.com/lightly-public/studio/annotate.gif){ width="100%" }
    Create, edit, or remove annotations directly within your dataset.

=== "Embedding Plot"

    ![Image title](https://storage.googleapis.com/lightly-public/studio/embedding.gif){ width="100%" }
    Visualize your dataset’s structure in the embedding space projected with [PaCMAP](https://github.com/YingfanWang/PaCMAP).

=== "Export"

    ![Image title](https://storage.googleapis.com/lightly-public/studio/export.gif){ width="100%" }
    Export selected samples and annotations in your preferred format.

## Installation

Ensure you have **Python 3.8 or higher**. We strongly recommend using a virtual environment.

The library is OS-independent and works on Windows, Linux, and macOS.

=== "Linux/macOS"

    ```shell
    # 1. Create and activate a virtual environment (Recommended)
    python3 -m venv venv
    source venv/bin/activate

    # 2. Install LightlyStudio
    pip install lightly_studio
    ```

=== "Windows"

    ```powershell
    # 1. Create and activate a virtual environment (Recommended)
    python -m venv venv
    .\venv\Scripts\activate

    # 2. Install LightlyStudio
    pip install lightly_studio
    ```

## **Quickstart**

The examples below download the required example data the first time you run them. You can also
directly use your own image, video, or YOLO/COCO dataset.

=== "Image Folder"

    To run an example using an image-only dataset, create a file named `example_image.py` with the following contents:

    ```python title="example_image.py"
    import lightly_studio as ls
    from lightly_studio.utils import download_example_dataset

    # Download the example dataset (will be skipped if it already exists)
    dataset_path = download_example_dataset(download_dir="dataset_examples")

    # Indexes the dataset, creates embeddings and stores everything in the database. Here we only load images.
    dataset = ls.Dataset.create()
    dataset.add_images_from_path(path=f"{dataset_path}/coco_subset_128_images/images")

    # Start the UI server on port 8001. Use env variables to change port and host:
    # LIGHTLY_STUDIO_PORT=8002
    # LIGHTLY_STUDIO_HOST=0.0.0.0
    ls.start_gui()
    ```

    Run the script with `python example_image.py`. Now you can inspect images in the app.
    
    **Tagging by Folder Structure**

    When using `dataset.add_images_from_path`, you can automatically assign tags based on your folder structure. The folder hierarchy is **relative to the `path` argument** you provide.

    For example, given a folder structure where images are classified by class:
    ```text
    my_data/
    ├── cat/
    │   ├── img1.png
    │   └── img2.png
    ├── dog/
    │   ├── img3.png
    │   └── img4.png
    └── bird/
        └── img5.png
    ```

    You can point `path` to the parent directory (`my_data/`) and **use `tag_depth=1` to enable** this auto-tagging. The code will then use the first-level subdirectories (`cat`, `dog`, `bird`) as tags.

    ```python
<<<<<<< HEAD
    dataset.add_samples_from_path(path="my_data/", tag_depth=1)
=======
    dataset.add_images_from_path(
        path="my_data/", 
        tag_depth=1
    )
>>>>>>> 90751585
    ```


=== "Video Folder"

    Create a file named `example_video.py` with the following contents:

    ```python title="example_video.py"
    import lightly_studio as ls
    from lightly_studio.utils import download_example_dataset

    # Download the example dataset (will be skipped if it already exists)
    dataset_path = download_example_dataset(download_dir="dataset_examples")

    # Create a dataset and populate it with videos.
    dataset = ls.Dataset.create()
    dataset.add_videos_from_path(path=f"{dataset_path}/youtube_vis_50_videos/train/videos")

    # Start the UI server.
    ls.start_gui()
    ```

    Run the script with `python example_video.py`. Now you can inspect videos in the app.


=== "YOLO Object Detection"

    To run an object detection example using a YOLO dataset, create a file named `example_yolo.py` with the following contents:

    ```python title="example_yolo.py"
    import lightly_studio as ls
    from lightly_studio.utils import download_example_dataset

    # Download the example dataset (will be skipped if it already exists)
    dataset_path = download_example_dataset(download_dir="dataset_examples")

    dataset = ls.Dataset.create()
    dataset.add_samples_from_yolo(
        data_yaml=f"{dataset_path}/road_signs_yolo/data.yaml",
    )

    ls.start_gui()
    ```

    Run the script with `python example_yolo.py`. Now you can inspect samples with their assigned annotations in the app.

    <details>
    <summary>The YOLO format details:</summary>

    ```
    road_signs_yolo/
    ├── train/
    │   ├── images/
    │   │   ├── image1.jpg
    │   │   ├── image2.jpg
    │   │   └── ...
    │   └── labels/
    │       ├── image1.txt
    │       ├── image2.txt
    │       └── ...
    ├── valid/  (optional)
    │   ├── images/
    │   │   └── ...
    │   └── labels/
    │       └── ...
    └── data.yaml
    ```

    Each label file should contain YOLO format annotations (one per line):

    ```
    <class> <x_center> <y_center> <width> <height>
    ```

    Where coordinates are normalized between 0 and 1.

    </details>

=== "COCO Instance Segmentation"

    To run an instance segmentation example using a COCO dataset, create a file named
    `example_coco.py` with the following contents:

    ```python title="example_coco.py"
    import lightly_studio as ls
    from lightly_studio.utils import download_example_dataset

    # Download the example dataset (will be skipped if it already exists)
    dataset_path = download_example_dataset(download_dir="dataset_examples")

    dataset = ls.Dataset.create()
    dataset.add_samples_from_coco(
        annotations_json=f"{dataset_path}/coco_subset_128_images/instances_train2017.json",
        images_path=f"{dataset_path}/coco_subset_128_images/images",
        annotation_type=ls.AnnotationType.INSTANCE_SEGMENTATION,
    )

    ls.start_gui()
    ```

    Run the script via `python example_coco.py`. Now you can inspect samples with their assigned annotations in the app.

    <details>
    <summary>The COCO format details:</summary>

    ```
    coco_subset_128_images/
    ├── images/
    │   ├── image1.jpg
    │   ├── image2.jpg
    │   └── ...
    └── instances_train2017.json        # Single JSON file containing all annotations
    ```

    COCO uses a single JSON file containing all annotations. The format consists of three main components:

    - Images: Defines metadata for each image in the dataset.
    - Categories: Defines the object classes.
    - Annotations: Defines object instances.

    </details>

=== "COCO Captions"

    To run a caption example using a COCO dataset, create a file named `example_coco_captions.py` with the following contents:

    ```python title="example_coco_captions.py"
    import lightly_studio as ls
    from lightly_studio.utils import download_example_dataset

    # Download the example dataset (will be skipped if it already exists)
    dataset_path = download_example_dataset(download_dir="dataset_examples")

    dataset = ls.Dataset.create()
    dataset.add_samples_from_coco_caption(
        annotations_json=f"{dataset_path}/coco_subset_128_images/captions_train2017.json",
        images_path=f"{dataset_path}/coco_subset_128_images/images",
    )

    ls.start_gui()
    ```

    Run the script with `python example_coco_captions.py`. Now you can inspect samples with their assigned captions in the app.

    <details>
    <summary>The COCO format details:</summary>

    ```
    coco_subset_128_images/
    ├── images/
    │   ├── image1.jpg
    │   ├── image2.jpg
    │   └── ...
    └── captions_train2017.json        # Single JSON file containing all captions
    ```

    COCO uses a single JSON file containing all captions. The format consists of three main components:

    - Images: Defines metadata for each image in the dataset.
    - Annotations: Defines the captions.

    </details>

---

**How It Works**

1.  Your **Python script** uses the `lightly_studio` **Dataset**.
2.  The `dataset.add_<samples>_from_<source>` reads your images and annotations, calculates embeddings, and saves metadata to a local **`lightly_studio.db`** file (using DuckDB).
3.  `lightly_studio.start_gui()` starts a **local Backend API** server.
4.  This server reads from `lightly_studio.db` and serves data to the **UI Application** running in your browser (`http://localhost:8001`).
5.  Images are streamed directly from your disk for display in the UI.

!!! note "For Linux Users"
    We recommend using Firefox for the best experience with embedding plots, as other browsers might not render them correctly.

## Python Interface

LightlyStudio has a powerful Python interface. You can not only index datasets but also query and manipulate them using code.

### Dataset

The dataset is the main entity of the python interface. It is used to setup the data,
start the GUI, run queries and perform selections. It holds the connection to the
database file. Every dataset writes its metadata, tags, annotations, captions, and embeddings into a DuckDB file named `lightly_studio.db`.

```py
import lightly_studio as ls

# Different loading options:
dataset = ls.Dataset.create()

# You can load data directly from a folder
<<<<<<< HEAD
dataset.add_samples_from_path(path="local-folder/some-local-data")

# Or you can load more data at a later point (even across sources such as cloud)
dataset.add_samples_from_path(path="local-folder/some-data-not-in-the-cloud-yet")
dataset.add_samples_from_path(path="gcs://my-bucket-2/path/to/more-images/")
=======
dataset.add_images_from_path(path="local-folder/some-local-data")

# Or you can load more data at a later point (even across sources such as cloud)
dataset.add_images_from_path(path="local-folder/some-data-not-loaded-yet")
dataset.add_images_from_path(path="gcs://my-bucket-2/path/to/more-images/")
>>>>>>> 90751585

# You can also load a dataset from an .db file (default uses the `lightly_studio.db` file in the working directory)
dataset = ls.Dataset.load()
```

To store the DuckDB file elsewhere (for example, on a larger external disk or to maintain isolated projects), configure the database manager before creating/loading any datasets:

```python
from lightly_studio import db_manager

db_manager.connect(db_file="~/lightly_data/my-db-path.db")
```

!!! note
<<<<<<< HEAD
    Within the `.db` file we try to store all paths as absolute paths. This allows the software to fetch data for visualization even if you move the .db file around.
=======
    Within the `.db` file all paths are stored as absolute paths. This allows the software to fetch data for visualization even if you move the .db file around.
>>>>>>> 90751585


#### Reusing Datasets

Restarting the same Python script will reopen the GUI with the previous state as long as you call `Dataset.load` or `Dataset.load_or_create` with the same name.

```python title="reuse_dataset.py"
from __future__ import annotations

import lightly_studio as ls

DATASET_NAME = "sport_shooting"
IMAGE_DIRS = ["data/primary_images", "data/new_images_later"]

# Everything persists inside lightly_studio.db automatically.
dataset = ls.Dataset.load_or_create(name=DATASET_NAME)

<<<<<<< HEAD
for image_dir in IMAGE_DIRS:
    dataset.add_samples_from_path(path=image_dir)
=======
# Only new samples are added by `add_images_from_path`
for image_dir in IMAGE_DIRS:
    dataset.add_images_from_path(path=image_dir)
>>>>>>> 90751585

ls.start_gui()
```

- When you rerun the script later, only new files are indexed. Existing embeddings and annotations remain untouched; embeddings are generated only for the new samples (set `embed=False` to skip).
- Manual labels created in the GUI, metadata changed via Python, and tags assigned anywhere are all stored in `lightly_studio.db`, so you can stop/start the process at will.
- External files such as images/videos (.jpg, .png files etc.) remain in the original folders; keep them accessible so the GUI can display them when you reopen the dataset.

#### Using Cloud Storage

To load images directly from a cloud storage provider (like AWS S3, GCS, etc.), first install the required dependencies:

```shell
pip install "lightly-studio[cloud-storage]"
```

This installs [s3fs](https://github.com/fsspec/s3fs) (for S3), [gcsfs](https://github.com/fsspec/gcsfs) (for GCS), and [adlfs](https://github.com/fsspec/adlfs) (for Azure). For other providers, see the [fsspec documentation](https://filesystem-spec.readthedocs.io/en/latest/api.html#other-known-implementations).

**Example: Loading images from S3**

```py
import lightly_studio as ls

dataset = ls.Dataset.create(name="s3_dataset")
<<<<<<< HEAD
dataset.add_samples_from_path(path="s3://my-bucket/images/")
=======
dataset.add_images_from_path(path="s3://my-bucket/images/")
>>>>>>> 90751585

ls.start_gui()
```

The images remain in S3 and are streamed to the UI when displayed. Make sure your AWS credentials are configured (via environment variables or `~/.aws/credentials`).

**Current Limitations:**

!!! warning "Cloud Storage Limitation"
<<<<<<< HEAD
    Cloud storage is only supported for image-only datasets using `add_samples_from_path()` or when manually indexing the data with annotations. When loading annotated datasets with `add_samples_from_coco()` or `add_samples_from_yolo()`, both images and annotation files must be stored locally for now. The same is true for video files, they can be only loaded locally.
=======
    Cloud storage is only supported for image-only datasets using `add_images_from_path()` or when manually indexing the data with annotations. When loading annotated datasets with `add_samples_from_coco()` or `add_samples_from_yolo()`, both images and annotation files must be stored locally for now.
>>>>>>> 90751585


### Sample

Each sample is a single data instance. The dataset stores references to all samples, allowing you to access, read, or update their attributes individually.

```py
import lightly_studio as ls

dataset = ls.Dataset.load_or_create(name="my_dataset")
<<<<<<< HEAD
dataset.add_samples_from_path(path="path/to/images")
=======
dataset.add_images_from_path(path="path/to/images")
>>>>>>> 90751585

# Iterating over the data in the dataset
for sample in dataset:
    # Access sample attributes
    sample.sample_id        # Sample ID (UUID)
    sample.file_name        # Image file name (str), e.g. "img1.png"
    sample.file_path_abs    # Full image file path (str), e.g. "full/path/img1.png"
    sample.tags             # The list of sample tags (list[str]), e.g. ["tag1", "tag2"]
    sample.metadata         # Dict-like access to custom metadata

    # Adding/removing tags
    sample.add_tag("needs_review")
    sample.remove_tag("needs_review")
```

**Adding metadata to samples**

You can attach custom metadata to samples, for example sensor data from a robotics application:

```py
for sample in dataset:
    sample.metadata["camera_id"] = "front_left"
    sample.metadata["gps_lat"] = 47.3769
    sample.metadata["gps_lon"] = 8.5417
    sample.metadata["speed"] = 12.5
    sample.metadata["weather"] = "sunny"
```
<<<<<<< HEAD

### Indexing with Predictions

If you need to index model predictions with confidence scores or work with custom annotation formats, you can use the lower-level resolver API. This is useful for ML engineers who want to analyze model outputs in LightlyStudio.

```py
import lightly_studio as ls
from lightly_studio.models.image import ImageCreate
from lightly_studio.models.annotation.annotation_base import AnnotationCreate, AnnotationType
from lightly_studio.models.annotation_label import AnnotationLabelCreate
from lightly_studio.resolvers import image_resolver, annotation_resolver, annotation_label_resolver

dataset = ls.Dataset.create(name="predictions_dataset")

# Create label for your class (if it does not exist for the dataset)
label = annotation_label_resolver.create(
    session=dataset.session,
    label=AnnotationLabelCreate(annotation_label_name="person"),
)

# Your model predictions (e.g., from a detector)
predictions = [
    {"image": "img1.jpg", "x": 100, "y": 150, "w": 200, "h": 300, "conf": 0.95},
    {"image": "img2.jpg", "x": 50, "y": 80, "w": 120, "h": 250, "conf": 0.87},
]

for pred in predictions:
    # Add the image
    sample_ids = image_resolver.create_many(
        session=dataset.session,
        dataset_id=dataset.dataset_id,
        samples=[ImageCreate(file_name=pred["image"], file_path_abs=f"/data/{pred['image']}", width=640, height=480)],
    )

=======

### Indexing with Predictions

If you need to index model predictions with confidence scores or work with custom annotation formats, you can use the lower-level resolver API. This is useful for ML engineers who want to analyze model outputs in LightlyStudio.

```py
import lightly_studio as ls
from lightly_studio.models.image import ImageCreate
from lightly_studio.models.annotation.annotation_base import AnnotationCreate, AnnotationType
from lightly_studio.models.annotation_label import AnnotationLabelCreate
from lightly_studio.resolvers import image_resolver, annotation_resolver, annotation_label_resolver

dataset = ls.Dataset.create(name="predictions_dataset")

# Create label for your class (if it does not exist for the dataset)
label = annotation_label_resolver.create(
    session=dataset.session,
    label=AnnotationLabelCreate(annotation_label_name="person"),
)

# Your model predictions (e.g., from a detector)
predictions = [
    {"image": "img1.jpg", "x": 100, "y": 150, "w": 200, "h": 300, "conf": 0.95},
    {"image": "img2.jpg", "x": 50, "y": 80, "w": 120, "h": 250, "conf": 0.87},
]

for pred in predictions:
    # Add the image
    sample_ids = image_resolver.create_many(
        session=dataset.session,
        dataset_id=dataset.dataset_id,
        samples=[ImageCreate(file_name=pred["image"], file_path_abs=f"/data/{pred['image']}", width=640, height=480)],
    )

>>>>>>> 90751585
    # Add the prediction with confidence
    annotation_resolver.create_many(
        session=dataset.session,
        dataset_id=dataset.dataset_id,
        annotations=[AnnotationCreate(
            annotation_label_id=label.annotation_label_id,
            annotation_type=AnnotationType.OBJECT_DETECTION,
            parent_sample_id=sample_ids[0],
            confidence=pred["conf"],  # Model confidence, must be between 0.0 and 1.0
            x=pred["x"], y=pred["y"], width=pred["w"], height=pred["h"],
        )],
    )
```

!!! note "Embeddings not supported"
    Manual indexing does not generate embeddings. Features like similarity search and embedding plots will not be available for manually indexed samples.

### Dataset Query

You can programmatically filter samples by attributes (e.g., image size, tags), sort them, and select subsets. This is useful for creating training/validation splits, finding specific samples, or exporting filtered data.

!!! tip "GUI Support"
<<<<<<< HEAD
    These filtering and querying operations can also be performed directly in the GUI using the search and filter panels.
=======
    These filtering and querying operations can also be performed directly for image datasets in the GUI using the search and filter panels.
>>>>>>> 90751585

```py
from lightly_studio.core.dataset_query import AND, OR, NOT, OrderByField, SampleField

# QUERY: Define a lazy query, composed by: match, order_by, slice
# match: Find all samples that need labeling plus small samples (< 500px) that haven't been reviewed.
query = dataset.match(
    OR(
        AND(
            SampleField.width < 500,
            NOT(SampleField.tags.contains("reviewed"))
        ),
        SampleField.tags.contains("needs-labeling")
    )
)

# order_by: Sort the samples by their width descending.
query.order_by(
    OrderByField(SampleField.width).desc()
)

# slice: Extract a slice of samples.
query[10:20]

# chaining: The query can also be constructed in chained way
query = dataset.match(...).order_by(...)[...]

# Ways to consume the query
# Tag this subset for easy filtering in the UI.
query.add_tag("needs-review")

# Iterate over resulting samples
for sample in query:
    # Access the sample: see previous section

# Collect all resulting samples as list
samples = query.to_list()

# Export all resulting samples in coco format
query.export().to_coco_object_detections()

```

#### Reference

=== "`match`"

    You can define query filters with:
    ```py
    query.match(<expression>)
    ```
    To create an expression for filtering on certain sample fields, the `SampleField.<field_name> <operator> <value>` syntax can be used. Available field names can be seen in [`SampleField`](/api/core/#lightly_studio.core.dataset_query.sample_field.SampleField).

    <details>
    <summary>Examples:</summary>

    ```py
    from lightly_studio.core.dataset_query import SampleField

    # Ordinal fields: <, <=, >, >=, ==, !=
    expr = SampleField.height >= 10            # All samples with images that are taller than 9 pixels
    expr = SampleField.width == 10             # All samples with images that are exactly 10 pixels wide
    expr = SampleField.created_at > datetime   # All samples created after datetime (actual datetime object)

    # String fields: ==, !=
    expr = SampleField.file_name == "some"     # All samples with "some" as file name
    expr = SampleField.file_path_abs != "other" # All samples that are not having "other" as file_path

    # Tags: contains()
    expr = SampleField.tags.contains("dog")    # All samples that contain the tag "dog"

    # Assign any of the previous expressions to a query:
    query.match(expr)
    ```

    </details>

    The filtering on individual fields can flexibly be combined to create more complex match expression. For this, the boolean operators [`AND`](/api/core/#lightly_studio.core.dataset_query.boolean_expression.AND), [`OR`](/api/core/#lightly_studio.core.dataset_query.boolean_expression.OR), and [`NOT`](/api/core/#lightly_studio.core.dataset_query.boolean_expression.NOT) are available. Boolean operators can arbitrarily be nested.

    <details>
    <summary>Examples:</summary>

    ```py
    from lightly_studio.core.dataset_query import AND, OR, NOT, SampleField

    # All samples with images that are between 10 and 20 pixels wide
    expr = AND(
        SampleField.width > 10,
        SampleField.width < 20
    )

    # All samples with file names that are either "a" or "b"
    expr = OR(
        SampleField.file_name == "a",
        SampleField.file_name == "b"
    )

    # All samples which do not contain a tag "dog"
    expr = NOT(SampleField.tags.contains("dog"))

    # All samples for a nested expression
    expr = OR(
        SampleField.file_name == "a",
        SampleField.file_name == "b",
        AND(
            SampleField.width > 10,
            SampleField.width < 20,
            NOT(
                SampleField.tags.contains("dog")
            ),
        ),
    )

    # Assign any of the previous expressions to a query:
    query.match(expr)
    ```
    </details>

=== "`order_by`"

    Setting the sorting of a query can be done by
    ```py
    query.order_by(<expression>)
    ```

    The order expression can be defined by `OrderByField(SampleField.<field_name>).<order_direction>()`.

    <details>
    <summary>Examples:</summary>

    ```py
    from lightly_studio.core.dataset_query import OrderByField, SampleField

    # Sort the query by the width of the image in ascending order
    expr = OrderByField(SampleField.width)
    expr = OrderByField(SampleField.width).asc()

    # Sort the query by the file name in descending order
    expr = OrderByField(SampleField.file_name).desc()

    # Assign any of the previous expressions to a query:
    query.order_by(expr)
    ```
    </details>

=== "`slice`"

    Setting the slicing of a query can be done by:
    ```py
    query.slice(<offset>, <limit>)
    # OR
    query[<offset>:<stop>]
    ```

    <details>
    <summary>Examples:</summary>

    ```py
    # Slice 2:5
    query.slice(offset=2, limit=3)
    query[2:5]

    # Slice :5
    query.slice(limit=5)
    query[:5]

    # Slice 5:
    query.slice(offset=5)
    query[5:]
    ```
    </details>

---

### Selection

LightlyStudio offers a premium feature to perform automatized data selection. Selecting the right subset of your data can save labeling cost and training time while improving model quality.

**Prerequisite:** The selection functionality requires a valid LightlyStudio license key.
Set the `LIGHTLY_STUDIO_LICENSE_KEY` environment variable before using selection features:

=== "Linux/macOS"

    ```bash
    export LIGHTLY_STUDIO_LICENSE_KEY="license_key_here"
    ```

=== "Windows"

    ```powershell
    $env:LIGHTLY_STUDIO_LICENSE_KEY="license_key_here"
    ```

You can choose from various and even combined selection strategies:

=== "Diverse"

    Diversity selection can be configured directly from a `DatasetQuery`. The example below showcases a simple case of selecting diverse samples.

    ```py
    import lightly_studio as ls

    # Load your dataset
    dataset = ls.Dataset.load_or_create()
    dataset.add_images_from_path(path="/path/to/image_dataset")

    # Select a diverse subset of 10 samples.
    dataset.query().selection().diverse(
        n_samples_to_select=10,
        selection_result_tag_name="diverse_selection",
    )

    ls.start_gui()
    ```

=== "Metadata Weighting"

    You can select samples based on the values of a metadata field. The example below showcases a simple case of selecting samples with the highest metadata value (typicality). Typicality is calculated for the given dataset first.

    ```py
    import lightly_studio as ls

    # Load your dataset
    dataset = ls.Dataset.load_or_create()
    dataset.add_images_from_path(path="/path/to/image_dataset")
    # Compute and store 'typicality' metadata.
    dataset.compute_typicality_metadata(metadata_name="typicality")

    # Select the 5 samples with the highest 'typicality' scores.
    dataset.query().selection().metadata_weighting(
        n_samples_to_select=5,
        selection_result_tag_name="metadata_weighting_selection",
        metadata_key="typicality",
    )
    ```


=== "Similarity Weighting"

    You can select samples based on their similarity to a specific subset of your data. The example below shows how to select samples that are most similar to a set of pre-tagged images.

    ```py
    import lightly_studio as ls

    # Load your dataset
    dataset = ls.Dataset.load_or_create()
    dataset.add_images_from_path(path="/path/to/image_dataset")

    # First, define a query set by tagging some samples.
    # For example, let's tag the first 5 samples.
    dataset[:5].add_tag("my_query_samples")

    # Compute similarity to the tagged samples and store it as
    # 'similarity_to_query' metadata.
    dataset.compute_similarity_metadata(
        query_tag_name="my_query_samples",
        metadata_name="similarity_to_query"
    )

    # Select the 10 samples most similar to the query set.
    dataset.query().selection().metadata_weighting(
        n_samples_to_select=10,
        selection_result_tag_name="similar_to_query_selection",
        metadata_key="similarity_to_query",
    )
    ```


=== "Class Balancing"

    You can select samples based on the distribution of object classes (annotations). This is useful for fixing class imbalance, e.g., ensuring you have enough "pedestrians" in a driving dataset.

    **Note:** This strategy requires the dataset to have annotations, e.g., loaded via `add_samples_from_coco` or `add_samples_from_yolo`.

    ```py
    import lightly_studio as ls

    # Load your dataset
    dataset = ls.Dataset.load_or_create()

    # Option 1: Balance classes uniformly (e.g. equal number of cats and dogs)
    dataset.query().selection().annotation_balancing(
        n_samples_to_select=50,
        selection_result_tag_name="balanced_uniform",
        target_distribution="uniform",
    )

    # Option 2: Define a specific target distribution (e.g. 20% cat, 80% dog)
    dataset.query().selection().annotation_balancing(
        n_samples_to_select=50,
        selection_result_tag_name="balanced_custom",
        target_distribution={"cat": 0.2, "dog": 0.8},
    )
    ```

=== "Multiple Strategies"

    You can configure multiple strategies, the selection takes into account all of them at the same time, weighted by the `strength` parameter.

    ```py
    import lightly_studio as ls
    from lightly_studio.selection.selection_config import (
        MetadataWeightingStrategy,
        EmbeddingDiversityStrategy,
    )

    # Load your dataset
    dataset = ls.Dataset.load_or_create()
    dataset.add_images_from_path(path="/path/to/image_dataset")
    # Compute typicality and store it as `typicality` metadata
    dataset.compute_typicality_metadata(metadata_name="typicality")

    # Select 10 samples by combining typicality and diversity, diversity having double the strength.
    dataset.query().selection().multi_strategies(
        n_samples_to_select=10,
        selection_result_tag_name="multi_strategy_selection",
        selection_strategies=[
            MetadataWeightingStrategy(metadata_key="typicality", strength=1.0),
            EmbeddingDiversityStrategy(embedding_model_name="my_model_name", strength=2.0),
        ],
    )
    ```

**Exporting Selected Samples**

The selected sample paths can be exported via the GUI, or by a script:

```py
import lightly_studio as ls
from lightly_studio.core.dataset_query import SampleField

dataset = ls.Dataset.load("my-dataset")
selected_samples = (
    dataset.match(SampleField.tags.contains("diverse_selection")).to_list()
)

with open("export.txt", "w") as f:
    for sample in selected_samples:
        f.write(f"{sample.file_path_abs}\n")
```

### API Reference

See the [Python API](api/dataset.md) for more details on the python interface.<|MERGE_RESOLUTION|>--- conflicted
+++ resolved
@@ -98,14 +98,7 @@
     You can point `path` to the parent directory (`my_data/`) and **use `tag_depth=1` to enable** this auto-tagging. The code will then use the first-level subdirectories (`cat`, `dog`, `bird`) as tags.
 
     ```python
-<<<<<<< HEAD
-    dataset.add_samples_from_path(path="my_data/", tag_depth=1)
-=======
-    dataset.add_images_from_path(
-        path="my_data/", 
-        tag_depth=1
-    )
->>>>>>> 90751585
+    dataset.add_images_from_path(path="my_data/", tag_depth=1)
     ```
 
 
@@ -299,19 +292,11 @@
 dataset = ls.Dataset.create()
 
 # You can load data directly from a folder
-<<<<<<< HEAD
-dataset.add_samples_from_path(path="local-folder/some-local-data")
-
-# Or you can load more data at a later point (even across sources such as cloud)
-dataset.add_samples_from_path(path="local-folder/some-data-not-in-the-cloud-yet")
-dataset.add_samples_from_path(path="gcs://my-bucket-2/path/to/more-images/")
-=======
 dataset.add_images_from_path(path="local-folder/some-local-data")
 
 # Or you can load more data at a later point (even across sources such as cloud)
 dataset.add_images_from_path(path="local-folder/some-data-not-loaded-yet")
 dataset.add_images_from_path(path="gcs://my-bucket-2/path/to/more-images/")
->>>>>>> 90751585
 
 # You can also load a dataset from an .db file (default uses the `lightly_studio.db` file in the working directory)
 dataset = ls.Dataset.load()
@@ -326,11 +311,7 @@
 ```
 
 !!! note
-<<<<<<< HEAD
-    Within the `.db` file we try to store all paths as absolute paths. This allows the software to fetch data for visualization even if you move the .db file around.
-=======
     Within the `.db` file all paths are stored as absolute paths. This allows the software to fetch data for visualization even if you move the .db file around.
->>>>>>> 90751585
 
 
 #### Reusing Datasets
@@ -348,14 +329,9 @@
 # Everything persists inside lightly_studio.db automatically.
 dataset = ls.Dataset.load_or_create(name=DATASET_NAME)
 
-<<<<<<< HEAD
-for image_dir in IMAGE_DIRS:
-    dataset.add_samples_from_path(path=image_dir)
-=======
 # Only new samples are added by `add_images_from_path`
 for image_dir in IMAGE_DIRS:
     dataset.add_images_from_path(path=image_dir)
->>>>>>> 90751585
 
 ls.start_gui()
 ```
@@ -380,11 +356,7 @@
 import lightly_studio as ls
 
 dataset = ls.Dataset.create(name="s3_dataset")
-<<<<<<< HEAD
-dataset.add_samples_from_path(path="s3://my-bucket/images/")
-=======
 dataset.add_images_from_path(path="s3://my-bucket/images/")
->>>>>>> 90751585
 
 ls.start_gui()
 ```
@@ -394,11 +366,7 @@
 **Current Limitations:**
 
 !!! warning "Cloud Storage Limitation"
-<<<<<<< HEAD
-    Cloud storage is only supported for image-only datasets using `add_samples_from_path()` or when manually indexing the data with annotations. When loading annotated datasets with `add_samples_from_coco()` or `add_samples_from_yolo()`, both images and annotation files must be stored locally for now. The same is true for video files, they can be only loaded locally.
-=======
-    Cloud storage is only supported for image-only datasets using `add_images_from_path()` or when manually indexing the data with annotations. When loading annotated datasets with `add_samples_from_coco()` or `add_samples_from_yolo()`, both images and annotation files must be stored locally for now.
->>>>>>> 90751585
+    Cloud storage is only supported for image-only datasets using `add_images_from_path()` or when manually indexing the data with annotations. When loading annotated datasets with `add_samples_from_coco()` or `add_samples_from_yolo()`, both images and annotation files must be stored locally for now. The same is true for video files, they can be only loaded locally.
 
 
 ### Sample
@@ -409,11 +377,7 @@
 import lightly_studio as ls
 
 dataset = ls.Dataset.load_or_create(name="my_dataset")
-<<<<<<< HEAD
-dataset.add_samples_from_path(path="path/to/images")
-=======
 dataset.add_images_from_path(path="path/to/images")
->>>>>>> 90751585
 
 # Iterating over the data in the dataset
 for sample in dataset:
@@ -441,7 +405,6 @@
     sample.metadata["speed"] = 12.5
     sample.metadata["weather"] = "sunny"
 ```
-<<<<<<< HEAD
 
 ### Indexing with Predictions
 
@@ -476,42 +439,6 @@
         samples=[ImageCreate(file_name=pred["image"], file_path_abs=f"/data/{pred['image']}", width=640, height=480)],
     )
 
-=======
-
-### Indexing with Predictions
-
-If you need to index model predictions with confidence scores or work with custom annotation formats, you can use the lower-level resolver API. This is useful for ML engineers who want to analyze model outputs in LightlyStudio.
-
-```py
-import lightly_studio as ls
-from lightly_studio.models.image import ImageCreate
-from lightly_studio.models.annotation.annotation_base import AnnotationCreate, AnnotationType
-from lightly_studio.models.annotation_label import AnnotationLabelCreate
-from lightly_studio.resolvers import image_resolver, annotation_resolver, annotation_label_resolver
-
-dataset = ls.Dataset.create(name="predictions_dataset")
-
-# Create label for your class (if it does not exist for the dataset)
-label = annotation_label_resolver.create(
-    session=dataset.session,
-    label=AnnotationLabelCreate(annotation_label_name="person"),
-)
-
-# Your model predictions (e.g., from a detector)
-predictions = [
-    {"image": "img1.jpg", "x": 100, "y": 150, "w": 200, "h": 300, "conf": 0.95},
-    {"image": "img2.jpg", "x": 50, "y": 80, "w": 120, "h": 250, "conf": 0.87},
-]
-
-for pred in predictions:
-    # Add the image
-    sample_ids = image_resolver.create_many(
-        session=dataset.session,
-        dataset_id=dataset.dataset_id,
-        samples=[ImageCreate(file_name=pred["image"], file_path_abs=f"/data/{pred['image']}", width=640, height=480)],
-    )
-
->>>>>>> 90751585
     # Add the prediction with confidence
     annotation_resolver.create_many(
         session=dataset.session,
@@ -534,11 +461,7 @@
 You can programmatically filter samples by attributes (e.g., image size, tags), sort them, and select subsets. This is useful for creating training/validation splits, finding specific samples, or exporting filtered data.
 
 !!! tip "GUI Support"
-<<<<<<< HEAD
-    These filtering and querying operations can also be performed directly in the GUI using the search and filter panels.
-=======
     These filtering and querying operations can also be performed directly for image datasets in the GUI using the search and filter panels.
->>>>>>> 90751585
 
 ```py
 from lightly_studio.core.dataset_query import AND, OR, NOT, OrderByField, SampleField
