[project]
name = "lightly-studio"
version = "0.4.2"
description = "LightlyStudio is a lightweight, fast, and easy-to-use data exploration tool for data scientists and engineers."
readme = "USAGE.md"
requires-python = ">=3.8,<3.13"
classifiers = [
    "Programming Language :: Python :: 3",
    "Programming Language :: Python :: 3.8",
    "Programming Language :: Python :: 3.9",
    "Programming Language :: Python :: 3.10",
    "Programming Language :: Python :: 3.11",
    "Programming Language :: Python :: 3.12",
    "Programming Language :: Python :: 3.13",
    "Operating System :: POSIX :: Linux",
    "Operating System :: MacOS :: MacOS X",
    "Operating System :: Microsoft :: Windows",
]

dependencies = [
    "annotated-types==0.7.0",
    "duckdb-engine>=0.15.0,<0.17",
    "duckdb>=1.2.2,<1.3",
    "fastapi>=0.115.5",
    "fsspec>=2023.1.0",
    "sqlmodel>=0.0.22",
    "typing-extensions>=4.12.2",
    "uvicorn>=0.32.1",
    "labelformat>=0.1.7",
    "tqdm>=4.65.0",
    "eval-type-backport>=0.2.2",
    "xxhash>=3.5.0",
    "scikit-learn==1.3.2; python_version < '3.10'",
    "scikit-learn==1.7.2; python_version >= '3.10'",
    "faster-coco-eval>=1.6.5",
    "python-multipart>=0.0.20",
    "environs<12.0.0",
    "open-clip-torch>=2.20.0",
    # Install different versions of open-clip-torch depending on the Python version.
    "torch<2.6.0; python_version < '3.9'",
    "torch>=2.6.0; python_version >= '3.9'",
    # Public Mundig versions are found at https://pypi.org/project/lightly-mundig/
    # Internal Mundig versions are found at
    # https://console.cloud.google.com/artifacts/python/boris-250909/europe-west3/lightly-pypi/lightly-mundig
    #
    # To update to an internal version, first install the new version
    # uv pip install --upgrade --keyring-provider subprocess --extra-index-url \
    #   https://oauth2accesstoken@europe-west3-python.pkg.dev/boris-250909/lightly-pypi/simple/ \
    #   lightly-mundig==$version
    # Then lock the version. The uv.lock file is updated accordingly.
    # uv lock --upgrade-package lightly-mundig==$version
    "lightly-mundig==0.1.7",
    "pyarrow>=17.0.0",
    "av>=10.0.0",
<<<<<<< HEAD
=======
    "requests>=2.32.3",
>>>>>>> f6922853
]

[project.optional-dependencies]
lightly-edge = [
    "lightly-edge-sdk>=1.0.3.post1",
    "opencv-python",
]
cloud-storage = [
    "s3fs>=2023.1.0",
    "gcsfs>=2023.1.0",
    "adlfs>=2023.1.0",
]

[dependency-groups]
dev = [
    "black>=24.8.0",
    "httpx>=0.27.2",
    "moto[server]>=5.0.0",
    "pytest-mock>=3.14.0",
    "pytest>=8.3.3",
    "ruff>=0.7.4",
    "hatchling>=1.27.0",
    "mypy[pydantic]>=1.14.1",
    "types-boto3>=1.26.0",
    "types-tqdm>=4.67.0.20241221",
    "types-PyYAML>=6.0.0",
    "pytest-xdist>=3.6.1",
]

docs = [
    "mkdocs>=1.5.0",
    "mkdocs-material>=9.4.0",
    "mkdocs-git-revision-date-localized-plugin>=1.2.0",
    "mkdocstrings[python]>=0.24.0",
    "mkdocstrings-python>=1.8.0",
    "pymdown-extensions>=10.0.0",
]


[tool.mypy]
strict = true
disallow_untyped_defs = true
ignore_missing_imports = false
exclude = [
    "datasets/",
    "vendor/"
]
plugins = ["pydantic.mypy"]

[[tool.mypy.overrides]]
module = "fsspec.*"
ignore_missing_imports = true

[[tool.mypy.overrides]]
module = "pyarrow.*"
ignore_missing_imports = true

[[tool.mypy.overrides]]
module = "sklearn.manifold.*"
ignore_missing_imports = true


[tool.pytest.ini_options]
# Make pytest discover all files in the tests directory. This is useful for showing
# detailed assertion errors outside of the test file, for example when using a helper
# function from `tests/helpers.py`.
python_files = "tests/*.py tests/**/*.py"

[build-system]
requires = ["hatchling"]
build-backend = "hatchling.build"

[tool.hatch.build.targets.sdist]
only-include = ["src/lightly_studio"]

[tool.hatch.build.targets.wheel]
packages = ["src/lightly_studio"]

[tool.uv.sources]
lightly-edge-sdk = { index = "lightly-pypi" }
# When you want to use public PyPi mundig versions, comment out the line below.
lightly_mundig = { index = "lightly-pypi" }

[tool.uv]
keyring-provider = "subprocess"
required-version = ">=0.8.17"

[[tool.uv.index]]
name = "lightly-pypi"
url = "https://oauth2accesstoken@europe-west3-python.pkg.dev/boris-250909/lightly-pypi/simple/"
explicit = true

[tool.hatch.build]
artifacts = [
    "src/lightly_studio/**/*",
]

[tool.ruff]
extend-exclude = [
    "docs",
]<|MERGE_RESOLUTION|>--- conflicted
+++ resolved
@@ -52,10 +52,7 @@
     "lightly-mundig==0.1.7",
     "pyarrow>=17.0.0",
     "av>=10.0.0",
-<<<<<<< HEAD
-=======
     "requests>=2.32.3",
->>>>>>> f6922853
 ]
 
 [project.optional-dependencies]
