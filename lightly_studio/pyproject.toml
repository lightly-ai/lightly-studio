[project]
name = "lightly-studio"
version = "0.4.3"
description = "LightlyStudio is a lightweight, fast, and easy-to-use data exploration tool for data scientists and engineers."
readme = "USAGE.md"
requires-python = ">=3.8,<3.14"
classifiers = [
    "Programming Language :: Python :: 3",
    "Programming Language :: Python :: 3.8",
    "Programming Language :: Python :: 3.9",
    "Programming Language :: Python :: 3.10",
    "Programming Language :: Python :: 3.11",
    "Programming Language :: Python :: 3.12",
    "Programming Language :: Python :: 3.13",
    "Operating System :: POSIX :: Linux",
    "Operating System :: MacOS :: MacOS X",
    "Operating System :: Microsoft :: Windows",
]

dependencies = [
    "annotated-types==0.7.0",
    "duckdb-engine>=0.15.0,<0.17",
    "duckdb>=1.2.2,<1.3",
    "fastapi>=0.115.5",
    "fsspec>=2023.1.0",
    "sqlmodel>=0.0.22",
    "typing-extensions>=4.12.2",
    "uvicorn>=0.32.1",
    "labelformat>=0.1.7",
    "tqdm>=4.65.0",
    "eval-type-backport>=0.2.2",
    "xxhash>=3.5.0",
    "scikit-learn==1.3.2; python_version < '3.10'",
    "scikit-learn==1.7.2; python_version >= '3.10'",
    "faster-coco-eval>=1.6.5",
    "python-multipart>=0.0.20",
    "environs<12.0.0",
    "open-clip-torch>=2.20.0",
    # Install different versions of open-clip-torch depending on the Python version.
    "torch<2.6.0; python_version < '3.9'",
    "torch>=2.6.0; python_version >= '3.9'",
    # Public Mundig versions are found at https://pypi.org/project/lightly-mundig/
    # Internal Mundig versions are found at
    # https://console.cloud.google.com/artifacts/python/boris-250909/europe-west3/lightly-pypi/lightly-mundig
    #
    # To update to an internal version, first install the new version
    # uv pip install --upgrade --keyring-provider subprocess --extra-index-url \
    #   https://oauth2accesstoken@europe-west3-python.pkg.dev/boris-250909/lightly-pypi/simple/ \
    #   lightly-mundig==$version
    # Then lock the version. The uv.lock file is updated accordingly.
    # uv lock --upgrade-package lightly-mundig==$version
    "lightly-mundig==0.1.7",
    "pyarrow>=17.0.0",
    "av>=10.0.0",
    "opencv-python>=4.11.0.86",
<<<<<<< HEAD
=======
    "requests>=2.32.3",
>>>>>>> 7e469fab
]

[project.optional-dependencies]
lightly-edge = [
    "lightly-edge-sdk>=1.0.3.post1",
    "opencv-python",
]
cloud-storage = [
    "s3fs>=2023.1.0",
    "gcsfs>=2023.1.0",
    "adlfs>=2023.1.0",
]

[dependency-groups]
dev = [
    "black>=24.8.0",
    "httpx>=0.27.2",
    "moto[server]>=5.0.0",
    "pytest-mock>=3.14.0",
    "pytest>=8.3.3",
    "ruff>=0.7.4",
    "hatchling>=1.27.0",
    "mypy[pydantic]>=1.14.1",
    "types-boto3>=1.26.0",
    "types-tqdm>=4.67.0.20241221",
    "types-PyYAML>=6.0.0",
    "pytest-xdist>=3.6.1",
]

docs = [
    "mkdocs>=1.5.0",
    "mkdocs-material>=9.4.0",
    "mkdocs-git-revision-date-localized-plugin>=1.2.0",
    "mkdocstrings[python]>=0.24.0",
    "mkdocstrings-python>=1.8.0",
    "pymdown-extensions>=10.0.0",
]


[tool.mypy]
strict = true
disallow_untyped_defs = true
ignore_missing_imports = false
exclude = [
    "datasets/",
    "vendor/"
]
plugins = ["pydantic.mypy"]

[[tool.mypy.overrides]]
module = "fsspec.*"
ignore_missing_imports = true

[[tool.mypy.overrides]]
module = "pyarrow.*"
ignore_missing_imports = true

[[tool.mypy.overrides]]
module = "sklearn.manifold.*"
ignore_missing_imports = true


[tool.pytest.ini_options]
# Make pytest discover all files in the tests directory. This is useful for showing
# detailed assertion errors outside of the test file, for example when using a helper
# function from `tests/helpers.py`.
python_files = "tests/*.py tests/**/*.py"

[build-system]
requires = ["hatchling"]
build-backend = "hatchling.build"

[tool.hatch.build.targets.sdist]
only-include = ["src/lightly_studio"]

[tool.hatch.build.targets.wheel]
packages = ["src/lightly_studio"]

[tool.uv.sources]
lightly-edge-sdk = { index = "lightly-pypi" }
# When you want to use public PyPi mundig versions, comment out the line below.
lightly_mundig = { index = "lightly-pypi" }

[tool.uv]
keyring-provider = "subprocess"
required-version = ">=0.8.17"

[[tool.uv.index]]
name = "lightly-pypi"
url = "https://oauth2accesstoken@europe-west3-python.pkg.dev/boris-250909/lightly-pypi/simple/"
explicit = true

[tool.hatch.build]
artifacts = [
    "src/lightly_studio/**/*",
]

[tool.ruff]
extend-exclude = [
    "docs",
]<|MERGE_RESOLUTION|>--- conflicted
+++ resolved
@@ -53,10 +53,7 @@
     "pyarrow>=17.0.0",
     "av>=10.0.0",
     "opencv-python>=4.11.0.86",
-<<<<<<< HEAD
-=======
     "requests>=2.32.3",
->>>>>>> 7e469fab
 ]
 
 [project.optional-dependencies]
