--- conflicted
+++ resolved
@@ -12,9 +12,6 @@
 from typing_extensions import Annotated
 
 from lightly_studio import db_manager
-<<<<<<< HEAD
-from lightly_studio.api.routes import healthz, images, webapp, videos as videos_sample, stream_frames
-=======
 from lightly_studio.api.routes import (
     healthz,
     images,
@@ -22,7 +19,6 @@
     video_media,
     webapp,
 )
->>>>>>> 42e1d568
 from lightly_studio.api.routes.api import (
     annotation,
     annotation_label,
@@ -121,13 +117,8 @@
 
 # images serving
 app.include_router(images.app_router, prefix="/images")
-<<<<<<< HEAD
-app.include_router(videos_sample.app_router)
-app.include_router(stream_frames.frames_router)
-=======
 app.include_router(video_frames_media.frames_router)
 app.include_router(video_media.app_router)
->>>>>>> 42e1d568
 
 # health status check
 app.include_router(healthz.health_router)
