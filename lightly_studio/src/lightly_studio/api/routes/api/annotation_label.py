"""This module contains the API routes for managing annotation labels."""

from __future__ import annotations

from uuid import UUID

from fastapi import APIRouter, HTTPException, Path
from typing_extensions import Annotated

from lightly_studio.api.routes.api.status import (
    HTTP_STATUS_CREATED,
    HTTP_STATUS_NOT_FOUND,
)
from lightly_studio.db_manager import SessionDep
from lightly_studio.models.annotation_label import (
    AnnotationLabelCreate,
    AnnotationLabelTable,
)
from lightly_studio.resolvers import annotation_label_resolver, dataset_resolver

annotations_label_router = APIRouter()


@annotations_label_router.post(
    "/collections/{collection_id}/annotation_labels",
    status_code=HTTP_STATUS_CREATED,
)
def create_annotation_label(
    input_label: AnnotationLabelCreate,
    session: SessionDep,
<<<<<<< HEAD
    # TODO(Michal, 12/2025): Pass the root collection directly.
    # TODO(Michal, 12/2025): Use the collection id.
    collection_id: Annotated[
=======
    # TODO(Michal, 12/2025): Pass the root dataset directly.
    dataset_id: Annotated[
>>>>>>> 3064a632
        UUID,
        Path(
            title="collection Id",
            description="Register the label with the root collection of this collection",
        ),
    ],
) -> AnnotationLabelTable:
    """Create a new annotation label in the database."""
    # TODO(Michal, 12/2025): Use a different model for label creation from the frontend.
<<<<<<< HEAD
    input_label.root_collection_id = collection_id
=======
    input_label.root_dataset_id = dataset_resolver.get_root_dataset(
        session=session, dataset_id=dataset_id
    ).dataset_id
>>>>>>> 3064a632
    return annotation_label_resolver.create(session=session, label=input_label)


@annotations_label_router.get("/collections/{collection_id}/annotation_labels")
def read_annotation_labels(
    session: SessionDep,
<<<<<<< HEAD
    # TODO(Michal, 12/2025): Pass the root collection directly.
    # TODO(Michal, 12/2025): Use the collection id.
    collection_id: Annotated[  # noqa: ARG001
=======
    # TODO(Michal, 12/2025): Pass the root dataset directly.
    dataset_id: Annotated[
>>>>>>> 3064a632
        UUID,
        Path(
            title="collection Id",
            description="Fetch labels registered with the root collection of this collection",
        ),
    ],
) -> list[AnnotationLabelTable]:
    """Retrieve a list of annotation labels from the database."""
    root_dataset_id = dataset_resolver.get_root_dataset(
        session=session, dataset_id=dataset_id
    ).dataset_id
    return annotation_label_resolver.get_all(session=session, root_dataset_id=root_dataset_id)


@annotations_label_router.get("/annotation_labels/{label_id}")
def read_annotation_label(
    label_id: UUID,
    session: SessionDep,
) -> AnnotationLabelTable:
    """Retrieve a single annotation label from the database."""
    label = annotation_label_resolver.get_by_id(session=session, label_id=label_id)
    if not label:
        raise HTTPException(
            status_code=HTTP_STATUS_NOT_FOUND,
            detail="Annotation label not found",
        )
    return label


@annotations_label_router.put("/annotation_labels/{label_id}")
def update_annotation_label(
    label_id: UUID,
    label_input: AnnotationLabelCreate,
    session: SessionDep,
) -> AnnotationLabelTable:
    """Update an existing annotation label in the database."""
    label = annotation_label_resolver.update(
        session=session, label_id=label_id, label_data=label_input
    )
    if not label:
        raise HTTPException(
            status_code=HTTP_STATUS_NOT_FOUND,
            detail="Annotation label not found",
        )
    return label


@annotations_label_router.delete("/annotation_labels/{label_id}")
def delete_annotation_label(
    label_id: UUID,
    session: SessionDep,
) -> dict[str, str]:
    """Delete an annotation label from the database."""
    if not annotation_label_resolver.delete(session=session, label_id=label_id):
        raise HTTPException(
            status_code=HTTP_STATUS_NOT_FOUND,
            detail="Annotation label not found",
        )
    return {"status": "deleted"}<|MERGE_RESOLUTION|>--- conflicted
+++ resolved
@@ -28,14 +28,8 @@
 def create_annotation_label(
     input_label: AnnotationLabelCreate,
     session: SessionDep,
-<<<<<<< HEAD
     # TODO(Michal, 12/2025): Pass the root collection directly.
-    # TODO(Michal, 12/2025): Use the collection id.
     collection_id: Annotated[
-=======
-    # TODO(Michal, 12/2025): Pass the root dataset directly.
-    dataset_id: Annotated[
->>>>>>> 3064a632
         UUID,
         Path(
             title="collection Id",
@@ -45,27 +39,17 @@
 ) -> AnnotationLabelTable:
     """Create a new annotation label in the database."""
     # TODO(Michal, 12/2025): Use a different model for label creation from the frontend.
-<<<<<<< HEAD
-    input_label.root_collection_id = collection_id
-=======
-    input_label.root_dataset_id = dataset_resolver.get_root_dataset(
-        session=session, dataset_id=dataset_id
-    ).dataset_id
->>>>>>> 3064a632
+    input_label.root_collection_id = dataset_resolver.get_dataset(
+        session=session, collection_id=collection_id
+    ).collection_id
     return annotation_label_resolver.create(session=session, label=input_label)
 
 
 @annotations_label_router.get("/collections/{collection_id}/annotation_labels")
 def read_annotation_labels(
     session: SessionDep,
-<<<<<<< HEAD
     # TODO(Michal, 12/2025): Pass the root collection directly.
-    # TODO(Michal, 12/2025): Use the collection id.
-    collection_id: Annotated[  # noqa: ARG001
-=======
-    # TODO(Michal, 12/2025): Pass the root dataset directly.
-    dataset_id: Annotated[
->>>>>>> 3064a632
+    collection_id: Annotated[
         UUID,
         Path(
             title="collection Id",
@@ -74,8 +58,8 @@
     ],
 ) -> list[AnnotationLabelTable]:
     """Retrieve a list of annotation labels from the database."""
-    root_dataset_id = dataset_resolver.get_root_dataset(
-        session=session, dataset_id=dataset_id
+    root_dataset_id = dataset_resolver.get_dataset(
+        session=session, collection_id=collection_id
     ).dataset_id
     return annotation_label_resolver.get_all(session=session, root_dataset_id=root_dataset_id)
 
