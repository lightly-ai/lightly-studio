"""This module contains the API routes for managing annotations."""

from __future__ import annotations

from uuid import UUID

from fastapi import APIRouter, Body, Depends, HTTPException, Path
from fastapi.params import Query
from pydantic import BaseModel
from typing_extensions import Annotated

from lightly_studio.api.routes.api import annotations as annotations_module
from lightly_studio.api.routes.api.dataset import get_and_validate_dataset_id
from lightly_studio.api.routes.api.status import (
    HTTP_STATUS_CREATED,
    HTTP_STATUS_NOT_FOUND,
)
from lightly_studio.api.routes.api.validators import Paginated, PaginatedWithCursor
from lightly_studio.db_manager import SessionDep
from lightly_studio.models.annotation.annotation_base import (
    AnnotationBaseTable,
    AnnotationDetailsWithPayloadView,
    AnnotationView,
    AnnotationViewsWithCount,
    AnnotationWithPayloadAndCountView,
)
from lightly_studio.models.dataset import DatasetTable, SampleType
from lightly_studio.resolvers import annotation_resolver, tag_resolver
from lightly_studio.resolvers.annotation_resolver.get_all import (
    GetAllAnnotationsResult,
)
from lightly_studio.resolvers.annotation_resolver.update_bounding_box import BoundingBoxCoordinates
from lightly_studio.resolvers.annotations.annotations_filter import (
    AnnotationsFilter,
)
from lightly_studio.services import annotations_service
from lightly_studio.services.annotations_service.update_annotation import (
    AnnotationUpdate,
)

annotations_router = APIRouter(prefix="/datasets/{dataset_id}", tags=["annotations"])
annotations_router.include_router(annotations_module.create_annotation_router)


class AnnotationQueryParamsModel(BaseModel):
    """Model for all annotation query parameters."""

    pagination: PaginatedWithCursor
    annotation_label_ids: list[UUID] | None = None
    tag_ids: list[UUID] | None = None


def _get_annotation_query_params(
    pagination: Annotated[PaginatedWithCursor, Depends()],
    annotation_label_ids: Annotated[list[UUID] | None, Query()] = None,
    tag_ids: Annotated[list[UUID] | None, Query()] = None,
) -> AnnotationQueryParamsModel:
    return AnnotationQueryParamsModel(
        pagination=pagination,
        annotation_label_ids=annotation_label_ids,
        tag_ids=tag_ids,
    )


@annotations_router.get("/annotations/count")
def count_annotations_by_dataset(  # noqa: PLR0913 // FIXME: refactor to use proper pydantic
    dataset: Annotated[
        DatasetTable,
        Path(title="Dataset Id"),
        Depends(get_and_validate_dataset_id),
    ],
    session: SessionDep,
    filtered_labels: Annotated[list[str] | None, Query()] = None,
    min_width: Annotated[int | None, Query(ge=0)] = None,
    max_width: Annotated[int | None, Query(ge=0)] = None,
    min_height: Annotated[int | None, Query(ge=0)] = None,
    max_height: Annotated[int | None, Query(ge=0)] = None,
    tag_ids: list[UUID] | None = None,
) -> list[dict[str, str | int]]:
    """Get annotation counts for a specific dataset.

    Returns a list of dictionaries with label name and count.
    """
    counts = annotation_resolver.count_annotations_by_dataset(
        session=session,
        dataset_id=dataset.dataset_id,
        filtered_labels=filtered_labels,
        min_width=min_width,
        max_width=max_width,
        min_height=min_height,
        max_height=max_height,
        tag_ids=tag_ids,
    )

    return [
        {
            "label_name": label_name,
            "current_count": current_count,
            "total_count": total_count,
        }
        for label_name, current_count, total_count in counts
    ]


@annotations_router.get(
    "/annotations",
    response_model=AnnotationViewsWithCount,
)
def read_annotations(
    dataset_id: Annotated[UUID, Path(title="Dataset Id", description="The ID of the dataset")],
    session: SessionDep,
    pagination: Annotated[PaginatedWithCursor, Depends()],
    annotation_label_ids: Annotated[list[UUID] | None, Query()] = None,
    tag_ids: Annotated[list[UUID] | None, Query()] = None,
) -> GetAllAnnotationsResult:
    """Retrieve a list of annotations from the database."""
    return annotation_resolver.get_all(
        session=session,
        pagination=Paginated(
            offset=pagination.offset,
            limit=pagination.limit,
        ),
        filters=AnnotationsFilter(
            dataset_ids=[dataset_id],
            annotation_label_ids=annotation_label_ids,
            annotation_tag_ids=tag_ids,
        ),
    )


@annotations_router.get(
    "/annotations/payload",
)
def read_annotations_with_payload(
    dataset_id: Annotated[UUID, Path(title="Dataset Id", description="The ID of the dataset")],
    session: SessionDep,
    params: Annotated[AnnotationQueryParamsModel, Depends(_get_annotation_query_params)],
) -> AnnotationWithPayloadAndCountView:
    """Retrieve a list of annotations along with the parent sample data from the database."""
    return annotation_resolver.get_all_with_payload(
        session=session,
        pagination=Paginated(
            offset=params.pagination.offset,
            limit=params.pagination.limit,
        ),
        filters=AnnotationsFilter(
            dataset_ids=[dataset_id],
            annotation_label_ids=params.annotation_label_ids,
            annotation_tag_ids=params.tag_ids,
        ),
        dataset_id=dataset_id,
    )


@annotations_router.post(
    "/annotations/{annotation_id}/tag/{tag_id}",
    status_code=HTTP_STATUS_CREATED,
)
def add_tag_to_annotation(
    session: SessionDep,
    annotation_id: UUID,
    tag_id: UUID,
) -> bool:
    """Add annotation to a tag."""
    annotation = annotation_resolver.get_by_id(session=session, annotation_id=annotation_id)
    if not annotation:
        raise HTTPException(
            status_code=HTTP_STATUS_NOT_FOUND,
            detail=f"Annotation {annotation_id} not found",
        )

    if not tag_resolver.add_tag_to_annotation(
        session=session, tag_id=tag_id, annotation=annotation
    ):
        raise HTTPException(status_code=HTTP_STATUS_NOT_FOUND, detail=f"Tag {tag_id} not found")

    return True


class AnnotationUpdateInput(BaseModel):
    """API input model for updating an annotation."""

    annotation_id: UUID
    dataset_id: UUID
    label_name: str | None = None
    bounding_box: BoundingBoxCoordinates | None = None


@annotations_router.put("/annotations/{annotation_id}")
def update_annotation(
    session: SessionDep,
    dataset_id: Annotated[
        UUID,
        Path(title="Dataset Id"),
    ],
    annotation_id: Annotated[
        UUID,
        Path(title="Annotation ID", description="ID of the annotation to update"),
    ],
    annotation_update_input: Annotated[AnnotationUpdateInput, Body()],
) -> AnnotationBaseTable:
    """Update an existing annotation in the database."""
    return annotations_service.update_annotation(
        session=session,
        annotation_update=AnnotationUpdate(
            annotation_id=annotation_id,
            dataset_id=dataset_id,
            label_name=annotation_update_input.label_name,
            bounding_box=annotation_update_input.bounding_box,
        ),
    )


@annotations_router.put(
    "/annotations",
)
def update_annotations(
    session: SessionDep,
    dataset_id: Annotated[
        UUID,
        Path(title="Dataset Id"),
    ],
    annotation_update_inputs: Annotated[list[AnnotationUpdateInput], Body()],
) -> list[AnnotationBaseTable]:
    """Update multiple annotations in the database."""
    return annotations_service.update_annotations(
        session=session,
        annotation_updates=[
            AnnotationUpdate(
                annotation_id=annotation_update_input.annotation_id,
                dataset_id=dataset_id,
                label_name=annotation_update_input.label_name,
                bounding_box=annotation_update_input.bounding_box,
            )
            for annotation_update_input in annotation_update_inputs
        ],
    )


@annotations_router.get("/annotations/{annotation_id}", response_model=AnnotationView)
def get_annotation(
    session: SessionDep,
    dataset_id: Annotated[  # noqa: ARG001
        UUID,
        Path(title="Dataset Id", description="The ID of the dataset"),
    ],  # We need dataset_id because otherwise the path would not match
    annotation_id: Annotated[UUID, Path(title="Annotation ID")],
) -> AnnotationBaseTable:
    """Retrieve an existing annotation from the database."""
    return annotations_service.get_annotation_by_id(session=session, annotation_id=annotation_id)


@annotations_router.delete("/annotations/{annotation_id}/tag/{tag_id}")
def remove_tag_from_annotation(
    session: SessionDep,
    tag_id: UUID,
    annotation_id: UUID,
) -> bool:
    """Remove annotation from a tag."""
    annotation = annotation_resolver.get_by_id(session=session, annotation_id=annotation_id)
    if not annotation:
        raise HTTPException(
            status_code=HTTP_STATUS_NOT_FOUND,
            detail=f"Annotation {annotation_id} not found",
        )

    if not tag_resolver.remove_tag_from_annotation(
        session=session, tag_id=tag_id, annotation=annotation
    ):
        raise HTTPException(status_code=HTTP_STATUS_NOT_FOUND, detail=f"Tag {tag_id} not found")

    return True


@annotations_router.delete("/annotations/{annotation_id}")
def delete_annotation(
    session: SessionDep,
    # We need dataset_id because generator doesn't include it
    # actuall path for this route is /datasets/{dataset_id}/annotations/{annotation_id}
    dataset_id: Annotated[  # noqa: ARG001
        UUID,
        Path(title="Dataset Id", description="The ID of the dataset"),
    ],
    annotation_id: Annotated[
        UUID, Path(title="Annotation ID", description="ID of the annotation to delete")
    ],
) -> dict[str, str]:
    """Delete an annotation from the database."""
    try:
        annotations_service.delete_annotation(session=session, annotation_id=annotation_id)
        return {"status": "deleted"}
    except ValueError as e:
        raise HTTPException(
            status_code=HTTP_STATUS_NOT_FOUND,
            detail="Annotation not found",
        ) from e


@annotations_router.get("/annotations/payload/{sample_id}")
def get_annotation_with_payload(
    session: SessionDep,
    sample_id: Annotated[UUID, Path(title="Annotation ID")],
    sample_type: SampleType | None = None,
) -> AnnotationDetailsWithPayloadView | None:
    """Retrieve an existing annotation with payload from the database."""
<<<<<<< HEAD
    return annotation_resolver.get_by_id_with_payload(
        session=session, sample_id=sample_id, dataset_id=dataset_id, default_sample_type=sample_type
    )
=======
    return annotation_resolver.get_by_id_with_payload(session=session, sample_id=sample_id)
>>>>>>> 90aaa1b5
<|MERGE_RESOLUTION|>--- conflicted
+++ resolved
@@ -303,10 +303,4 @@
     sample_type: SampleType | None = None,
 ) -> AnnotationDetailsWithPayloadView | None:
     """Retrieve an existing annotation with payload from the database."""
-<<<<<<< HEAD
-    return annotation_resolver.get_by_id_with_payload(
-        session=session, sample_id=sample_id, dataset_id=dataset_id, default_sample_type=sample_type
-    )
-=======
-    return annotation_resolver.get_by_id_with_payload(session=session, sample_id=sample_id)
->>>>>>> 90aaa1b5
+    return annotation_resolver.get_by_id_with_payload(session=session, sample_id=sample_id)