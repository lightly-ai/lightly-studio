--- conflicted
+++ resolved
@@ -2,11 +2,8 @@
 
 from __future__ import annotations
 
-<<<<<<< HEAD
 from typing import Optional
-=======
 from typing import List
->>>>>>> 24205272
 from uuid import UUID
 
 from fastapi import APIRouter, Depends, Path
