"""API routes for dataset frames."""

from __future__ import annotations

<<<<<<< HEAD
from typing import List, Optional
=======
from typing import List
>>>>>>> a153d8c7
from uuid import UUID

from fastapi import APIRouter, Depends, Path
from pydantic import BaseModel, Field
from typing_extensions import Annotated

from lightly_studio.api.routes.api.validators import Paginated, PaginatedWithCursor
from lightly_studio.db_manager import SessionDep
from lightly_studio.models.annotation.annotation_base import AnnotationBaseTable, AnnotationView
from lightly_studio.models.annotation.instance_segmentation import (
    InstanceSegmentationAnnotationView,
)
from lightly_studio.models.annotation.object_detection import ObjectDetectionAnnotationView
from lightly_studio.models.annotation.semantic_segmentation import (
    SemanticSegmentationAnnotationView,
)
from lightly_studio.models.sample import SampleTable, SampleView
from lightly_studio.models.video import (
    FrameView,
    VideoFrameFieldsBoundsView,
    VideoFrameTable,
    VideoFrameView,
    VideoFrameViewsWithCount,
    VideoTable,
    VideoView,
)
from lightly_studio.resolvers import video_frame_resolver
from lightly_studio.resolvers.video_frame_resolver.video_frame_annotations_counter_filter import (
    VideoFrameAnnotationsCounterFilter,
)
from lightly_studio.resolvers.video_frame_resolver.video_frame_filter import (
    VideoFrameFilter,
)
from lightly_studio.resolvers.video_resolver.count_video_frame_annotations_by_video_dataset import (
    CountAnnotationsView,
)

frame_router = APIRouter(prefix="/datasets/{video_frame_dataset_id}/frame", tags=["frame"])


class ReadVideoFramesRequest(BaseModel):
    """Request body for reading videos."""

    filter: VideoFrameFilter | None = Field(None, description="Filter parameters for video frames")


class ReadCountVideoFramesAnnotationsRequest(BaseModel):
    """Request body for reading video frames annotations counter."""

    filter: VideoFrameAnnotationsCounterFilter | None = Field(
        None, description="Filter parameters for video frames annotations counter"
    )


@frame_router.post("/", response_model=VideoFrameViewsWithCount)
def get_all_frames(
    video_frame_dataset_id: Annotated[UUID, Path(title="Video dataset Id")],
    session: SessionDep,
    pagination: Annotated[PaginatedWithCursor, Depends()],
    body: ReadVideoFramesRequest,
) -> VideoFrameViewsWithCount:
    """Retrieve a list of all frames for a given dataset ID with pagination.

    Args:
        session: The database session.
        video_frame_dataset_id: The ID of the dataset to retrieve frames for.
        pagination: Pagination parameters including offset and limit.
        body: The body containing the filters
    Returns:
        A list of frames along with the total count.
    """
    result = video_frame_resolver.get_all_by_dataset_id(
        session=session,
        dataset_id=video_frame_dataset_id,
        pagination=Paginated(offset=pagination.offset, limit=pagination.limit),
        video_frame_filter=body.filter,
    )

    return VideoFrameViewsWithCount(
        samples=[_build_video_frame_view(vf=frame) for frame in result.samples],
        total_count=result.total_count,
        next_cursor=result.next_cursor,
    )


<<<<<<< HEAD
@frame_router.get("/bounds", response_model=Optional[VideoFrameFieldsBoundsView])
=======
@frame_router.get("/bounds")
>>>>>>> a153d8c7
def get_video_frames_fields_bounds(
    session: SessionDep,
    video_frame_dataset_id: Annotated[UUID, Path(title="Dataset Id")],
) -> VideoFrameFieldsBoundsView | None:
    """Retrieve the video fields bounds for a given dataset ID.

    Args:
        session: The database session.
        video_frame_dataset_id: The ID of the dataset to retrieve video frames bounds.
        body: The body containg the filters.

    Returns:
        A video frame fields bounds object.
    """
    return video_frame_resolver.get_table_fields_bounds(
        dataset_id=video_frame_dataset_id,
        session=session,
    )


@frame_router.get("/{sample_id}", response_model=VideoFrameView)
def get_frame_by_id(
    session: SessionDep,
    sample_id: Annotated[UUID, Path(title="Sample Id")],
) -> VideoFrameView:
    """Retrieve a frame by its sample ID within a given dataset.

    Args:
        session: The database session.
        sample_id: The ID of the sample to retrieve.

    Returns:
        A frame corresponding to the given sample ID.
    """
    result = video_frame_resolver.get_by_id(session=session, sample_id=sample_id)

    return _build_video_frame_view(result)


@frame_router.post("/annotations/count", response_model=List[CountAnnotationsView])
<<<<<<< HEAD
def count_video_frame_annotations_by_video_dataset(
=======
def count_video_frame_annotations(
>>>>>>> a153d8c7
    session: SessionDep,
    video_frame_dataset_id: Annotated[UUID, Path(title="Video dataset Id")],
    body: ReadCountVideoFramesAnnotationsRequest,
) -> list[CountAnnotationsView]:
    """Retrieve a list of annotations along with total count and filtered count.

    Args:
        session: The database session.
        video_frame_dataset_id: The ID of the dataset to retrieve videos for.
        body: The body containing filters.

    Returns:
        A list of annotations and counters.
    """
    return video_frame_resolver.count_video_frames_annotations(
        session=session,
        dataset_id=video_frame_dataset_id,
        filters=body.filter,
    )


# TODO (Leonardo 11/25): These manual conversions are needed because
# of the circular import between Annotation and Sample.
def _build_annotation_view(a: AnnotationBaseTable) -> AnnotationView:
    return AnnotationView(
        parent_sample_id=a.parent_sample_id,
        dataset_id=a.dataset_id,
        sample_id=a.sample_id,
        annotation_type=a.annotation_type,
        confidence=a.confidence,
        created_at=a.created_at,
        annotation_label=AnnotationView.AnnotationLabel(
            annotation_label_name=a.annotation_label.annotation_label_name
        ),
        object_detection_details=(
            ObjectDetectionAnnotationView(
                x=a.object_detection_details.x,
                y=a.object_detection_details.y,
                width=a.object_detection_details.width,
                height=a.object_detection_details.height,
            )
            if a.object_detection_details
            else None
        ),
        instance_segmentation_details=(
            InstanceSegmentationAnnotationView(
                width=a.instance_segmentation_details.width,
                height=a.instance_segmentation_details.height,
                x=a.instance_segmentation_details.x,
                y=a.instance_segmentation_details.y,
            )
            if a.instance_segmentation_details
            else None
        ),
        semantic_segmentation_details=(
            SemanticSegmentationAnnotationView(
                segmentation_mask=a.semantic_segmentation_details.segmentation_mask,
            )
            if a.semantic_segmentation_details
            else None
        ),
        tags=[AnnotationView.AnnotationViewTag(tag_id=t.tag_id, name=t.name) for t in a.tags],
    )


def _build_sample_view(sample: SampleTable) -> SampleView:
    return SampleView(
        dataset_id=sample.dataset_id,
        sample_id=sample.sample_id,
        created_at=sample.created_at,
        updated_at=sample.updated_at,
        tags=sample.tags,
        metadata_dict=sample.metadata_dict,
        captions=sample.captions,
        annotations=[_build_annotation_view(a) for a in sample.annotations],
    )


def _build_video_view(video: VideoTable) -> VideoView:
    return VideoView(
        width=video.width,
        height=video.height,
        duration_s=video.duration_s,
        fps=video.fps,
        file_name=video.file_name,
        file_path_abs=video.file_path_abs,
        sample_id=video.sample_id,
        sample=_build_sample_view(video.sample),
    )


def _build_video_frame_view(vf: VideoFrameTable) -> VideoFrameView:
    return VideoFrameView(
        frame_number=vf.frame_number,
        frame_timestamp_s=vf.frame_timestamp_s,
        sample_id=vf.sample_id,
        video=_build_video_view(vf.video),
        sample=_build_sample_view(vf.sample),
    )


def build_frame_view(vf: VideoFrameTable) -> FrameView:
    """Create a FrameView."""
    return FrameView(
        frame_number=vf.frame_number,
        frame_timestamp_s=vf.frame_timestamp_s,
        sample_id=vf.sample_id,
        sample=_build_sample_view(vf.sample),
    )<|MERGE_RESOLUTION|>--- conflicted
+++ resolved
@@ -2,11 +2,7 @@
 
 from __future__ import annotations
 
-<<<<<<< HEAD
-from typing import List, Optional
-=======
 from typing import List
->>>>>>> a153d8c7
 from uuid import UUID
 
 from fastapi import APIRouter, Depends, Path
@@ -92,11 +88,7 @@
     )
 
 
-<<<<<<< HEAD
-@frame_router.get("/bounds", response_model=Optional[VideoFrameFieldsBoundsView])
-=======
 @frame_router.get("/bounds")
->>>>>>> a153d8c7
 def get_video_frames_fields_bounds(
     session: SessionDep,
     video_frame_dataset_id: Annotated[UUID, Path(title="Dataset Id")],
@@ -137,11 +129,7 @@
 
 
 @frame_router.post("/annotations/count", response_model=List[CountAnnotationsView])
-<<<<<<< HEAD
-def count_video_frame_annotations_by_video_dataset(
-=======
 def count_video_frame_annotations(
->>>>>>> a153d8c7
     session: SessionDep,
     video_frame_dataset_id: Annotated[UUID, Path(title="Video dataset Id")],
     body: ReadCountVideoFramesAnnotationsRequest,
