--- conflicted
+++ resolved
@@ -17,11 +17,7 @@
 
 @frame_router.get("/", response_model=VideoFrameViewsWithCount)
 def get_all_frames(
-<<<<<<< HEAD
-    video_frame_dataset_id: Annotated[UUID, Path(title="Dataset Id")],
-=======
     video_frame_dataset_id: Annotated[UUID, Path(title="Video dataset Id")],
->>>>>>> 42e1d568
     session: SessionDep,
     pagination: Annotated[PaginatedWithCursor, Depends()],
 ) -> VideoFramesWithCount:
@@ -43,12 +39,7 @@
 
 
 @frame_router.get("/{sample_id}", response_model=VideoFrameView)
-<<<<<<< HEAD
-def get_frame_by_id(
-    video_frame_dataset_id: Annotated[UUID, Path(title="Dataset Id")],
-=======
 def get_by_id(
->>>>>>> 42e1d568
     session: SessionDep,
     sample_id: Annotated[UUID, Path(title="Sample Id")],
 ) -> VideoFrameTable:
@@ -56,21 +47,9 @@
 
     Args:
         session: The database session.
-<<<<<<< HEAD
-        video_frame_dataset_id: The ID of the dataset to retrieve frames for.
-        sample_id: The ID of the sample to retrieve.
-
-    Return:
-        A frame corresponding to the given sample ID.
-    """
-    return video_frame_resolver.get_by_id(
-        session=session, dataset_id=video_frame_dataset_id, sample_id=sample_id
-    )
-=======
         sample_id: The ID of the sample to retrieve.
 
     Returns:
         A frame corresponding to the given sample ID.
     """
-    return video_frame_resolver.get_by_id(session=session, sample_id=sample_id)
->>>>>>> 42e1d568
+    return video_frame_resolver.get_by_id(session=session, sample_id=sample_id)