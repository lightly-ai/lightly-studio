"""API routes for dataset frames."""

from __future__ import annotations

<<<<<<< HEAD
from typing import List
=======
from typing import Optional
>>>>>>> 965f4bdb
from uuid import UUID

from fastapi import APIRouter, Depends, Path
from pydantic import BaseModel, Field
from typing_extensions import Annotated

from lightly_studio.api.routes.api.validators import Paginated, PaginatedWithCursor
from lightly_studio.db_manager import SessionDep
from lightly_studio.models.annotation.annotation_base import AnnotationBaseTable, AnnotationView
from lightly_studio.models.annotation.instance_segmentation import (
    InstanceSegmentationAnnotationView,
)
from lightly_studio.models.annotation.object_detection import ObjectDetectionAnnotationView
from lightly_studio.models.annotation.semantic_segmentation import (
    SemanticSegmentationAnnotationView,
)
from lightly_studio.models.sample import SampleTable, SampleView
from lightly_studio.models.video import (
    FrameView,
    VideoFrameFieldsBoundsView,
    VideoFrameTable,
    VideoFrameView,
    VideoFrameViewsWithCount,
    VideoTable,
    VideoView,
)
from lightly_studio.resolvers import video_frame_resolver
from lightly_studio.resolvers.video_frame_resolver.video_frame_annotations_counter_filter import (
    VideoFrameAnnotationsCounterFilter,
)
from lightly_studio.resolvers.video_frame_resolver.video_frame_filter import (
    VideoFrameFilter,
)
from lightly_studio.resolvers.video_resolver.count_video_frame_annotations_by_video_dataset import (
    CountAnnotationsView,
)

frame_router = APIRouter(prefix="/datasets/{video_frame_dataset_id}/frame", tags=["frame"])


class ReadVideoFramesRequest(BaseModel):
    """Request body for reading videos."""

    filter: VideoFrameFilter | None = Field(None, description="Filter parameters for video frames")


class ReadCountVideoFramesAnnotationsRequest(BaseModel):
    """Request body for reading video frames annotations counter."""

    filter: VideoFrameAnnotationsCounterFilter | None = Field(
        None, description="Filter parameters for video frames annotations counter"
    )


@frame_router.post("/", response_model=VideoFrameViewsWithCount)
def get_all_frames(
    video_frame_dataset_id: Annotated[UUID, Path(title="Video dataset Id")],
    session: SessionDep,
    pagination: Annotated[PaginatedWithCursor, Depends()],
    body: ReadVideoFramesRequest,
) -> VideoFrameViewsWithCount:
    """Retrieve a list of all frames for a given dataset ID with pagination.

    Args:
        session: The database session.
        video_frame_dataset_id: The ID of the dataset to retrieve frames for.
        pagination: Pagination parameters including offset and limit.
        body: The body containing the filters
    Returns:
        A list of frames along with the total count.
    """
    result = video_frame_resolver.get_all_by_dataset_id(
        session=session,
        dataset_id=video_frame_dataset_id,
        pagination=Paginated(offset=pagination.offset, limit=pagination.limit),
        video_frame_filter=body.filter,
    )

    return VideoFrameViewsWithCount(
        samples=[_build_video_frame_view(vf=frame) for frame in result.samples],
        total_count=result.total_count,
        next_cursor=result.next_cursor,
    )


@frame_router.get("/bounds", response_model=Optional[VideoFrameFieldsBoundsView])
def get_video_frames_fields_bounds(
    session: SessionDep,
    video_frame_dataset_id: Annotated[UUID, Path(title="Dataset Id")],
) -> VideoFrameFieldsBoundsView | None:
    """Retrieve the video fields bounds for a given dataset ID.

    Args:
        session: The database session.
        video_frame_dataset_id: The ID of the dataset to retrieve video frames bounds.
        body: The body containg the filters.

    Returns:
        A video frame fields bounds object.
    """
    return video_frame_resolver.get_table_fields_bounds(
        dataset_id=video_frame_dataset_id,
        session=session,
    )


@frame_router.get("/{sample_id}", response_model=VideoFrameView)
def get_frame_by_id(
    session: SessionDep,
    sample_id: Annotated[UUID, Path(title="Sample Id")],
) -> VideoFrameView:
    """Retrieve a frame by its sample ID within a given dataset.

    Args:
        session: The database session.
        sample_id: The ID of the sample to retrieve.

    Returns:
        A frame corresponding to the given sample ID.
    """
    result = video_frame_resolver.get_by_id(session=session, sample_id=sample_id)

    return _build_video_frame_view(result)


@frame_router.post("/annotations/count", response_model=List[CountAnnotationsView])
def count_video_frame_annotations_by_video_dataset(
    session: SessionDep,
    video_frame_dataset_id: Annotated[UUID, Path(title="Video dataset Id")],
    body: ReadCountVideoFramesAnnotationsRequest,
) -> list[CountAnnotationsView]:
    """Retrieve a list of annotations along with total count and filtered count.

    Args:
        session: The database session.
        video_frame_dataset_id: The ID of the dataset to retrieve videos for.
        body: The body containing filters.

    Returns:
        A list of annotations and counters.
    """
    return video_frame_resolver.count_video_frames_annotations(
        session=session,
        dataset_id=video_frame_dataset_id,
        filters=body.filter,
    )


# TODO (Leonardo 11/25): These manual conversions are needed because
# of the circular import between Annotation and Sample.
def _build_annotation_view(a: AnnotationBaseTable) -> AnnotationView:
    return AnnotationView(
        parent_sample_id=a.parent_sample_id,
        dataset_id=a.dataset_id,
        sample_id=a.sample_id,
        annotation_type=a.annotation_type,
        confidence=a.confidence,
        created_at=a.created_at,
        annotation_label=AnnotationView.AnnotationLabel(
            annotation_label_name=a.annotation_label.annotation_label_name
        ),
        object_detection_details=(
            ObjectDetectionAnnotationView(
                x=a.object_detection_details.x,
                y=a.object_detection_details.y,
                width=a.object_detection_details.width,
                height=a.object_detection_details.height,
            )
            if a.object_detection_details
            else None
        ),
        instance_segmentation_details=(
            InstanceSegmentationAnnotationView(
                width=a.instance_segmentation_details.width,
                height=a.instance_segmentation_details.height,
                x=a.instance_segmentation_details.x,
                y=a.instance_segmentation_details.y,
            )
            if a.instance_segmentation_details
            else None
        ),
        semantic_segmentation_details=(
            SemanticSegmentationAnnotationView(
                segmentation_mask=a.semantic_segmentation_details.segmentation_mask,
            )
            if a.semantic_segmentation_details
            else None
        ),
        tags=[AnnotationView.AnnotationViewTag(tag_id=t.tag_id, name=t.name) for t in a.tags],
    )


def _build_sample_view(sample: SampleTable) -> SampleView:
    return SampleView(
        dataset_id=sample.dataset_id,
        sample_id=sample.sample_id,
        created_at=sample.created_at,
        updated_at=sample.updated_at,
        tags=sample.tags,
        metadata_dict=sample.metadata_dict,
        captions=sample.captions,
        annotations=[_build_annotation_view(a) for a in sample.annotations],
    )


def _build_video_view(video: VideoTable) -> VideoView:
    return VideoView(
        width=video.width,
        height=video.height,
        duration_s=video.duration_s,
        fps=video.fps,
        file_name=video.file_name,
        file_path_abs=video.file_path_abs,
        sample_id=video.sample_id,
        sample=_build_sample_view(video.sample),
    )


def _build_video_frame_view(vf: VideoFrameTable) -> VideoFrameView:
    return VideoFrameView(
        frame_number=vf.frame_number,
        frame_timestamp_s=vf.frame_timestamp_s,
        sample_id=vf.sample_id,
        video=_build_video_view(vf.video),
        sample=_build_sample_view(vf.sample),
    )


def build_frame_view(vf: VideoFrameTable) -> FrameView:
    """Create a FrameView."""
    return FrameView(
        frame_number=vf.frame_number,
        frame_timestamp_s=vf.frame_timestamp_s,
        sample_id=vf.sample_id,
        sample=_build_sample_view(vf.sample),
    )<|MERGE_RESOLUTION|>--- conflicted
+++ resolved
@@ -2,11 +2,8 @@
 
 from __future__ import annotations
 
-<<<<<<< HEAD
 from typing import List
-=======
 from typing import Optional
->>>>>>> 965f4bdb
 from uuid import UUID
 
 from fastapi import APIRouter, Depends, Path
