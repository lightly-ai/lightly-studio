--- conflicted
+++ resolved
@@ -30,7 +30,7 @@
 ) -> StreamingResponse:
     """Export collection annotations for an object detection task in COCO format."""
     # Query to export - all samples in the collection.
-    collection_query = DatasetQuery(dataset=collection, session=session)
+    dataset_query = DatasetQuery(dataset=collection, session=session)
 
     # Create the export in a temporary directory. We cannot use a context manager
     # because the directory should be deleted only after the file has finished streaming.
@@ -40,12 +40,8 @@
     try:
         export_dataset.to_coco_object_detections(
             session=session,
-<<<<<<< HEAD
-            samples=collection_query,
-=======
-            root_dataset_id=dataset.dataset_id,
+            root_collection_id=collection.collection_id,
             samples=dataset_query,
->>>>>>> 961d730b
             output_json=output_path,
         )
     except Exception:
