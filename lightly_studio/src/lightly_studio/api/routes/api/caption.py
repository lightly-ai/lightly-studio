"""API routes for dataset captions."""

from __future__ import annotations

from uuid import UUID

from fastapi import APIRouter, Body, HTTPException, Path
from pydantic import BaseModel
from typing_extensions import Annotated

from lightly_studio.api.routes.api.status import HTTP_STATUS_NOT_FOUND
from lightly_studio.db_manager import SessionDep
from lightly_studio.models.caption import CaptionCreate, CaptionTable, CaptionView
from lightly_studio.resolvers import caption_resolver, sample_resolver


# TODO(jonas, 11/2025): Use CaptionCreate instead when CaptionTable is linked to SampleTable.
class CaptionCreateInput(BaseModel):
    """API interface to create caption."""

    parent_sample_id: UUID
    text: str = ""


captions_router = APIRouter(prefix="/datasets/{dataset_id}", tags=["captions"])


@captions_router.put("/captions/{sample_id}", response_model=CaptionView)
def update_caption_text(
    session: SessionDep,
    sample_id: Annotated[
        UUID,
        Path(title="Caption ID", description="ID of the caption to update"),
    ],
    text: Annotated[str, Body()],
) -> CaptionTable:
    """Update an existing caption in the database."""
    return caption_resolver.update_text(session=session, sample_id=sample_id, text=text)


@captions_router.get("/captions/{sample_id}", response_model=CaptionView)
def get_caption(
    session: SessionDep,
    sample_id: Annotated[UUID, Path(title="Caption ID")],
) -> CaptionTable:
    """Retrieve an existing annotation from the database."""
    captions = caption_resolver.get_by_ids(session, [sample_id])
    if not captions:
        raise ValueError(f"Caption with ID {sample_id} not found.")

    return captions[0]


<<<<<<< HEAD
@captions_router.delete("/captions/{sample_id}")
=======
@captions_router.post(
    "/captions",
    response_model=CaptionView,
)
def create_caption(
    session: SessionDep,
    create_caption_input: Annotated[CaptionCreateInput, Body()],
) -> CaptionTable:
    """Create a new caption."""
    parent_sample = sample_resolver.get_by_id(
        session=session, sample_id=create_caption_input.parent_sample_id
    )
    if parent_sample is None:
        raise ValueError(f"Sample with ID {create_caption_input.parent_sample_id} not found.")

    return caption_resolver.create_many(
        session=session,
        captions=[
            CaptionCreate(
                dataset_id=parent_sample.dataset_id,
                parent_sample_id=create_caption_input.parent_sample_id,
                text=create_caption_input.text,
            ),
        ],
    )[0]


@captions_router.delete("/captions/{caption_id}")
>>>>>>> bd522068
def delete_caption(
    session: SessionDep,
    sample_id: Annotated[UUID, Path(title="Caption ID", description="ID of the caption to delete")],
) -> dict[str, str]:
    """Delete a caption from the database."""
    try:
        caption_resolver.delete_caption(session=session, sample_id=sample_id)
    except ValueError as e:
        raise HTTPException(
            status_code=HTTP_STATUS_NOT_FOUND,
            detail="Caption not found",
        ) from e
    return {"status": "deleted"}<|MERGE_RESOLUTION|>--- conflicted
+++ resolved
@@ -51,9 +51,6 @@
     return captions[0]
 
 
-<<<<<<< HEAD
-@captions_router.delete("/captions/{sample_id}")
-=======
 @captions_router.post(
     "/captions",
     response_model=CaptionView,
@@ -81,8 +78,7 @@
     )[0]
 
 
-@captions_router.delete("/captions/{caption_id}")
->>>>>>> bd522068
+@captions_router.delete("/captions/{sample_id}")
 def delete_caption(
     session: SessionDep,
     sample_id: Annotated[UUID, Path(title="Caption ID", description="ID of the caption to delete")],
