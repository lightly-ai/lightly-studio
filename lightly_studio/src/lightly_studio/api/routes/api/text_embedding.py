"""This module contains the API routes for managing text embedding."""

from __future__ import annotations

from uuid import UUID

from fastapi import APIRouter, Depends, HTTPException, Query
from typing_extensions import Annotated

from lightly_studio.api.routes.api.status import (
    HTTP_STATUS_INTERNAL_SERVER_ERROR,
)
from lightly_studio.dataset.embedding_manager import (
    EmbeddingManager,
    EmbeddingManagerProvider,
    TextEmbedQuery,
)
<<<<<<< HEAD
from lightly_studio.models.dataset import SampleType
from lightly_studio.resolvers.video_resolver.get_all_by_dataset_id import TextEmbedding
=======
from lightly_studio.db_manager import SessionDep
from lightly_studio.resolvers import dataset_resolver
>>>>>>> 75d32946

text_embedding_router = APIRouter()
# Define a type alias for the EmbeddingManager dependency
EmbeddingManagerDep = Annotated[
    EmbeddingManager,
    Depends(lambda: EmbeddingManagerProvider.get_embedding_manager()),
]


@text_embedding_router.get("/text_embedding/embed_text", response_model=TextEmbedding)
def embed_text(
    session: SessionDep,
    embedding_manager: EmbeddingManagerDep,
    query_text: str = Query(..., description="The text to embed."),
    embedding_model_id: Annotated[
        UUID | None,
        Query(..., description="The ID of the embedding model to use."),
    ] = None,
    sample_type: Annotated[
        SampleType | None,
        Query(..., description="The sample_type the default embedding model is registered for."),
    ] = None,
) -> TextEmbedding:
    """Retrieve embeddings for the input text."""
    # TODO(Jonas, 12/2025): Remove this hack after dataset_id is provided from frontend
    # This is a hack, since at the moment, no valid embedding_model_id is passed from the frontend.
    # so we fetch the root_dataset_id, which will be used inside embed_text to get the default model
    # for this dataset.
    root_dataset = dataset_resolver.get_root_dataset(session=session)
    dataset_id = root_dataset.dataset_id
    try:
        text_embeddings = embedding_manager.embed_text(
<<<<<<< HEAD
            TextEmbedQuery(query_text, embedding_model_id), sample_type=sample_type
=======
            dataset_id=dataset_id,
            text_query=TextEmbedQuery(text=query_text, embedding_model_id=embedding_model_id),
>>>>>>> 75d32946
        )
    except ValueError as exc:
        raise HTTPException(
            status_code=HTTP_STATUS_INTERNAL_SERVER_ERROR,
            detail=f"{exc}",
        ) from None

    return text_embeddings<|MERGE_RESOLUTION|>--- conflicted
+++ resolved
@@ -15,13 +15,9 @@
     EmbeddingManagerProvider,
     TextEmbedQuery,
 )
-<<<<<<< HEAD
-from lightly_studio.models.dataset import SampleType
-from lightly_studio.resolvers.video_resolver.get_all_by_dataset_id import TextEmbedding
-=======
 from lightly_studio.db_manager import SessionDep
 from lightly_studio.resolvers import dataset_resolver
->>>>>>> 75d32946
+from lightly_studio.resolvers.video_resolver.get_all_by_dataset_id import TextEmbedding
 
 text_embedding_router = APIRouter()
 # Define a type alias for the EmbeddingManager dependency
@@ -40,10 +36,6 @@
         UUID | None,
         Query(..., description="The ID of the embedding model to use."),
     ] = None,
-    sample_type: Annotated[
-        SampleType | None,
-        Query(..., description="The sample_type the default embedding model is registered for."),
-    ] = None,
 ) -> TextEmbedding:
     """Retrieve embeddings for the input text."""
     # TODO(Jonas, 12/2025): Remove this hack after dataset_id is provided from frontend
@@ -54,12 +46,8 @@
     dataset_id = root_dataset.dataset_id
     try:
         text_embeddings = embedding_manager.embed_text(
-<<<<<<< HEAD
-            TextEmbedQuery(query_text, embedding_model_id), sample_type=sample_type
-=======
             dataset_id=dataset_id,
             text_query=TextEmbedQuery(text=query_text, embedding_model_id=embedding_model_id),
->>>>>>> 75d32946
         )
     except ValueError as exc:
         raise HTTPException(
