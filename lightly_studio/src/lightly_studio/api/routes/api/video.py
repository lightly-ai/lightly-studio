"""API routes for dataset videos."""

from typing import List, Optional
from uuid import UUID

from fastapi import APIRouter, Depends, Path
from pydantic import BaseModel, Field
from typing_extensions import Annotated

from lightly_studio.api.routes.api.validators import Paginated, PaginatedWithCursor
from lightly_studio.db_manager import SessionDep
from lightly_studio.models.video import VideoFieldsBoundsView, VideoView, VideoViewsWithCount
from lightly_studio.resolvers import video_resolver
from lightly_studio.resolvers.video_resolver.video_filter import VideoFilter

video_router = APIRouter(prefix="/datasets/{dataset_id}/video", tags=["video"])


class VideoFieldsBoundsBody(BaseModel):
    """The body to retrieve the fields bounds."""

    annotations_frames_labels_id: Optional[List[UUID]] = None


class ReadVideosRequest(BaseModel):
    """Request body for reading videos."""

    filter: Optional[VideoFilter] = Field(None, description="Filter parameters for videos")


@video_router.post("/", response_model=VideoViewsWithCount)
def get_all_videos(
    session: SessionDep,
    dataset_id: Annotated[UUID, Path(title="Dataset Id")],
    pagination: Annotated[PaginatedWithCursor, Depends()],
    body: ReadVideosRequest,
) -> VideoViewsWithCount:
    """Retrieve a list of all videos for a given dataset ID with pagination.

    Args:
        session: The database session.
        dataset_id: The ID of the dataset to retrieve videos for.
        pagination: Pagination parameters including offset and limit.
        body: The body containing filters.

    Returns:
        A list of videos along with the total count.
    """
    return video_resolver.get_all_by_dataset_id(
        session=session,
        dataset_id=dataset_id,
        pagination=Paginated(offset=pagination.offset, limit=pagination.limit),
        filters=body.filter,
    )


@video_router.get("/{sample_id}", response_model=VideoView)
def get_video_by_id(
    session: SessionDep,
    sample_id: Annotated[UUID, Path(title="Sample ID")],
) -> Optional[VideoView]:
    """Retrieve a video for a given dataset ID by its ID.

    Args:
        session: The database session.
        sample_id: The ID of the video to retrieve.

    Returns:
        A video object.
    """
    return video_resolver.get_by_id(session=session, sample_id=sample_id)


@video_router.post("/bounds", response_model=Optional[VideoFieldsBoundsView])
<<<<<<< HEAD
def get_fiedls_bounds(
    session: SessionDep,
    dataset_id: Annotated[UUID, Path(title="Dataset Id")],
    body: VideoFieldsBoundsBody,
) -> Optional[VideoView]:
=======
def get_fields_bounds(
    session: SessionDep,
    dataset_id: Annotated[UUID, Path(title="Dataset Id")],
    body: VideoFieldsBoundsBody,
) -> Optional[VideoFieldsBoundsView]:
>>>>>>> 79405c2b
    """Retrieve the fields bounds for a given dataset ID by its ID.

    Args:
        session: The database session.
        dataset_id: The ID of the dataset to retrieve videos bounds.
        body: The body containg the filters.

    Returns:
        A video fields bounds object.
    """
    return video_resolver.get_table_fields_bounds(
        dataset_id=dataset_id,
        session=session,
        annotations_frames_labels_id=body.annotations_frames_labels_id,
    )<|MERGE_RESOLUTION|>--- conflicted
+++ resolved
@@ -72,19 +72,11 @@
 
 
 @video_router.post("/bounds", response_model=Optional[VideoFieldsBoundsView])
-<<<<<<< HEAD
-def get_fiedls_bounds(
-    session: SessionDep,
-    dataset_id: Annotated[UUID, Path(title="Dataset Id")],
-    body: VideoFieldsBoundsBody,
-) -> Optional[VideoView]:
-=======
 def get_fields_bounds(
     session: SessionDep,
     dataset_id: Annotated[UUID, Path(title="Dataset Id")],
     body: VideoFieldsBoundsBody,
 ) -> Optional[VideoFieldsBoundsView]:
->>>>>>> 79405c2b
     """Retrieve the fields bounds for a given dataset ID by its ID.
 
     Args:
