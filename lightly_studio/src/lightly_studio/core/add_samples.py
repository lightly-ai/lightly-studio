--- conflicted
+++ resolved
@@ -27,10 +27,7 @@
 from tqdm import tqdm
 
 from lightly_studio.core.logging import LoadingLoggingContext, log_loading_results
-<<<<<<< HEAD
-=======
 from lightly_studio.core.sample import Sample
->>>>>>> 42e1d568
 from lightly_studio.models.annotation.annotation_base import AnnotationCreate
 from lightly_studio.models.annotation_label import AnnotationLabelCreate
 from lightly_studio.models.caption import CaptionCreate
@@ -319,8 +316,6 @@
     return created_sample_ids
 
 
-<<<<<<< HEAD
-=======
 def tag_samples_by_directory(
     session: Session,
     dataset_id: UUID,
@@ -367,7 +362,6 @@
     print(f"Created {len(parent_dir_to_sample_ids)} tags from directories.")
 
 
->>>>>>> 42e1d568
 def _create_batch_samples(
     session: Session, dataset_id: UUID, samples: list[ImageCreate]
 ) -> tuple[dict[str, UUID], list[str]]:
