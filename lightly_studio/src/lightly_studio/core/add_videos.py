--- conflicted
+++ resolved
@@ -10,12 +10,8 @@
 
 import av
 import fsspec
-<<<<<<< HEAD
 import numpy as np
-from av import container
-=======
 from av import FFmpegError, container
->>>>>>> 462b300e
 from av.codec.context import ThreadType
 from av.container import InputContainer
 from av.video.frame import VideoFrame as AVVideoFrame
