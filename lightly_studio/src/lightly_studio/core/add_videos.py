"""Functions to add videos to a dataset in the database."""

from __future__ import annotations

import os
import logging
from dataclasses import dataclass
from pathlib import Path
from typing import Iterable, cast
from uuid import UUID

import av
import fsspec
import numpy as np
from av import FFmpegError, container
from av.codec.context import ThreadType
from av.container import InputContainer
from av.video.frame import VideoFrame as AVVideoFrame
from av.video.stream import VideoStream
from sqlmodel import Session
from tqdm import tqdm

from lightly_studio.core import logging as core_logging
from lightly_studio.models.dataset import SampleType
from lightly_studio.models.video import VideoCreate, VideoFrameCreate
from lightly_studio.resolvers import (
    dataset_resolver,
    sample_resolver,
    video_frame_resolver,
    video_resolver,
)

logger = logging.getLogger(__name__)

DEFAULT_VIDEO_CHANNEL = 0
# Number of samples to process in a single batch
SAMPLE_BATCH_SIZE = 128

# Video file extensions
# These are commonly supported by PyAV/FFmpeg.
VIDEO_EXTENSIONS = {
    ".mp4",
    ".mov",
    ".avi",
    ".mkv",
    ".webm",
    ".flv",
    ".wmv",
}


@dataclass
class FrameExtractionContext:
    """Lightweight container for the metadata needed during frame extraction."""

    session: Session
    dataset_id: UUID
    video_sample_id: UUID


def load_into_dataset_from_paths(
    session: Session,
    dataset_id: UUID,
    video_paths: Iterable[str],
    video_channel: int = DEFAULT_VIDEO_CHANNEL,
    num_decode_threads: int | None = None,
) -> tuple[list[UUID], list[UUID]]:
    """Load video samples from file paths into the dataset using PyAV.

    Args:
        session: The database session.
        dataset_id: The ID of the dataset to load video samples into. It should have
        sample_type == SampleType.VIDEO.
        video_paths: An iterable of file paths to the videos to load.
        video_channel: The video channel from which frames are loaded.
        num_decode_threads: Optional override for the number of FFmpeg decode threads.
            If omitted, the available CPU cores - 1 (max 16) are used.

    Returns:
        A tuple containing:
            - List of UUIDs of the created video samples
            - List of UUIDs of the created video frame samples
    """
    created_video_sample_ids: list[UUID] = []
    created_video_frame_sample_ids: list[UUID] = []
    video_paths_list = list(video_paths)
    file_paths_new, file_paths_exist = video_resolver.filter_new_paths(
        session=session, file_paths_abs=video_paths_list
    )
    video_logging_context = core_logging.LoadingLoggingContext(
        n_samples_to_be_inserted=len(video_paths_list),
        n_samples_before_loading=sample_resolver.count_by_dataset_id(
            session=session, dataset_id=dataset_id
        ),
    )
    video_logging_context.update_example_paths(file_paths_exist)
    # Get the video frames dataset ID
    video_frames_dataset_id = dataset_resolver.get_or_create_child_dataset(
        session=session, dataset_id=dataset_id, sample_type=SampleType.VIDEO_FRAME
    )

    for video_path in tqdm(
        file_paths_new,
        desc="Loading frames from videos",
        unit=" video",
    ):
        try:
            # Open video and extract metadata
            fs, fs_path = fsspec.core.url_to_fs(url=video_path)
            video_file = fs.open(path=fs_path, mode="rb")
            try:
                # Open video container for reading (returns InputContainer)
                video_container = container.open(file=video_file)
                video_stream = video_container.streams.video[video_channel]

                # Get video metadata
                framerate = float(video_stream.average_rate) or 0.0
                video_width = video_stream.width or 0
                video_height = video_stream.height or 0
                if video_stream.duration and video_stream.time_base:
                    video_duration = float(video_stream.duration * video_stream.time_base)
                else:
                    video_duration = None

                # Create video sample
                video_sample_ids = video_resolver.create_many(
                    session=session,
                    dataset_id=dataset_id,
                    samples=[
                        VideoCreate(
                            file_path_abs=video_path,
                            width=video_width,
                            height=video_height,
                            duration_s=video_duration,
                            fps=framerate,
                            file_name=Path(video_path).name,
                        )
                    ],
                )

                if len(video_sample_ids) != 1:
                    video_container.close()
                    raise (RuntimeError(f"There was an error adding {video_path} to the dataset."))
                created_video_sample_ids.append(video_sample_ids[0])

                # Create video frame samples by parsing all frames
                extraction_context = FrameExtractionContext(
                    session=session,
                    dataset_id=video_frames_dataset_id,
                    video_sample_id=video_sample_ids[0],
                )
                frame_sample_ids = _create_video_frame_samples(
                    context=extraction_context,
                    video_container=video_container,
                    video_channel=video_channel,
                    num_decode_threads=num_decode_threads,
                )
                created_video_frame_sample_ids.extend(frame_sample_ids)

                video_container.close()
            finally:
                # Ensure file is closed even if container operations fail
                video_file.close()

        except (FileNotFoundError, OSError, IndexError, FFmpegError) as e:
            logger.error("Error processing video %s: %s", video_path, e)
            continue

    core_logging.log_loading_results(
        session=session, dataset_id=dataset_id, logging_context=video_logging_context
    )

    return created_video_sample_ids, created_video_frame_sample_ids


def _create_video_frame_samples(
    context: FrameExtractionContext,
    video_container: InputContainer,
    video_channel: int,
    num_decode_threads: int | None = None,
) -> list[UUID]:
    """Create video frame samples for a video by parsing all frames.

    This function decodes all frames to extract metadata.

    Args:
        context: Frame extraction context (session, dataset and parent video).
        video_container: The PyAV container with the opened video.
        video_channel: The video channel from which frames are loaded.
        num_decode_threads: Optional override for FFmpeg decode thread count.

    Returns:
        A list of UUIDs of the created video frame samples.
    """
    created_sample_ids: list[UUID] = []
    samples_to_create: list[VideoFrameCreate] = []
    video_stream = video_container.streams.video[video_channel]
    _configure_stream_threading(video_stream=video_stream, num_decode_threads=num_decode_threads)

    # Get time base for converting PTS to seconds
    time_base = video_stream.time_base if video_stream.time_base else None

    # Decode all frames
    for decoded_index, frame in enumerate(video_container.decode(video_stream)):
        # Get the presentation timestamp in seconds from the frame
        # Convert frame.pts from time base units to seconds
        if frame.pts is not None and time_base is not None:
            frame_timestamp_s = float(frame.pts * time_base)
        else:
            # Fallback to frame.time if pts or time_base is not available
            frame_timestamp_s = frame.time if frame.time is not None else -1.0

        sample = VideoFrameCreate(
            frame_number=decoded_index,
            frame_timestamp_s=frame_timestamp_s,
            frame_timestamp_pts=frame.pts if frame.pts is not None else -1,
            parent_sample_id=context.video_sample_id,
            rotation_deg=_get_frame_rotation_deg(frame=frame),
        )
        samples_to_create.append(sample)

        # Process batch when it reaches SAMPLE_BATCH_SIZE
        if len(samples_to_create) >= SAMPLE_BATCH_SIZE:
            created_samples_batch = video_frame_resolver.create_many(
                session=context.session,
                samples=samples_to_create,
                dataset_id=context.dataset_id,
            )
            created_sample_ids.extend(created_samples_batch)
            samples_to_create = []

    # Handle remaining samples for this video
    if samples_to_create:
        created_samples_batch = video_frame_resolver.create_many(
            session=context.session,
            samples=samples_to_create,
            dataset_id=context.dataset_id,
        )
        created_sample_ids.extend(created_samples_batch)

    return created_sample_ids


def _configure_stream_threading(video_stream: VideoStream, num_decode_threads: int | None) -> None:
    """Configure codec-level threading for faster decode when available."""
    codec_context = getattr(video_stream, "codec_context", None)
    if codec_context is None:
        return

    if num_decode_threads is None:
        cpu_count = os.cpu_count() or 1
        # Use available cores - 1 but at least 1. Cap to prevent runaway usage.
        num_decode_threads = max(1, min(cpu_count - 1 or 1, 16))

    try:
        codec_context.thread_type = ThreadType.AUTO
        codec_context.thread_count = num_decode_threads
    except av.AVError:
        # Some codecs do not support threading—ignore silently.
<<<<<<< HEAD
        logger.warning(
            "Could not set up multithreading to decode videos, will use a single thread."
        )
=======
        print("Could not set up multithreading to decode videos, will use a single thread.")


def _get_frame_rotation_deg(frame: AVVideoFrame) -> int:
    """Get the rotation metadata from a video frame.

    Reads DISPLAYMATRIX side data to determine rotation.

    Args:
        frame: A decoded video frame.

    Returns:
        The rotation in degrees. Valid values are 0, 90, 180, 270.
    """
    matrix_data = frame.side_data.get("DISPLAYMATRIX")
    if matrix_data is None:
        return 0
    buffer = cast(bytes, matrix_data)
    matrix = np.frombuffer(buffer=buffer, dtype=np.int32).reshape((3, 3))

    # The top left 2x2 sub-matrix has four possible configurations. The rotation can be
    # determined from the first two values.
    #
    #  0        90       180      270
    #  x  0     0 -x    -x  0     0  x
    #  0  x     x  0     0 -x    -x  0
    if matrix[0, 0] > 0:
        return 0
    if matrix[0, 0] < 0:
        return 180
    if matrix[0, 1] < 0:
        return 90
    return 270
>>>>>>> 3a9268e1
<|MERGE_RESOLUTION|>--- conflicted
+++ resolved
@@ -257,12 +257,9 @@
         codec_context.thread_count = num_decode_threads
     except av.AVError:
         # Some codecs do not support threading—ignore silently.
-<<<<<<< HEAD
         logger.warning(
             "Could not set up multithreading to decode videos, will use a single thread."
         )
-=======
-        print("Could not set up multithreading to decode videos, will use a single thread.")
 
 
 def _get_frame_rotation_deg(frame: AVVideoFrame) -> int:
@@ -294,5 +291,4 @@
         return 180
     if matrix[0, 1] < 0:
         return 90
-    return 270
->>>>>>> 3a9268e1
+    return 270