"""LightlyStudio Dataset."""

from __future__ import annotations

from pathlib import Path
from typing import Iterable, Iterator
from uuid import UUID

import yaml
from labelformat.formats import (
    COCOInstanceSegmentationInput,
    COCOObjectDetectionInput,
    YOLOv8ObjectDetectionInput,
)
from labelformat.model.instance_segmentation import (
    InstanceSegmentationInput,
)
from labelformat.model.object_detection import (
    ObjectDetectionInput,
)
from sqlmodel import Session, select

from lightly_studio import db_manager
from lightly_studio.api import features
from lightly_studio.core import add_samples, add_videos
<<<<<<< HEAD
=======
from lightly_studio.core.add_videos import VIDEO_EXTENSIONS
>>>>>>> 42e1d568
from lightly_studio.core.dataset_query.dataset_query import DatasetQuery
from lightly_studio.core.dataset_query.match_expression import MatchExpression
from lightly_studio.core.dataset_query.order_by import OrderByExpression
from lightly_studio.core.sample import Sample
from lightly_studio.dataset import fsspec_lister
from lightly_studio.dataset.embedding_manager import EmbeddingManagerProvider
from lightly_studio.metadata import compute_typicality
from lightly_studio.models.annotation.annotation_base import (
    AnnotationType,
)
from lightly_studio.models.dataset import DatasetCreate, DatasetTable, SampleType
from lightly_studio.models.image import ImageTable
from lightly_studio.models.sample import SampleTable
from lightly_studio.resolvers import (
    dataset_resolver,
    embedding_model_resolver,
    image_resolver,
    sample_embedding_resolver,
    tag_resolver,
)
from lightly_studio.type_definitions import PathLike

# Constants
DEFAULT_DATASET_NAME = "default_dataset"
ALLOWED_YOLO_SPLITS = {"train", "val", "test", "minival"}

_SliceType = slice  # to avoid shadowing built-in slice in type annotations


class Dataset:
    """A LightlyStudio Dataset.

    It can be created or loaded using one of the static methods:
    ```python
    dataset = Dataset.create()
    dataset = Dataset.load()
    dataset = Dataset.load_or_create()
    ```

    Samples can be added to the dataset using various methods:
    ```python
    dataset.add_samples_from_path(...)
    dataset.add_samples_from_yolo(...)
    dataset.add_samples_from_coco(...)
    dataset.add_samples_from_coco_caption(...)
    dataset.add_samples_from_labelformat(...)
    dataset.add_videos_from_path(...)
    ```

    The dataset samples can be queried directly by iterating over it or slicing it:
    ```python
    dataset = Dataset.load("my_dataset")
    first_ten_samples = dataset[:10]
    for sample in dataset:
        print(sample.file_name)
        sample.metadata["new_key"] = "new_value"
    ```

    For filtering or ordering samples first, use the query interface:
    ```python
    from lightly_studio.core.dataset_query.sample_field import SampleField

    dataset = Dataset.load("my_dataset")
    query = dataset.match(SampleField.width > 10).order_by(SampleField.file_name)
    for sample in query:
        ...
    ```
    """

    def __init__(self, dataset: DatasetTable) -> None:
        """Initialize a LightlyStudio Dataset."""
        self._inner = dataset
        # TODO(Michal, 09/2025): Do not store the session. Instead, use the
        # dataset object session.
        self.session = db_manager.persistent_session()

    @staticmethod
    def create(name: str | None = None, sample_type: SampleType = SampleType.IMAGE) -> Dataset:
        """Create a new dataset.

        Args:
            name: The name of the dataset. If None, a default name is used.
            sample_type: The type of samples in the dataset. Defaults to SampleType.IMAGE.
        """
        if name is None:
            name = DEFAULT_DATASET_NAME

        dataset = dataset_resolver.create(
            session=db_manager.persistent_session(),
            dataset=DatasetCreate(name=name, sample_type=sample_type),
        )
        return Dataset(dataset=dataset)

    @staticmethod
    def load(name: str | None = None) -> Dataset:
        """Load an existing dataset."""
        if name is None:
            name = "default_dataset"

        dataset = dataset_resolver.get_by_name(session=db_manager.persistent_session(), name=name)
        if dataset is None:
            raise ValueError(f"Dataset with name '{name}' not found.")
        # If we have embeddings in the database enable the FSC and embedding search features.
        _enable_embedding_features_if_available(
            session=db_manager.persistent_session(), dataset_id=dataset.dataset_id
        )
        return Dataset(dataset=dataset)

    @staticmethod
    def load_or_create(
        name: str | None = None, sample_type: SampleType = SampleType.IMAGE
    ) -> Dataset:
        """Create a new dataset or load an existing one.

        Args:
            name: The name of the dataset. If None, a default name is used.
            sample_type: The type of samples in the dataset. Defaults to SampleType.IMAGE.
        """
        if name is None:
            name = "default_dataset"

        dataset = dataset_resolver.get_by_name(session=db_manager.persistent_session(), name=name)
        if dataset is None:
            return Dataset.create(name=name, sample_type=sample_type)

        # Dataset exists, verify the sample type matches.
        if dataset.sample_type != sample_type:
            raise ValueError(
                f"Dataset with name '{name}' already exists with sample type "
                f"'{dataset.sample_type}', but '{sample_type}' was requested."
            )

        # If we have embeddings in the database enable the FSC and embedding search features.
        _enable_embedding_features_if_available(
            session=db_manager.persistent_session(), dataset_id=dataset.dataset_id
        )
        return Dataset(dataset=dataset)

    def __iter__(self) -> Iterator[Sample]:
        """Iterate over samples in the dataset."""
        for sample in self.session.exec(
            select(ImageTable)
            .join(ImageTable.sample)
            .where(SampleTable.dataset_id == self.dataset_id)
        ):
            yield Sample(inner=sample)

    def get_sample(self, sample_id: UUID) -> Sample:
        """Get a single sample from the dataset by its ID.

        Args:
            sample_id: The UUID of the sample to retrieve.

        Returns:
            A single ImageTable object.

        Raises:
            IndexError: If no sample is found with the given sample_id.
        """
        sample = image_resolver.get_by_id(self.session, sample_id=sample_id)

        if sample is None:
            raise IndexError(f"No sample found for sample_id: {sample_id}")
        return Sample(inner=sample)

    @property
    def dataset_id(self) -> UUID:
        """Get the dataset ID."""
        return self._inner.dataset_id

    @property
    def name(self) -> str:
        """Get the dataset name."""
        return self._inner.name

    def query(self) -> DatasetQuery:
        """Create a DatasetQuery for this dataset.

        Returns:
            A DatasetQuery instance for querying samples in this dataset.
        """
        return DatasetQuery(dataset=self._inner, session=self.session)

    def match(self, match_expression: MatchExpression) -> DatasetQuery:
        """Create a query on the dataset and store a field condition for filtering.

        Args:
            match_expression: Defines the filter.

        Returns:
            DatasetQuery for method chaining.
        """
        return self.query().match(match_expression)

    def order_by(self, *order_by: OrderByExpression) -> DatasetQuery:
        """Create a query on the dataset and store ordering expressions.

        Args:
            order_by: One or more ordering expressions. They are applied in order.
                E.g. first ordering by sample width and then by sample file_name will
                only order the samples with the same sample width by file_name.

        Returns:
            DatasetQuery for method chaining.
        """
        return self.query().order_by(*order_by)

    def slice(self, offset: int = 0, limit: int | None = None) -> DatasetQuery:
        """Create a query on the dataset and apply offset and limit to results.

        Args:
            offset: Number of items to skip from beginning (default: 0).
            limit: Maximum number of items to return (None = no limit).

        Returns:
            DatasetQuery for method chaining.
        """
        return self.query().slice(offset, limit)

    def __getitem__(self, key: _SliceType) -> DatasetQuery:
        """Create a query on the dataset and enable bracket notation for slicing.

        Args:
            key: A slice object (e.g., [10:20], [:50], [100:]).

        Returns:
            DatasetQuery with slice applied.

        Raises:
            TypeError: If key is not a slice object.
            ValueError: If slice contains unsupported features or conflicts with existing slice.
        """
        return self.query()[key]

    def add_videos_from_path(
        self,
        path: PathLike,
        allowed_extensions: Iterable[str] | None = None,
<<<<<<< HEAD
        fps: float | None = None,
=======
>>>>>>> 42e1d568
    ) -> None:
        """Adding video frames from the specified path to the dataset.

        Args:
            path: Path to the folder containing the videos to add.
            allowed_extensions: An iterable container of allowed video file
<<<<<<< HEAD
                extensions.
            fps: Optional FPS value to control frame extraction. If provided, only frames
                at the specified FPS intervals will be extracted. If None, all frames
                will be extracted.
=======
                extensions in lowercase, including the leading dot. If None,
            uses default VIDEO_EXTENSIONS.
>>>>>>> 42e1d568
        """
        # Collect video file paths.
        if allowed_extensions:
            allowed_extensions_set = {ext.lower() for ext in allowed_extensions}
        else:
<<<<<<< HEAD
            allowed_extensions_set = None
=======
            allowed_extensions_set = VIDEO_EXTENSIONS
>>>>>>> 42e1d568
        video_paths = list(
            fsspec_lister.iter_files_from_path(
                path=str(path), allowed_extensions=allowed_extensions_set
            )
        )
        print(f"Found {len(video_paths)} videos in {path}.")

        # Process videos.
        add_videos.load_into_dataset_from_paths(
            session=self.session,
            dataset_id=self.dataset_id,
            video_paths=video_paths,
<<<<<<< HEAD
            fps=fps,
=======
>>>>>>> 42e1d568
        )

    def add_samples_from_path(
        self,
        path: PathLike,
        allowed_extensions: Iterable[str] | None = None,
        embed: bool = True,
        tag_depth: int = 0,
    ) -> None:
        """Adding samples from the specified path to the dataset.

        Args:
            path: Path to the folder containing the images to add.
            allowed_extensions: An iterable container of allowed image file
                extensions.
            embed: If True, generate embeddings for the newly added samples.
            tag_depth: Defines the tagging behavior based on directory depth.
                - `tag_depth=0` (default): No automatic tagging is performed.
                - `tag_depth=1`: Automatically creates a tag for each
                  sample based on its parent directory's name.

        Raises:
            NotImplementedError: If tag_depth > 1.
        """
        # Collect image file paths.
        if allowed_extensions:
            allowed_extensions_set = {ext.lower() for ext in allowed_extensions}
        else:
            allowed_extensions_set = None
        image_paths = list(
            fsspec_lister.iter_files_from_path(
                path=str(path), allowed_extensions=allowed_extensions_set
            )
        )

        print(f"Found {len(image_paths)} images in {path}.")

        # Process images
        created_sample_ids = add_samples.load_into_dataset_from_paths(
            session=self.session,
            dataset_id=self.dataset_id,
            image_paths=image_paths,
        )

        if created_sample_ids:
            add_samples.tag_samples_by_directory(
                session=self.session,
                dataset_id=self.dataset_id,
                input_path=path,
                sample_ids=created_sample_ids,
                tag_depth=tag_depth,
            )

        if embed:
            _generate_embeddings(
                session=self.session, dataset_id=self.dataset_id, sample_ids=created_sample_ids
            )

    def add_samples_from_labelformat(
        self,
        input_labels: ObjectDetectionInput | InstanceSegmentationInput,
        images_path: PathLike,
        embed: bool = True,
    ) -> None:
        """Load a dataset from a labelformat object and store in database.

        Args:
            input_labels: The labelformat input object.
            images_path: Path to the folder containing the images.
            embed: If True, generate embeddings for the newly added samples.
        """
        if isinstance(images_path, str):
            images_path = Path(images_path)
        images_path = images_path.absolute()

        created_sample_ids = add_samples.load_into_dataset_from_labelformat(
            session=self.session,
            dataset_id=self.dataset_id,
            input_labels=input_labels,
            images_path=images_path,
        )

        if embed:
            _generate_embeddings(
                session=self.session, dataset_id=self.dataset_id, sample_ids=created_sample_ids
            )

    def add_samples_from_yolo(
        self,
        data_yaml: PathLike,
        input_split: str | None = None,
        embed: bool = True,
    ) -> None:
        """Load a dataset in YOLO format and store in DB.

        Args:
            data_yaml: Path to the YOLO data.yaml file.
            input_split: The split to load (e.g., 'train', 'val', 'test').
                If None, all available splits will be loaded and assigned a corresponding tag.
            embed: If True, generate embeddings for the newly added samples.
        """
        if isinstance(data_yaml, str):
            data_yaml = Path(data_yaml)
        data_yaml = data_yaml.absolute()

        if not data_yaml.is_file() or data_yaml.suffix != ".yaml":
            raise FileNotFoundError(f"YOLO data yaml file not found: '{data_yaml}'")

        # Determine which splits to process
        splits_to_process = _resolve_yolo_splits(data_yaml=data_yaml, input_split=input_split)

        all_created_sample_ids = []

        # Process each split
        for split in splits_to_process:
            # Load the dataset using labelformat.
            label_input = YOLOv8ObjectDetectionInput(
                input_file=data_yaml,
                input_split=split,
            )
            images_path = label_input._images_dir()  # noqa: SLF001

            created_sample_ids = add_samples.load_into_dataset_from_labelformat(
                session=self.session,
                dataset_id=self.dataset_id,
                input_labels=label_input,
                images_path=images_path,
            )

            # Tag samples with split name
            if created_sample_ids:
                tag = tag_resolver.get_or_create_sample_tag_by_name(
                    session=self.session,
                    dataset_id=self.dataset_id,
                    tag_name=split,
                )
                tag_resolver.add_sample_ids_to_tag_id(
                    session=self.session,
                    tag_id=tag.tag_id,
                    sample_ids=created_sample_ids,
                )

            all_created_sample_ids.extend(created_sample_ids)

        # Generate embeddings for all samples at once
        if embed:
            _generate_embeddings(
                session=self.session, dataset_id=self.dataset_id, sample_ids=all_created_sample_ids
            )

    def add_samples_from_coco(
        self,
        annotations_json: PathLike,
        images_path: PathLike,
        annotation_type: AnnotationType = AnnotationType.OBJECT_DETECTION,
        split: str | None = None,
        embed: bool = True,
    ) -> None:
        """Load a dataset in COCO Object Detection format and store in DB.

        Args:
            annotations_json: Path to the COCO annotations JSON file.
            images_path: Path to the folder containing the images.
            annotation_type: The type of annotation to be loaded (e.g., 'ObjectDetection',
                'InstanceSegmentation').
            split: Optional split name to tag samples (e.g., 'train', 'val').
                If provided, all samples will be tagged with this name.
            embed: If True, generate embeddings for the newly added samples.
        """
        if isinstance(annotations_json, str):
            annotations_json = Path(annotations_json)
        annotations_json = annotations_json.absolute()

        if not annotations_json.is_file() or annotations_json.suffix != ".json":
            raise FileNotFoundError(f"COCO annotations json file not found: '{annotations_json}'")

        label_input: COCOObjectDetectionInput | COCOInstanceSegmentationInput

        if annotation_type == AnnotationType.OBJECT_DETECTION:
            label_input = COCOObjectDetectionInput(
                input_file=annotations_json,
            )
        elif annotation_type == AnnotationType.INSTANCE_SEGMENTATION:
            label_input = COCOInstanceSegmentationInput(
                input_file=annotations_json,
            )
        else:
            raise ValueError(f"Invalid annotation type: {annotation_type}")

        images_path = Path(images_path).absolute()

        created_sample_ids = add_samples.load_into_dataset_from_labelformat(
            session=self.session,
            dataset_id=self.dataset_id,
            input_labels=label_input,
            images_path=images_path,
        )

        # Tag samples with split name if provided
        if split is not None and created_sample_ids:
            tag = tag_resolver.get_or_create_sample_tag_by_name(
                session=self.session,
                dataset_id=self.dataset_id,
                tag_name=split,
            )
            tag_resolver.add_sample_ids_to_tag_id(
                session=self.session,
                tag_id=tag.tag_id,
                sample_ids=created_sample_ids,
            )

        if embed:
            _generate_embeddings(
                session=self.session, dataset_id=self.dataset_id, sample_ids=created_sample_ids
            )

    def add_samples_from_coco_caption(
        self,
        annotations_json: PathLike,
        images_path: PathLike,
        split: str | None = None,
        embed: bool = True,
    ) -> None:
        """Load a dataset in COCO caption format and store in DB.

        Args:
            annotations_json: Path to the COCO caption JSON file.
            images_path: Path to the folder containing the images.
            split: Optional split name to tag samples (e.g., 'train', 'val').
                If provided, all samples will be tagged with this name.
            embed: If True, generate embeddings for the newly added samples.
        """
        if isinstance(annotations_json, str):
            annotations_json = Path(annotations_json)
        annotations_json = annotations_json.absolute()

        if not annotations_json.is_file() or annotations_json.suffix != ".json":
            raise FileNotFoundError(f"COCO caption json file not found: '{annotations_json}'")

        if isinstance(images_path, str):
            images_path = Path(images_path)
        images_path = images_path.absolute()

        created_sample_ids = add_samples.load_into_dataset_from_coco_captions(
            session=self.session,
            dataset_id=self.dataset_id,
            annotations_json=annotations_json,
            images_path=images_path,
        )

        # Tag samples with split name if provided
        if split is not None and created_sample_ids:
            tag = tag_resolver.get_or_create_sample_tag_by_name(
                session=self.session,
                dataset_id=self.dataset_id,
                tag_name=split,
            )
            tag_resolver.add_sample_ids_to_tag_id(
                session=self.session,
                tag_id=tag.tag_id,
                sample_ids=created_sample_ids,
            )

        if embed:
            _generate_embeddings(
                session=self.session, dataset_id=self.dataset_id, sample_ids=created_sample_ids
            )

    def compute_typicality_metadata(
        self,
        embedding_model_name: str | None = None,
        metadata_name: str = "typicality",
    ) -> None:
        """Computes typicality from embeddings, for K nearest neighbors.

        Args:
            embedding_model_name:
                The name of the embedding model to use. If not given, the default
                embedding model is used.
            metadata_name:
                The name of the metadata to store the typicality values in. If not give, the default
                name "typicality" is used.
        """
        embedding_model_id = embedding_model_resolver.get_by_name(
            session=self.session,
            dataset_id=self.dataset_id,
            embedding_model_name=embedding_model_name,
        ).embedding_model_id
        compute_typicality.compute_typicality_metadata(
            session=self.session,
            dataset_id=self.dataset_id,
            embedding_model_id=embedding_model_id,
            metadata_name=metadata_name,
        )


def _generate_embeddings(session: Session, dataset_id: UUID, sample_ids: list[UUID]) -> None:
    """Generate and store embeddings for samples.

    Args:
        session: Database session for resolver operations.
        dataset_id: The ID of the dataset to associate with the embedding model.
        sample_ids: List of sample IDs to generate embeddings for.
    """
    if not sample_ids:
        return

    embedding_manager = EmbeddingManagerProvider.get_embedding_manager()
    model_id = embedding_manager.load_or_get_default_model(
        session=session,
        dataset_id=dataset_id,
    )
    if model_id is None:
        print("No embedding model loaded. Skipping embedding generation.")
        return

    embedding_manager.embed_images(
        session=session,
        sample_ids=sample_ids,
        embedding_model_id=model_id,
    )

    # Mark the embedding search feature as enabled.
    if "embeddingSearchEnabled" not in features.lightly_studio_active_features:
        features.lightly_studio_active_features.append("embeddingSearchEnabled")
    # Mark the FSC feature as enabled.
    if "fewShotClassifierEnabled" not in features.lightly_studio_active_features:
        features.lightly_studio_active_features.append("fewShotClassifierEnabled")


def _resolve_yolo_splits(data_yaml: Path, input_split: str | None) -> list[str]:
    """Determine which YOLO splits to process for the given config."""
    if input_split is not None:
        if input_split not in ALLOWED_YOLO_SPLITS:
            raise ValueError(
                f"Split '{input_split}' not found in config file '{data_yaml}'. "
                f"Allowed splits: {sorted(ALLOWED_YOLO_SPLITS)}"
            )
        return [input_split]

    with data_yaml.open() as f:
        config = yaml.safe_load(f)

    config_keys = config.keys() if isinstance(config, dict) else []
    splits = [key for key in config_keys if key in ALLOWED_YOLO_SPLITS]
    if not splits:
        raise ValueError(f"No splits found in config file '{data_yaml}'")
    return splits


def _are_embeddings_available(session: Session, dataset_id: UUID) -> bool:
    """Check if there are any embeddings available for the given dataset.

    Args:
        session: Database session for resolver operations.
        dataset_id: The ID of the dataset to check for embeddings.

    Returns:
        True if embeddings exist for the dataset, False otherwise.
    """
    embedding_manager = EmbeddingManagerProvider.get_embedding_manager()
    model_id = embedding_manager.load_or_get_default_model(
        session=session,
        dataset_id=dataset_id,
    )
    if model_id is None:
        # No default embedding model loaded for this dataset.
        return False

    return (
        len(
            sample_embedding_resolver.get_all_by_dataset_id(
                session=session, dataset_id=dataset_id, embedding_model_id=model_id
            )
        )
        > 0
    )


def _enable_embedding_features_if_available(session: Session, dataset_id: UUID) -> None:
    """Enable embedding-related features if embeddings are available in the DB.

    Args:
        session: Database session for resolver operations.
        dataset_id: The ID of the dataset to check for embeddings.
    """
    if _are_embeddings_available(session=session, dataset_id=dataset_id):
        if "embeddingSearchEnabled" not in features.lightly_studio_active_features:
            features.lightly_studio_active_features.append("embeddingSearchEnabled")
        if "fewShotClassifierEnabled" not in features.lightly_studio_active_features:
            features.lightly_studio_active_features.append("fewShotClassifierEnabled")<|MERGE_RESOLUTION|>--- conflicted
+++ resolved
@@ -23,10 +23,7 @@
 from lightly_studio import db_manager
 from lightly_studio.api import features
 from lightly_studio.core import add_samples, add_videos
-<<<<<<< HEAD
-=======
 from lightly_studio.core.add_videos import VIDEO_EXTENSIONS
->>>>>>> 42e1d568
 from lightly_studio.core.dataset_query.dataset_query import DatasetQuery
 from lightly_studio.core.dataset_query.match_expression import MatchExpression
 from lightly_studio.core.dataset_query.order_by import OrderByExpression
@@ -265,35 +262,20 @@
         self,
         path: PathLike,
         allowed_extensions: Iterable[str] | None = None,
-<<<<<<< HEAD
-        fps: float | None = None,
-=======
->>>>>>> 42e1d568
     ) -> None:
         """Adding video frames from the specified path to the dataset.
 
         Args:
             path: Path to the folder containing the videos to add.
             allowed_extensions: An iterable container of allowed video file
-<<<<<<< HEAD
-                extensions.
-            fps: Optional FPS value to control frame extraction. If provided, only frames
-                at the specified FPS intervals will be extracted. If None, all frames
-                will be extracted.
-=======
                 extensions in lowercase, including the leading dot. If None,
             uses default VIDEO_EXTENSIONS.
->>>>>>> 42e1d568
         """
         # Collect video file paths.
         if allowed_extensions:
             allowed_extensions_set = {ext.lower() for ext in allowed_extensions}
         else:
-<<<<<<< HEAD
-            allowed_extensions_set = None
-=======
             allowed_extensions_set = VIDEO_EXTENSIONS
->>>>>>> 42e1d568
         video_paths = list(
             fsspec_lister.iter_files_from_path(
                 path=str(path), allowed_extensions=allowed_extensions_set
@@ -306,10 +288,6 @@
             session=self.session,
             dataset_id=self.dataset_id,
             video_paths=video_paths,
-<<<<<<< HEAD
-            fps=fps,
-=======
->>>>>>> 42e1d568
         )
 
     def add_samples_from_path(
