--- conflicted
+++ resolved
@@ -2,11 +2,8 @@
 
 from __future__ import annotations
 
-<<<<<<< HEAD
 import datetime
 import logging
-=======
->>>>>>> b1f0deae
 from pathlib import Path
 from typing import Iterable, Iterator
 from uuid import UUID
