"""LightlyStudio Dataset."""

from __future__ import annotations

import logging
from pathlib import Path
from typing import Generic, Iterable, Iterator
from uuid import UUID

import yaml
from labelformat.formats import (
    COCOInstanceSegmentationInput,
    COCOObjectDetectionInput,
    YOLOv8ObjectDetectionInput,
)
from labelformat.model.instance_segmentation import (
    InstanceSegmentationInput,
)
from labelformat.model.object_detection import (
    ObjectDetectionInput,
)
from sqlmodel import Session, select
from typing_extensions import TypeVar

from lightly_studio import db_manager
from lightly_studio.api import features
from lightly_studio.core import add_samples, add_videos
from lightly_studio.core.add_videos import VIDEO_EXTENSIONS
from lightly_studio.core.dataset_query.dataset_query import DatasetQuery
from lightly_studio.core.dataset_query.match_expression import MatchExpression
from lightly_studio.core.dataset_query.order_by import OrderByExpression
from lightly_studio.core.sample import ImageSample
from lightly_studio.dataset import fsspec_lister
from lightly_studio.dataset.embedding_manager import EmbeddingManagerProvider
from lightly_studio.metadata import compute_similarity, compute_typicality
from lightly_studio.models.annotation.annotation_base import (
    AnnotationType,
)
from lightly_studio.models.dataset import DatasetCreate, DatasetTable, SampleType
from lightly_studio.models.image import ImageTable
from lightly_studio.models.sample import SampleTable
from lightly_studio.resolvers import (
    dataset_resolver,
    embedding_model_resolver,
    image_resolver,
    sample_embedding_resolver,
    tag_resolver,
)
from lightly_studio.type_definitions import PathLike

logger = logging.getLogger(__name__)

# Constants
DEFAULT_DATASET_NAME = "default_dataset"
ALLOWED_YOLO_SPLITS = {"train", "val", "test", "minival"}

_SliceType = slice  # to avoid shadowing built-in slice in type annotations


T = TypeVar("T", default=ImageSample)


class Dataset(Generic[T]):
    """A LightlyStudio Dataset.

    It can be created or loaded using one of the static methods:
    ```python
    dataset = Dataset.create()
    dataset = Dataset.load()
    dataset = Dataset.load_or_create()
    ```

    Samples can be added to the dataset using various methods:
    ```python
    dataset.add_images_from_path(...)
    dataset.add_samples_from_yolo(...)
    dataset.add_samples_from_coco(...)
    dataset.add_samples_from_coco_caption(...)
    dataset.add_samples_from_labelformat(...)
    dataset.add_videos_from_path(...)
    ```

    The dataset samples can be queried directly by iterating over it or slicing it:
    ```python
    dataset = Dataset.load("my_dataset")
    first_ten_samples = dataset[:10]
    for sample in dataset:
        print(sample.file_name)
        sample.metadata["new_key"] = "new_value"
    ```

    For filtering or ordering samples first, use the query interface:
    ```python
    from lightly_studio.core.dataset_query.sample_field import SampleField

    dataset = Dataset.load("my_dataset")
    query = dataset.match(SampleField.width > 10).order_by(SampleField.file_name)
    for sample in query:
        ...
    ```
    """

    def __init__(self, dataset: DatasetTable) -> None:
        """Initialize a LightlyStudio Dataset."""
        self._inner = dataset
        # TODO(Michal, 09/2025): Do not store the session. Instead, use the
        # dataset object session.
        self.session = db_manager.persistent_session()

    @staticmethod
    def create(name: str | None = None, sample_type: SampleType = SampleType.IMAGE) -> Dataset:
        """Create a new dataset.

        Args:
            name: The name of the dataset. If None, a default name is used.
            sample_type: The type of samples in the dataset. Defaults to SampleType.IMAGE.
        """
        if name is None:
            name = DEFAULT_DATASET_NAME

        dataset = dataset_resolver.create(
            session=db_manager.persistent_session(),
            dataset=DatasetCreate(name=name, sample_type=sample_type),
        )
        return Dataset(dataset=dataset)

    @staticmethod
    def load(name: str | None = None) -> Dataset:
        """Load an existing dataset."""
        if name is None:
            name = "default_dataset"

        dataset = dataset_resolver.get_by_name(session=db_manager.persistent_session(), name=name)
        if dataset is None:
            raise ValueError(f"Dataset with name '{name}' not found.")
        # If we have embeddings in the database enable the FSC and embedding search features.
        _enable_embedding_features_if_available(
            session=db_manager.persistent_session(), dataset_id=dataset.dataset_id
        )
        return Dataset(dataset=dataset)

    @staticmethod
    def load_or_create(
        name: str | None = None, sample_type: SampleType = SampleType.IMAGE
    ) -> Dataset:
        """Create a new dataset or load an existing one.

        Args:
            name: The name of the dataset. If None, a default name is used.
            sample_type: The type of samples in the dataset. Defaults to SampleType.IMAGE.
        """
        if name is None:
            name = "default_dataset"

        dataset = dataset_resolver.get_by_name(session=db_manager.persistent_session(), name=name)
        if dataset is None:
            return Dataset.create(name=name, sample_type=sample_type)

        # Dataset exists, verify the sample type matches.
        if dataset.sample_type != sample_type:
            raise ValueError(
                f"Dataset with name '{name}' already exists with sample type "
                f"'{dataset.sample_type.value}', but '{sample_type.value}' was requested."
            )

        # If we have embeddings in the database enable the FSC and embedding search features.
        _enable_embedding_features_if_available(
            session=db_manager.persistent_session(), dataset_id=dataset.dataset_id
        )
        return Dataset(dataset=dataset)

    # TODO(lukas 12/2025): return `Iterator[T]` instead
    def __iter__(self) -> Iterator[ImageSample]:
        """Iterate over samples in the dataset."""
        for sample in self.session.exec(
            select(ImageTable)
            .join(ImageTable.sample)
            .where(SampleTable.dataset_id == self.dataset_id)
        ):
            yield ImageSample(inner=sample)

    def get_sample(self, sample_id: UUID) -> ImageSample:
        """Get a single sample from the dataset by its ID.

        Args:
            sample_id: The UUID of the sample to retrieve.

        Returns:
            A single ImageTable object.

        Raises:
            IndexError: If no sample is found with the given sample_id.
        """
        sample = image_resolver.get_by_id(self.session, sample_id=sample_id)

        if sample is None:
            raise IndexError(f"No sample found for sample_id: {sample_id}")
        return ImageSample(inner=sample)

    @property
    def dataset_id(self) -> UUID:
        """Get the dataset ID."""
        return self._inner.dataset_id

    @property
    def name(self) -> str:
        """Get the dataset name."""
        return self._inner.name

    def query(self) -> DatasetQuery:
        """Create a DatasetQuery for this dataset.

        Returns:
            A DatasetQuery instance for querying samples in this dataset.
        """
        return DatasetQuery(dataset=self._inner, session=self.session)

    def match(self, match_expression: MatchExpression) -> DatasetQuery:
        """Create a query on the dataset and store a field condition for filtering.

        Args:
            match_expression: Defines the filter.

        Returns:
            DatasetQuery for method chaining.
        """
        return self.query().match(match_expression)

    def order_by(self, *order_by: OrderByExpression) -> DatasetQuery:
        """Create a query on the dataset and store ordering expressions.

        Args:
            order_by: One or more ordering expressions. They are applied in order.
                E.g. first ordering by sample width and then by sample file_name will
                only order the samples with the same sample width by file_name.

        Returns:
            DatasetQuery for method chaining.
        """
        return self.query().order_by(*order_by)

    def slice(self, offset: int = 0, limit: int | None = None) -> DatasetQuery:
        """Create a query on the dataset and apply offset and limit to results.

        Args:
            offset: Number of items to skip from beginning (default: 0).
            limit: Maximum number of items to return (None = no limit).

        Returns:
            DatasetQuery for method chaining.
        """
        return self.query().slice(offset, limit)

    def __getitem__(self, key: _SliceType) -> DatasetQuery:
        """Create a query on the dataset and enable bracket notation for slicing.

        Args:
            key: A slice object (e.g., [10:20], [:50], [100:]).

        Returns:
            DatasetQuery with slice applied.

        Raises:
            TypeError: If key is not a slice object.
            ValueError: If slice contains unsupported features or conflicts with existing slice.
        """
        return self.query()[key]

    def add_videos_from_path(
        self,
        path: PathLike,
        allowed_extensions: Iterable[str] | None = None,
        num_decode_threads: int | None = None,
        embed: bool = True,
    ) -> None:
        """Adding video frames from the specified path to the dataset.

        Args:
            path: Path to the folder containing the videos to add.
            allowed_extensions: An iterable container of allowed video file
                extensions in lowercase, including the leading dot. If None,
            uses default VIDEO_EXTENSIONS.
            num_decode_threads: Optional override for the number of FFmpeg decode threads.
                If omitted, the available CPU cores - 1 (max 16) are used.
            embed: If True, generate embeddings for the newly added videos.
        """
        # Collect video file paths.
        if allowed_extensions:
            allowed_extensions_set = {ext.lower() for ext in allowed_extensions}
        else:
            allowed_extensions_set = VIDEO_EXTENSIONS
        video_paths = list(
            fsspec_lister.iter_files_from_path(
                path=str(path), allowed_extensions=allowed_extensions_set
            )
        )
        logger.info(f"Found {len(video_paths)} videos in {path}.")

        # Process videos.
        created_sample_ids, _ = add_videos.load_into_dataset_from_paths(
            session=self.session,
            dataset_id=self.dataset_id,
            video_paths=video_paths,
            num_decode_threads=num_decode_threads,
        )

        if embed:
            _generate_embeddings_video(
                session=self.session,
                dataset_id=self.dataset_id,
                sample_ids=created_sample_ids,
            )

    def add_images_from_path(
        self,
        path: PathLike,
        allowed_extensions: Iterable[str] | None = None,
        embed: bool = True,
        tag_depth: int = 0,
    ) -> None:
        """Adding images from the specified path to the dataset.

        Args:
            path: Path to the folder containing the images to add.
            allowed_extensions: An iterable container of allowed image file
                extensions.
            embed: If True, generate embeddings for the newly added images.
            tag_depth: Defines the tagging behavior based on directory depth.
                - `tag_depth=0` (default): No automatic tagging is performed.
                - `tag_depth=1`: Automatically creates a tag for each
                  image based on its parent directory's name.

        Raises:
            NotImplementedError: If tag_depth > 1.
        """
        # Collect image file paths.
        if allowed_extensions:
            allowed_extensions_set = {ext.lower() for ext in allowed_extensions}
        else:
            allowed_extensions_set = None
        image_paths = list(
            fsspec_lister.iter_files_from_path(
                path=str(path), allowed_extensions=allowed_extensions_set
            )
        )

        logger.info(f"Found {len(image_paths)} images in {path}.")

        # Process images
        created_sample_ids = add_samples.load_into_dataset_from_paths(
            session=self.session,
            dataset_id=self.dataset_id,
            image_paths=image_paths,
        )

        if created_sample_ids:
            add_samples.tag_samples_by_directory(
                session=self.session,
                dataset_id=self.dataset_id,
                input_path=path,
                sample_ids=created_sample_ids,
                tag_depth=tag_depth,
            )

        if embed:
            _generate_embeddings_image(
                session=self.session, dataset_id=self.dataset_id, sample_ids=created_sample_ids
            )

    def add_samples_from_labelformat(
        self,
        input_labels: ObjectDetectionInput | InstanceSegmentationInput,
        images_path: PathLike,
        embed: bool = True,
    ) -> None:
        """Load a dataset from a labelformat object and store in database.

        Args:
            input_labels: The labelformat input object.
            images_path: Path to the folder containing the images.
            embed: If True, generate embeddings for the newly added samples.
        """
        if isinstance(images_path, str):
            images_path = Path(images_path)
        images_path = images_path.absolute()

        created_sample_ids = add_samples.load_into_dataset_from_labelformat(
            session=self.session,
            dataset_id=self.dataset_id,
            input_labels=input_labels,
            images_path=images_path,
        )

        if embed:
            _generate_embeddings_image(
                session=self.session, dataset_id=self.dataset_id, sample_ids=created_sample_ids
            )

    def add_samples_from_yolo(
        self,
        data_yaml: PathLike,
        input_split: str | None = None,
        embed: bool = True,
    ) -> None:
        """Load a dataset in YOLO format and store in DB.

        Args:
            data_yaml: Path to the YOLO data.yaml file.
            input_split: The split to load (e.g., 'train', 'val', 'test').
                If None, all available splits will be loaded and assigned a corresponding tag.
            embed: If True, generate embeddings for the newly added samples.
        """
        if isinstance(data_yaml, str):
            data_yaml = Path(data_yaml)
        data_yaml = data_yaml.absolute()

        if not data_yaml.is_file() or data_yaml.suffix != ".yaml":
            raise FileNotFoundError(f"YOLO data yaml file not found: '{data_yaml}'")

        # Determine which splits to process
        splits_to_process = _resolve_yolo_splits(data_yaml=data_yaml, input_split=input_split)

        all_created_sample_ids = []

        # Process each split
        for split in splits_to_process:
            # Load the dataset using labelformat.
            label_input = YOLOv8ObjectDetectionInput(
                input_file=data_yaml,
                input_split=split,
            )
            images_path = label_input._images_dir()  # noqa: SLF001

            created_sample_ids = add_samples.load_into_dataset_from_labelformat(
                session=self.session,
                dataset_id=self.dataset_id,
                input_labels=label_input,
                images_path=images_path,
            )

            # Tag samples with split name
            if created_sample_ids:
                tag = tag_resolver.get_or_create_sample_tag_by_name(
                    session=self.session,
                    dataset_id=self.dataset_id,
                    tag_name=split,
                )
                tag_resolver.add_sample_ids_to_tag_id(
                    session=self.session,
                    tag_id=tag.tag_id,
                    sample_ids=created_sample_ids,
                )

            all_created_sample_ids.extend(created_sample_ids)

        # Generate embeddings for all samples at once
        if embed:
            _generate_embeddings_image(
                session=self.session, dataset_id=self.dataset_id, sample_ids=all_created_sample_ids
            )

    def add_samples_from_coco(
        self,
        annotations_json: PathLike,
        images_path: PathLike,
        annotation_type: AnnotationType = AnnotationType.OBJECT_DETECTION,
        split: str | None = None,
        embed: bool = True,
    ) -> None:
        """Load a dataset in COCO Object Detection format and store in DB.

        Args:
            annotations_json: Path to the COCO annotations JSON file.
            images_path: Path to the folder containing the images.
            annotation_type: The type of annotation to be loaded (e.g., 'ObjectDetection',
                'InstanceSegmentation').
            split: Optional split name to tag samples (e.g., 'train', 'val').
                If provided, all samples will be tagged with this name.
            embed: If True, generate embeddings for the newly added samples.
        """
        if isinstance(annotations_json, str):
            annotations_json = Path(annotations_json)
        annotations_json = annotations_json.absolute()

        if not annotations_json.is_file() or annotations_json.suffix != ".json":
            raise FileNotFoundError(f"COCO annotations json file not found: '{annotations_json}'")

        label_input: COCOObjectDetectionInput | COCOInstanceSegmentationInput

        if annotation_type == AnnotationType.OBJECT_DETECTION:
            label_input = COCOObjectDetectionInput(
                input_file=annotations_json,
            )
        elif annotation_type == AnnotationType.INSTANCE_SEGMENTATION:
            label_input = COCOInstanceSegmentationInput(
                input_file=annotations_json,
            )
        else:
            raise ValueError(f"Invalid annotation type: {annotation_type}")

        images_path = Path(images_path).absolute()

        created_sample_ids = add_samples.load_into_dataset_from_labelformat(
            session=self.session,
            dataset_id=self.dataset_id,
            input_labels=label_input,
            images_path=images_path,
        )

        # Tag samples with split name if provided
        if split is not None and created_sample_ids:
            tag = tag_resolver.get_or_create_sample_tag_by_name(
                session=self.session,
                dataset_id=self.dataset_id,
                tag_name=split,
            )
            tag_resolver.add_sample_ids_to_tag_id(
                session=self.session,
                tag_id=tag.tag_id,
                sample_ids=created_sample_ids,
            )

        if embed:
            _generate_embeddings_image(
                session=self.session, dataset_id=self.dataset_id, sample_ids=created_sample_ids
            )

    def add_samples_from_coco_caption(
        self,
        annotations_json: PathLike,
        images_path: PathLike,
        split: str | None = None,
        embed: bool = True,
    ) -> None:
        """Load a dataset in COCO caption format and store in DB.

        Args:
            annotations_json: Path to the COCO caption JSON file.
            images_path: Path to the folder containing the images.
            split: Optional split name to tag samples (e.g., 'train', 'val').
                If provided, all samples will be tagged with this name.
            embed: If True, generate embeddings for the newly added samples.
        """
        if isinstance(annotations_json, str):
            annotations_json = Path(annotations_json)
        annotations_json = annotations_json.absolute()

        if not annotations_json.is_file() or annotations_json.suffix != ".json":
            raise FileNotFoundError(f"COCO caption json file not found: '{annotations_json}'")

        if isinstance(images_path, str):
            images_path = Path(images_path)
        images_path = images_path.absolute()

        created_sample_ids = add_samples.load_into_dataset_from_coco_captions(
            session=self.session,
            dataset_id=self.dataset_id,
            annotations_json=annotations_json,
            images_path=images_path,
        )

        # Tag samples with split name if provided
        if split is not None and created_sample_ids:
            tag = tag_resolver.get_or_create_sample_tag_by_name(
                session=self.session,
                dataset_id=self.dataset_id,
                tag_name=split,
            )
            tag_resolver.add_sample_ids_to_tag_id(
                session=self.session,
                tag_id=tag.tag_id,
                sample_ids=created_sample_ids,
            )

        if embed:
            _generate_embeddings_image(
                session=self.session, dataset_id=self.dataset_id, sample_ids=created_sample_ids
            )

    def compute_typicality_metadata(
        self,
        embedding_model_name: str | None = None,
        metadata_name: str = "typicality",
    ) -> None:
        """Computes typicality from embeddings, for K nearest neighbors.

        Args:
            embedding_model_name:
                The name of the embedding model to use. If not given, the default
                embedding model is used.
            metadata_name:
                The name of the metadata to store the typicality values in. If not give, the default
                name "typicality" is used.
        """
        embedding_model_id = embedding_model_resolver.get_by_name(
            session=self.session,
            dataset_id=self.dataset_id,
            embedding_model_name=embedding_model_name,
        ).embedding_model_id
        compute_typicality.compute_typicality_metadata(
            session=self.session,
            dataset_id=self.dataset_id,
            embedding_model_id=embedding_model_id,
            metadata_name=metadata_name,
        )

    def compute_similarity_metadata(
        self,
        query_tag_name: str,
        embedding_model_name: str | None = None,
        metadata_name: str | None = None,
    ) -> str:
        """Computes similarity with respect to a query tag.

        Args:
            query_tag_name:
                The name of the tag to use for the query.
            embedding_model_name:
                The name of the embedding model to use. If not given, the default
                embedding model is used.
            metadata_name:
                The name of the metadata to store the similarity values in.
                If not given, a name is generated automatically.

        Returns:
            The name of the metadata storing the similarity values.
        """
        embedding_model_id = embedding_model_resolver.get_by_name(
            session=self.session,
            dataset_id=self.dataset_id,
            embedding_model_name=embedding_model_name,
        ).embedding_model_id
        query_tag = tag_resolver.get_by_name(
            session=self.session, tag_name=query_tag_name, dataset_id=self.dataset_id
        )
        if query_tag is None:
            raise ValueError("Query tag not found")
        return compute_similarity.compute_similarity_metadata(
            session=self.session,
            key_dataset_id=self.dataset_id,
            embedding_model_id=embedding_model_id,
            query_tag_id=query_tag.tag_id,
            metadata_name=metadata_name,
        )


def _generate_embeddings_video(
    session: Session,
    dataset_id: UUID,
    sample_ids: list[UUID],
) -> None:
    """Generate and store embeddings for samples.

    Args:
        session: Database session for resolver operations.
        dataset_id: The ID of the dataset to associate with the embedding model.
        sample_ids: List of sample IDs to generate embeddings for.
    """
    if not sample_ids:
        return

    embedding_manager = EmbeddingManagerProvider.get_embedding_manager()
    model_id = embedding_manager.load_or_get_default_model(session=session, dataset_id=dataset_id)
    if model_id is None:
        logger.warning("No embedding model loaded. Skipping embedding generation.")
        return

    embedding_manager.embed_videos(
        session=session,
        dataset_id=dataset_id,
        sample_ids=sample_ids,
        embedding_model_id=model_id,
    )

    _mark_embedding_features_enabled()


def _generate_embeddings_image(
    session: Session,
    dataset_id: UUID,
    sample_ids: list[UUID],
) -> None:
    """Generate and store embeddings for samples.

    Args:
        session: Database session for resolver operations.
        dataset_id: The ID of the dataset to associate with the embedding model.
        sample_ids: List of sample IDs to generate embeddings for.
        sample_type: The sample_type to generate embeddings for.
    """
    if not sample_ids:
        return

    embedding_manager = EmbeddingManagerProvider.get_embedding_manager()
    model_id = embedding_manager.load_or_get_default_model(session=session, dataset_id=dataset_id)
    if model_id is None:
        logger.warning("No embedding model loaded. Skipping embedding generation.")
        return

    embedding_manager.embed_images(
        session=session,
        dataset_id=dataset_id,
        sample_ids=sample_ids,
        embedding_model_id=model_id,
    )

    _mark_embedding_features_enabled()


<<<<<<< HEAD
def _mark_embedding_features_enabled():
=======
def _mark_embedding_features_enabled() -> None:
>>>>>>> 02b9f7fe
    # Mark the embedding search feature as enabled.
    if "embeddingSearchEnabled" not in features.lightly_studio_active_features:
        features.lightly_studio_active_features.append("embeddingSearchEnabled")
    # Mark the FSC feature as enabled.
    if "fewShotClassifierEnabled" not in features.lightly_studio_active_features:
        features.lightly_studio_active_features.append("fewShotClassifierEnabled")


def _resolve_yolo_splits(data_yaml: Path, input_split: str | None) -> list[str]:
    """Determine which YOLO splits to process for the given config."""
    if input_split is not None:
        if input_split not in ALLOWED_YOLO_SPLITS:
            raise ValueError(
                f"Split '{input_split}' not found in config file '{data_yaml}'. "
                f"Allowed splits: {sorted(ALLOWED_YOLO_SPLITS)}"
            )
        return [input_split]

    with data_yaml.open() as f:
        config = yaml.safe_load(f)

    config_keys = config.keys() if isinstance(config, dict) else []
    splits = [key for key in config_keys if key in ALLOWED_YOLO_SPLITS]
    if not splits:
        raise ValueError(f"No splits found in config file '{data_yaml}'")
    return splits


def _are_embeddings_available(session: Session, dataset_id: UUID) -> bool:
    """Check if there are any embeddings available for the given dataset.

    Args:
        session: Database session for resolver operations.
        dataset_id: The ID of the dataset to check for embeddings.

    Returns:
        True if embeddings exist for the dataset, False otherwise.
    """
    embedding_manager = EmbeddingManagerProvider.get_embedding_manager()
    model_id = embedding_manager.load_or_get_default_model(
        session=session,
        dataset_id=dataset_id,
    )
    if model_id is None:
        # No default embedding model loaded for this dataset.
        return False

    return (
        len(
            sample_embedding_resolver.get_all_by_dataset_id(
                session=session, dataset_id=dataset_id, embedding_model_id=model_id
            )
        )
        > 0
    )


def _enable_embedding_features_if_available(session: Session, dataset_id: UUID) -> None:
    """Enable embedding-related features if embeddings are available in the DB.

    Args:
        session: Database session for resolver operations.
        dataset_id: The ID of the dataset to check for embeddings.
    """
    if _are_embeddings_available(session=session, dataset_id=dataset_id):
        if "embeddingSearchEnabled" not in features.lightly_studio_active_features:
            features.lightly_studio_active_features.append("embeddingSearchEnabled")
        if "fewShotClassifierEnabled" not in features.lightly_studio_active_features:
            features.lightly_studio_active_features.append("fewShotClassifierEnabled")<|MERGE_RESOLUTION|>--- conflicted
+++ resolved
@@ -707,11 +707,7 @@
     _mark_embedding_features_enabled()
 
 
-<<<<<<< HEAD
-def _mark_embedding_features_enabled():
-=======
 def _mark_embedding_features_enabled() -> None:
->>>>>>> 02b9f7fe
     # Mark the embedding search feature as enabled.
     if "embeddingSearchEnabled" not in features.lightly_studio_active_features:
         features.lightly_studio_active_features.append("embeddingSearchEnabled")
