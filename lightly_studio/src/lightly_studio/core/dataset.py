"""LightlyStudio Dataset."""

from __future__ import annotations

import logging
from abc import ABC, abstractmethod
from typing import Generic, Iterator
from uuid import UUID

from sqlmodel import Session
from typing_extensions import Self, TypeVar

from lightly_studio import db_manager
from lightly_studio.api import features
from lightly_studio.core.dataset_query.dataset_query import DatasetQuery
from lightly_studio.core.dataset_query.match_expression import MatchExpression
from lightly_studio.core.dataset_query.order_by import OrderByExpression
from lightly_studio.core.sample import Sample
<<<<<<< HEAD
=======
from lightly_studio.dataset import embedding_utils, fsspec_lister
>>>>>>> 4ce7affc
from lightly_studio.dataset.embedding_manager import EmbeddingManagerProvider
from lightly_studio.metadata import compute_similarity, compute_typicality
from lightly_studio.models.collection import CollectionCreate, CollectionTable, SampleType
from lightly_studio.resolvers import (
    collection_resolver,
    embedding_model_resolver,
    tag_resolver,
)

logger = logging.getLogger(__name__)

# Constants
DEFAULT_DATASET_NAME = "default_dataset"

_SliceType = slice  # to avoid shadowing built-in slice in type annotations


T = TypeVar("T", bound=Sample)


class Dataset(Generic[T], ABC):
    """A LightlyStudio Dataset.

    It can be created or loaded using one of the static methods:
    ```python
    dataset = Dataset.create()
    dataset = Dataset.load()
    dataset = Dataset.load_or_create()
    ```

    Samples can be added to the dataset using various methods:
    ```python
    dataset.add_images_from_path(...)
    dataset.add_samples_from_yolo(...)
    dataset.add_samples_from_coco(...)
    dataset.add_samples_from_coco_caption(...)
    dataset.add_samples_from_labelformat(...)
    dataset.add_videos_from_path(...)
    ```

    The dataset samples can be queried directly by iterating over it or slicing it:
    ```python
    dataset = Dataset.load("my_dataset")
    first_ten_samples = dataset[:10]
    for sample in dataset:
        print(sample.file_name)
        sample.metadata["new_key"] = "new_value"
    ```

    For filtering or ordering samples first, use the query interface:
    ```python
    from lightly_studio.core.dataset_query.sample_field import SampleField

    dataset = Dataset.load("my_dataset")
    query = dataset.match(SampleField.width > 10).order_by(SampleField.file_name)
    for sample in query:
        ...
    ```
    """

    def __init__(self, collection: CollectionTable) -> None:
        """Initialize a LightlyStudio Dataset."""
        self._inner = collection
        # TODO(Michal, 09/2025): Do not store the session. Instead, use the
        # dataset object session.
        self.session = db_manager.persistent_session()

    @staticmethod
    @abstractmethod
    def sample_type() -> SampleType:
        """Returns the sample type."""

    @staticmethod
    @abstractmethod
    def sample_class() -> type[T]:
        """Returns the sample class type."""

    @classmethod
    def create(cls, name: str | None = None) -> Self:
        """Create a new dataset.

        Args:
            name: The name of the dataset. If None, a default name is used.
        """
        if name is None:
            name = DEFAULT_DATASET_NAME

        collection = collection_resolver.create(
            session=db_manager.persistent_session(),
            collection=CollectionCreate(name=name, sample_type=cls.sample_type()),
        )
        return cls(collection=collection)

    @classmethod
    def load(cls, name: str | None = None) -> Self:
        """Load an existing dataset."""
        collection = load_collection(name=name, sample_type=cls.sample_type())
        if collection is None:
            raise ValueError(f"Dataset with name '{name}' not found.")
        return cls(collection=collection)

    @classmethod
    def load_or_create(cls, name: str | None = None) -> Self:
        """Create a new image dataset or load an existing one.

        Args:
            name: The name of the dataset. If None, a default name is used.
        """
        collection = load_collection(name=name, sample_type=cls.sample_type())
        if collection is None:
            return cls.create(name=name)
        return cls(collection=collection)

    def __iter__(self) -> Iterator[T]:
        """Iterate over samples in the dataset."""
        return self.query().__iter__()

    @abstractmethod
    def get_sample(self, sample_id: UUID) -> T:
        """Get a single sample from the dataset by its ID."""

    @property
    def dataset_id(self) -> UUID:
        """Get the dataset ID."""
        return self._inner.collection_id

    @property
    def name(self) -> str:
        """Get the dataset name."""
        return self._inner.name

    def query(self) -> DatasetQuery[T]:
        """Create a DatasetQuery for this dataset.

        Returns:
            A DatasetQuery instance for querying samples in this dataset.
        """
        return DatasetQuery(
            dataset=self._inner, session=self.session, sample_class=self.sample_class()
        )

    def match(self, match_expression: MatchExpression) -> DatasetQuery[T]:
        """Create a query on the dataset and store a field condition for filtering.

        Args:
            match_expression: Defines the filter.

        Returns:
            DatasetQuery for method chaining.
        """
        return self.query().match(match_expression)

    def order_by(self, *order_by: OrderByExpression) -> DatasetQuery[T]:
        """Create a query on the dataset and store ordering expressions.

        Args:
            order_by: One or more ordering expressions. They are applied in order.
                E.g. first ordering by sample width and then by sample file_name will
                only order the samples with the same sample width by file_name.

        Returns:
            DatasetQuery for method chaining.
        """
        return self.query().order_by(*order_by)

    def slice(self, offset: int = 0, limit: int | None = None) -> DatasetQuery[T]:
        """Create a query on the dataset and apply offset and limit to results.

        Args:
            offset: Number of items to skip from beginning (default: 0).
            limit: Maximum number of items to return (None = no limit).

        Returns:
            DatasetQuery for method chaining.
        """
        return self.query().slice(offset, limit)

    def __getitem__(self, key: _SliceType) -> DatasetQuery[T]:
        """Create a query on the dataset and enable bracket notation for slicing.

        Args:
            key: A slice object (e.g., [10:20], [:50], [100:]).

        Returns:
            DatasetQuery with slice applied.

        Raises:
            TypeError: If key is not a slice object.
            ValueError: If slice contains unsupported features or conflicts with existing slice.
        """
        return self.query()[key]

    def compute_typicality_metadata(
        self,
        embedding_model_name: str | None = None,
        metadata_name: str = "typicality",
    ) -> None:
        """Computes typicality from embeddings, for K nearest neighbors.

        Args:
            embedding_model_name:
                The name of the embedding model to use. If not given, the default
                embedding model is used.
            metadata_name:
                The name of the metadata to store the typicality values in. If not give, the default
                name "typicality" is used.
        """
        embedding_model_id = embedding_model_resolver.get_by_name(
            session=self.session,
            collection_id=self.dataset_id,
            embedding_model_name=embedding_model_name,
        ).embedding_model_id
        compute_typicality.compute_typicality_metadata(
            session=self.session,
            collection_id=self.dataset_id,
            embedding_model_id=embedding_model_id,
            metadata_name=metadata_name,
        )

    def compute_similarity_metadata(
        self,
        query_tag_name: str,
        embedding_model_name: str | None = None,
        metadata_name: str | None = None,
    ) -> str:
        """Computes similarity with respect to a query tag.

        Args:
            query_tag_name:
                The name of the tag to use for the query.
            embedding_model_name:
                The name of the embedding model to use. If not given, the default
                embedding model is used.
            metadata_name:
                The name of the metadata to store the similarity values in.
                If not given, a name is generated automatically.

        Returns:
            The name of the metadata storing the similarity values.
        """
        embedding_model_id = embedding_model_resolver.get_by_name(
            session=self.session,
            collection_id=self.dataset_id,
            embedding_model_name=embedding_model_name,
        ).embedding_model_id
        query_tag = tag_resolver.get_by_name(
            session=self.session, tag_name=query_tag_name, collection_id=self.dataset_id
        )
        if query_tag is None:
            raise ValueError("Query tag not found")
        return compute_similarity.compute_similarity_metadata(
            session=self.session,
            key_collection_id=self.dataset_id,
            embedding_model_id=embedding_model_id,
            query_tag_id=query_tag.tag_id,
            metadata_name=metadata_name,
        )


def load_collection(sample_type: SampleType, name: str | None = None) -> CollectionTable | None:
    """Load an existing collection.

    Args:
        name: The name of the dataset. If None, a default name is used.
        sample_type: The type of samples in the dataset. Defaults to SampleType.IMAGE.

    Return:
        A collection if it exists, or None if it doesn't.
    """
    if name is None:
        name = DEFAULT_DATASET_NAME

    collection = collection_resolver.get_by_name(session=db_manager.persistent_session(), name=name)
    if collection is None:
        return None

    # Dataset exists, verify the sample type matches.
    if collection.sample_type != sample_type:
        raise ValueError(
            f"Dataset with name '{name}' already exists with sample type "
            f"'{collection.sample_type.value}', but '{sample_type.value}' was requested."
        )

    # If we have embeddings in the database enable the FSC and embedding search features.
    _enable_embedding_features_if_available(
        session=db_manager.persistent_session(), dataset_id=collection.collection_id
    )
    return collection


def _mark_embedding_features_enabled() -> None:
    # Mark the embedding search feature as enabled.
    if "embeddingSearchEnabled" not in features.lightly_studio_active_features:
        features.lightly_studio_active_features.append("embeddingSearchEnabled")
    # Mark the FSC feature as enabled.
    if "fewShotClassifierEnabled" not in features.lightly_studio_active_features:
        features.lightly_studio_active_features.append("fewShotClassifierEnabled")


<<<<<<< HEAD
def _are_embeddings_available(session: Session, collection_id: UUID) -> bool:
    """Check if there are any embeddings available for the given dataset.

    Args:
        session: Database session for resolver operations.
        collection_id: The ID of the collection to check for embeddings.

    Returns:
        True if embeddings exist for the collection, False otherwise.
    """
    embedding_manager = EmbeddingManagerProvider.get_embedding_manager()
    model_id = embedding_manager.load_or_get_default_model(
        session=session,
        collection_id=collection_id,
    )
    if model_id is None:
        # No default embedding model loaded for this dataset.
        return False

    return (
        len(
            sample_embedding_resolver.get_all_by_collection_id(
                session=session, collection_id=collection_id, embedding_model_id=model_id
            )
        )
        > 0
    )
=======
def _resolve_yolo_splits(data_yaml: Path, input_split: str | None) -> list[str]:
    """Determine which YOLO splits to process for the given config."""
    if input_split is not None:
        if input_split not in ALLOWED_YOLO_SPLITS:
            raise ValueError(
                f"Split '{input_split}' not found in config file '{data_yaml}'. "
                f"Allowed splits: {sorted(ALLOWED_YOLO_SPLITS)}"
            )
        return [input_split]

    with data_yaml.open() as f:
        config = yaml.safe_load(f)

    config_keys = config.keys() if isinstance(config, dict) else []
    splits = [key for key in config_keys if key in ALLOWED_YOLO_SPLITS]
    if not splits:
        raise ValueError(f"No splits found in config file '{data_yaml}'")
    return splits
>>>>>>> 4ce7affc


def _enable_embedding_features_if_available(session: Session, dataset_id: UUID) -> None:
    """Enable embedding-related features if embeddings are available in the DB.

    Args:
        session: Database session for resolver operations.
        dataset_id: The ID of the dataset to check for embeddings.
    """
    if embedding_utils.collection_has_embeddings(session=session, collection_id=dataset_id):
        if "embeddingSearchEnabled" not in features.lightly_studio_active_features:
            features.lightly_studio_active_features.append("embeddingSearchEnabled")
        if "fewShotClassifierEnabled" not in features.lightly_studio_active_features:
            features.lightly_studio_active_features.append("fewShotClassifierEnabled")<|MERGE_RESOLUTION|>--- conflicted
+++ resolved
@@ -16,10 +16,7 @@
 from lightly_studio.core.dataset_query.match_expression import MatchExpression
 from lightly_studio.core.dataset_query.order_by import OrderByExpression
 from lightly_studio.core.sample import Sample
-<<<<<<< HEAD
-=======
 from lightly_studio.dataset import embedding_utils, fsspec_lister
->>>>>>> 4ce7affc
 from lightly_studio.dataset.embedding_manager import EmbeddingManagerProvider
 from lightly_studio.metadata import compute_similarity, compute_typicality
 from lightly_studio.models.collection import CollectionCreate, CollectionTable, SampleType
@@ -319,7 +316,6 @@
         features.lightly_studio_active_features.append("fewShotClassifierEnabled")
 
 
-<<<<<<< HEAD
 def _are_embeddings_available(session: Session, collection_id: UUID) -> bool:
     """Check if there are any embeddings available for the given dataset.
 
@@ -347,26 +343,6 @@
         )
         > 0
     )
-=======
-def _resolve_yolo_splits(data_yaml: Path, input_split: str | None) -> list[str]:
-    """Determine which YOLO splits to process for the given config."""
-    if input_split is not None:
-        if input_split not in ALLOWED_YOLO_SPLITS:
-            raise ValueError(
-                f"Split '{input_split}' not found in config file '{data_yaml}'. "
-                f"Allowed splits: {sorted(ALLOWED_YOLO_SPLITS)}"
-            )
-        return [input_split]
-
-    with data_yaml.open() as f:
-        config = yaml.safe_load(f)
-
-    config_keys = config.keys() if isinstance(config, dict) else []
-    splits = [key for key in config_keys if key in ALLOWED_YOLO_SPLITS]
-    if not splits:
-        raise ValueError(f"No splits found in config file '{data_yaml}'")
-    return splits
->>>>>>> 4ce7affc
 
 
 def _enable_embedding_features_if_available(session: Session, dataset_id: UUID) -> None:
