--- conflicted
+++ resolved
@@ -760,10 +760,7 @@
             model_path = fetch_pe_checkpoint(name, checkpoint_path)
             model.load_ckpt(model_path)
         
-<<<<<<< HEAD
-=======
         # CHANGED: Different from the original implementation, the model_path is returned as well.
->>>>>>> ad7bb9e6
         return model, model_path
 
     @classmethod
