--- conflicted
+++ resolved
@@ -12,10 +12,7 @@
 from lightly_studio.dataset.embedding_generator import (
     EmbeddingGenerator,
     ImageEmbeddingGenerator,
-<<<<<<< HEAD
-=======
     VideoEmbeddingGenerator,
->>>>>>> a5652f59
 )
 from lightly_studio.models.embedding_model import EmbeddingModelTable
 from lightly_studio.models.sample_embedding import SampleEmbeddingCreate
@@ -172,8 +169,6 @@
         # Store the embeddings in the database.
         sample_embedding_resolver.create_many(session=session, sample_embeddings=sample_embeddings)
 
-<<<<<<< HEAD
-=======
     def embed_videos(
         self,
         session: Session,
@@ -222,7 +217,6 @@
         # Store the embeddings in the database.
         sample_embedding_resolver.create_many(session=session, sample_embeddings=sample_embeddings)
 
->>>>>>> a5652f59
     # TODO (Jonas 12/2025): We need to introduce default models per type
     def load_or_get_default_model(
         self,
