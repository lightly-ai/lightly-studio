--- conflicted
+++ resolved
@@ -62,11 +62,7 @@
     def __init__(self) -> None:
         """Initialize the embedding manager."""
         self._models: dict[UUID, EmbeddingGenerator] = {}
-<<<<<<< HEAD
-        self._dataset_id_to_default_model_id: dict[UUID, UUID | None] = {}
-=======
         self._dataset_id_to_default_model_id: dict[UUID, UUID] = {}
->>>>>>> 02b9f7fe
 
     def register_embedding_model(
         self,
@@ -101,11 +97,7 @@
         self._models[model_id] = embedding_generator
 
         # Set as default if requested or if it's the first model
-<<<<<<< HEAD
-        if set_as_default or self._dataset_id_to_default_model_id.get(dataset_id, None) is None:
-=======
         if set_as_default or dataset_id not in self._dataset_id_to_default_model_id:
->>>>>>> 02b9f7fe
             self._dataset_id_to_default_model_id[dataset_id] = model_id
 
         return db_model
@@ -281,14 +273,8 @@
     def _get_default_or_validate(self, dataset_id: UUID, embedding_model_id: UUID | None) -> UUID:
         """Get a valid model_id or raise error of non available.
 
-<<<<<<< HEAD
-        Return the default embedding model that is registered for the dataset_id,
-        if the embedding_model_id is not provided.
-        Return the embedding_model_id if it is associated to a registered model.
-=======
         If embedding_model_id is not provided, returns the default model for dataset_id.
         If embedding_model_id is provided, validates that the model has been loaded and returns it.
->>>>>>> 02b9f7fe
         """
         default_model_id = self._dataset_id_to_default_model_id.get(dataset_id, None)
         if embedding_model_id is None and default_model_id is None:
