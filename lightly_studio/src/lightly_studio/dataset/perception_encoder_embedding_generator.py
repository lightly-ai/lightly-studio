--- conflicted
+++ resolved
@@ -94,34 +94,6 @@
         however this comes with performance drop.
         """
         fs, fs_path = fsspec.core.url_to_fs(url=video_path)
-<<<<<<< HEAD
-        with fs.open(path=fs_path, mode="rb") as video_file:  # noqa: SIM117
-            with container.open(file=video_file) as video_container:
-                video_stream = video_container.streams.video[DEFAULT_VIDEO_CHANNEL]
-                duration_pts = video_stream.duration
-                time_base = float(video_stream.time_base)
-                if duration_pts is None or duration_pts <= 0 or time_base <= 0.0:
-                    return []
-
-                duration_seconds = duration_pts * time_base
-
-                ts_to_sample = np.linspace(
-                    0.0,
-                    duration_seconds,
-                    num=VIDEO_FRAMES_PER_SAMPLE,
-                    endpoint=False,
-                    dtype=np.float64,
-                )
-
-                frames: list[Image.Image] = []
-                for ts_target in ts_to_sample:
-                    pts_target = int(ts_target / time_base)
-                    video_container.seek(offset=pts_target, stream=video_stream)
-                    frame = next(video_container.decode(video=DEFAULT_VIDEO_CHANNEL))
-                    frames.append(frame.to_image())
-
-                return frames
-=======
         with fs.open(path=fs_path, mode="rb") as video_file, container.open(
             file=video_file
         ) as video_container:
@@ -150,7 +122,6 @@
                 frames.append(frame.to_image())
 
             return frames
->>>>>>> 26b777d3
 
 
 class PerceptionEncoderEmbeddingGenerator(ImageEmbeddingGenerator, VideoEmbeddingGenerator):
