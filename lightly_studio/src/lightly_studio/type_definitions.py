--- conflicted
+++ resolved
@@ -22,11 +22,8 @@
     SelectOfScalar[SampleTable],
     SelectOfScalar[SampleEmbeddingTable],
     Select[Tuple[VideoTable, VideoFrameTable]],
-<<<<<<< HEAD
     SelectOfScalar[VideoFrameTable],
-=======
     Select[Tuple[UUID, int]],
->>>>>>> b536d069
 )
 
 PathLike = Union[str, Path]