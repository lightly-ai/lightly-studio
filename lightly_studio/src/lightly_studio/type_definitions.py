"""Common type definitions for the lightly_studio package."""

from pathlib import Path
from typing import Any, Tuple, TypeVar, Union
from uuid import UUID

from sqlmodel.sql.expression import Select, SelectOfScalar

from lightly_studio.models.annotation.annotation_base import AnnotationBaseTable
from lightly_studio.models.image import ImageTable
from lightly_studio.models.sample import SampleTable
from lightly_studio.models.sample_embedding import SampleEmbeddingTable
from lightly_studio.models.video import VideoFrameTable, VideoTable

# Generic query type for filters that work with both data queries and count queries
QueryType = TypeVar(
    "QueryType",
    SelectOfScalar[AnnotationBaseTable],
    SelectOfScalar[ImageTable],
    SelectOfScalar[int],
    SelectOfScalar[UUID],
    SelectOfScalar[SampleTable],
    SelectOfScalar[SampleEmbeddingTable],
    Select[Tuple[VideoTable, VideoFrameTable]],
<<<<<<< HEAD
=======
    SelectOfScalar[VideoFrameTable],
    Select[Tuple[Any, int]],
>>>>>>> 757dcddf
    Select[Tuple[UUID, int]],
)

PathLike = Union[str, Path]<|MERGE_RESOLUTION|>--- conflicted
+++ resolved
@@ -22,11 +22,8 @@
     SelectOfScalar[SampleTable],
     SelectOfScalar[SampleEmbeddingTable],
     Select[Tuple[VideoTable, VideoFrameTable]],
-<<<<<<< HEAD
-=======
     SelectOfScalar[VideoFrameTable],
     Select[Tuple[Any, int]],
->>>>>>> 757dcddf
     Select[Tuple[UUID, int]],
 )
 
