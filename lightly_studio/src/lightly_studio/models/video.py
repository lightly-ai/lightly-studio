--- conflicted
+++ resolved
@@ -158,17 +158,4 @@
 class VideoFrameFieldsBoundsView(BaseModel):
     """Response model for the video frame fields bounds."""
 
-<<<<<<< HEAD
-    width: VideoFieldsDimension
-    height: VideoFieldsDimension
-    duration_s: VideoFieldsDimension
-    fps: VideoFieldsDimension
-
-
-class VideoFrameFieldsBoundsView(BaseModel):
-    """Response model for the video frame fields bounds."""
-
-    frame_number: VideoFieldsDimension
-=======
-    frame_number: IntRange
->>>>>>> a153d8c7
+    frame_number: IntRange