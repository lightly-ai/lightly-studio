--- conflicted
+++ resolved
@@ -84,14 +84,9 @@
     """The frame number of the video frame."""
     frame_number: int
 
-<<<<<<< HEAD
-    """The timestamp of the video frame."""
-    frame_timestamp: float
-=======
     """Presentation timestamp in the video's time_base and in seconds."""
     frame_timestamp_pts: int
     frame_timestamp_s: float
->>>>>>> f6922853
 
     """The video ID to which the video frame belongs."""
     parent_sample_id: UUID = Field(default=None, foreign_key="video.sample_id")
