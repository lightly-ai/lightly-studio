--- conflicted
+++ resolved
@@ -84,13 +84,8 @@
     """The frame number of the video frame."""
     frame_number: int
 
-<<<<<<< HEAD
-    """The timestamp of the video frame."""
-    frame_timestamp: float
-=======
     """The timestamp of the video frame in seconds."""
     frame_timestamp_s: float
->>>>>>> d97d3824
 
     """The video ID to which the video frame belongs."""
     parent_sample_id: UUID = Field(default=None, foreign_key="video.sample_id")
