"""This module defines the base annotation model."""

from datetime import datetime, timezone
from enum import Enum
from typing import TYPE_CHECKING, List, Optional, Union
from uuid import UUID

from pydantic import BaseModel, ConfigDict
from pydantic import Field as PydanticField
from sqlalchemy.orm import Mapped
from sqlmodel import Field, Relationship, SQLModel

from lightly_studio.models.annotation.instance_segmentation import (
    InstanceSegmentationAnnotationTable,
    InstanceSegmentationAnnotationView,
)
from lightly_studio.models.annotation.links import AnnotationTagLinkTable
from lightly_studio.models.annotation.object_detection import (
    ObjectDetectionAnnotationTable,
    ObjectDetectionAnnotationView,
)
from lightly_studio.models.annotation.semantic_segmentation import (
    SemanticSegmentationAnnotationTable,
    SemanticSegmentationAnnotationView,
)
from lightly_studio.models.dataset import SampleType
from lightly_studio.models.sample import SampleTable

if TYPE_CHECKING:
    from lightly_studio.models.annotation_label import (
        AnnotationLabelTable,
    )
    from lightly_studio.models.tag import TagTable
else:
    TagTable = object
    AnnotationLabelTable = object


class AnnotationType(str, Enum):
    """The type of annotation task."""

    CLASSIFICATION = "classification"
    SEMANTIC_SEGMENTATION = "semantic_segmentation"
    INSTANCE_SEGMENTATION = "instance_segmentation"
    OBJECT_DETECTION = "object_detection"


class AnnotationBaseTable(SQLModel, table=True):
    """Base class for all annotation models."""

    __tablename__ = "annotation_base"

    created_at: datetime = Field(default_factory=lambda: datetime.now(timezone.utc), index=True)

    sample_id: UUID = Field(foreign_key="sample.sample_id", primary_key=True)
    annotation_type: AnnotationType
    annotation_label_id: UUID = Field(foreign_key="annotation_label.annotation_label_id")

    confidence: Optional[float] = None
    parent_sample_id: UUID = Field(foreign_key="sample.sample_id")

    annotation_label: Mapped["AnnotationLabelTable"] = Relationship(
        sa_relationship_kwargs={"lazy": "select"},
    )
    sample: Mapped["SampleTable"] = Relationship(
        sa_relationship_kwargs={
            "lazy": "select",
            "foreign_keys": "[AnnotationBaseTable.sample_id]",
        },
    )
    parent_sample: Mapped[Optional["SampleTable"]] = Relationship(
        back_populates="annotations",
        sa_relationship_kwargs={
            "lazy": "select",
            "foreign_keys": "[AnnotationBaseTable.parent_sample_id]",
        },
    )
    tags: Mapped[List["TagTable"]] = Relationship(
        back_populates="annotations",
        link_model=AnnotationTagLinkTable,
    )

    """ Details about object detection. """
    object_detection_details: Mapped[Optional["ObjectDetectionAnnotationTable"]] = Relationship(
        back_populates="annotation_base",
        sa_relationship_kwargs={"lazy": "select"},
    )

    """ Details about instance segmentation. """
    instance_segmentation_details: Mapped[Optional["InstanceSegmentationAnnotationTable"]] = (
        Relationship(
            back_populates="annotation_base",
            sa_relationship_kwargs={"lazy": "select"},
        )
    )

    """ Details about semantic segmentation. """
    semantic_segmentation_details: Mapped[Optional["SemanticSegmentationAnnotationTable"]] = (
        Relationship(
            back_populates="annotation_base",
            sa_relationship_kwargs={"lazy": "select"},
        )
    )


class AnnotationCreate(SQLModel):
    """Input model for creating annotations."""

    """ Required properties for all annotations. """
    annotation_label_id: UUID
    annotation_type: AnnotationType
    confidence: Optional[float] = None
    parent_sample_id: UUID

    """ Optional properties for object detection. """
    x: Optional[int] = None
    y: Optional[int] = None
    width: Optional[int] = None
    height: Optional[int] = None

    """ Optional properties for instance and semantic segmentation. """
    segmentation_mask: Optional[List[int]] = None


class AnnotationView(BaseModel):
    """Response model for bounding box annotation."""

    model_config = ConfigDict(populate_by_name=True, from_attributes=True)

    class AnnotationLabel(SQLModel):
        """Model used when retrieving an annotation label."""

        annotation_label_name: str

    class AnnotationViewTag(SQLModel):
        """Tag view inside Annotation view."""

        tag_id: UUID
        name: str

    parent_sample_id: UUID
    sample_id: UUID
    annotation_type: AnnotationType
    annotation_label: AnnotationLabel
    confidence: Optional[float] = None
    created_at: datetime

    object_detection_details: Optional[ObjectDetectionAnnotationView] = None
    instance_segmentation_details: Optional[InstanceSegmentationAnnotationView] = None
    semantic_segmentation_details: Optional[SemanticSegmentationAnnotationView] = None

    tags: List[AnnotationViewTag] = []


class AnnotationViewsWithCount(BaseModel):
    """Response model for counted annotations."""

    model_config = ConfigDict(populate_by_name=True)

    annotations: List[AnnotationView] = PydanticField(..., alias="data")
    total_count: int
    next_cursor: Optional[int] = PydanticField(..., alias="nextCursor")


class SampleAnnotationView(BaseModel):
    """Response model for sample annotation view."""

    model_config = ConfigDict(populate_by_name=True)

    dataset_id: UUID


class ImageAnnotationView(BaseModel):
    """Response model for image annotation view."""

    model_config = ConfigDict(populate_by_name=True)

    sample_id: UUID
    file_path_abs: str
    width: int
    height: int
    sample: SampleAnnotationView


class VideoFrameAnnotationView(BaseModel):
    """Response model for video frame annotation view."""

    model_config = ConfigDict(populate_by_name=True)

    class VideoAnnotationView(BaseModel):
        """Response model for video view."""

        height: int
        width: int
        file_path_abs: str

    sample_id: UUID
    video: VideoAnnotationView


class AnnotationWithPayloadView(BaseModel):
    """Response model for annotation with payload."""

    model_config = ConfigDict(populate_by_name=True)

<<<<<<< HEAD
    sample_type: SampleType
=======
    parent_sample_type: SampleType
>>>>>>> 2d5e8efb
    annotation: AnnotationView
    parent_sample_data: Union[ImageAnnotationView, VideoFrameAnnotationView]


class AnnotationWithPayloadAndCountView(BaseModel):
    """Response model for counted annotations with payload."""

    model_config = ConfigDict(populate_by_name=True)

    annotations: List[AnnotationWithPayloadView] = PydanticField(..., alias="data")
    total_count: int
    next_cursor: Optional[int] = PydanticField(None, alias="nextCursor")<|MERGE_RESOLUTION|>--- conflicted
+++ resolved
@@ -203,11 +203,7 @@
 
     model_config = ConfigDict(populate_by_name=True)
 
-<<<<<<< HEAD
-    sample_type: SampleType
-=======
     parent_sample_type: SampleType
->>>>>>> 2d5e8efb
     annotation: AnnotationView
     parent_sample_data: Union[ImageAnnotationView, VideoFrameAnnotationView]
 
