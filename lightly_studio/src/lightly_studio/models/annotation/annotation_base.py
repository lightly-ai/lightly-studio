--- conflicted
+++ resolved
@@ -232,11 +232,7 @@
 
     @classmethod
     def from_sample_table(cls, sample: SampleTable) -> "SampleAnnotationDetailsView":
-<<<<<<< HEAD
-        """Convert samplet table to sample annotation details view."""
-=======
         """Convert sample table to sample annotation details view."""
->>>>>>> 45e8d413
         return SampleAnnotationDetailsView(
             sample_id=sample.sample_id,
             tags=sample.tags,
