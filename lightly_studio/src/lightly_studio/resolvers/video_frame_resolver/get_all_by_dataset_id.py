"""Implementation of get_all_by_dataset_id function for videos."""

from __future__ import annotations

from collections.abc import Sequence
from typing import Any
from uuid import UUID

from pydantic import BaseModel
from sqlmodel import Session, col, func, select

from lightly_studio.api.routes.api.validators import Paginated
from lightly_studio.models.sample import SampleTable
from lightly_studio.models.video import VideoFrameTable, VideoTable
from lightly_studio.resolvers.video_frame_resolver.video_frame_filter import VideoFrameFilter


class VideoFramesWithCount(BaseModel):
    """Result of getting all samples."""

    samples: Sequence[VideoFrameTable]
    total_count: int
    next_cursor: int | None = None


def get_all_by_dataset_id(
    session: Session,
    dataset_id: UUID,
    pagination: Paginated | None = None,
<<<<<<< HEAD
    sample_ids: list[UUID] | None = None,
=======
>>>>>>> 40337f26
    video_frame_filter: VideoFrameFilter | None = None,
) -> VideoFramesWithCount:
    """Retrieve video frame samples for a specific dataset with optional filtering."""
    filters: list[Any] = [SampleTable.dataset_id == dataset_id]

<<<<<<< HEAD
    if sample_ids:
        filters.append(col(VideoFrameTable.sample_id).in_(sample_ids))

=======
>>>>>>> 40337f26
    base_query = (
        select(VideoFrameTable)
        .join(VideoFrameTable.sample)
        .join(VideoFrameTable.video)
        .where(*filters)
    )

    if video_frame_filter:
        base_query = video_frame_filter.apply(base_query)

    samples_query = base_query.order_by(
        col(VideoTable.file_path_abs).asc(), col(VideoFrameTable.frame_number).asc()
    )

    # Apply pagination if provided
    if pagination is not None:
        samples_query = samples_query.offset(pagination.offset).limit(pagination.limit)

    total_count_query = select(func.count()).select_from(base_query.subquery())
    total_count = session.exec(total_count_query).one()
    next_cursor = None
    if pagination and pagination.offset + pagination.limit < total_count:
        next_cursor = pagination.offset + pagination.limit

    return VideoFramesWithCount(
        samples=session.exec(samples_query).all(),
        total_count=total_count,
        next_cursor=next_cursor,
    )<|MERGE_RESOLUTION|>--- conflicted
+++ resolved
@@ -27,21 +27,11 @@
     session: Session,
     dataset_id: UUID,
     pagination: Paginated | None = None,
-<<<<<<< HEAD
-    sample_ids: list[UUID] | None = None,
-=======
->>>>>>> 40337f26
     video_frame_filter: VideoFrameFilter | None = None,
 ) -> VideoFramesWithCount:
     """Retrieve video frame samples for a specific dataset with optional filtering."""
     filters: list[Any] = [SampleTable.dataset_id == dataset_id]
 
-<<<<<<< HEAD
-    if sample_ids:
-        filters.append(col(VideoFrameTable.sample_id).in_(sample_ids))
-
-=======
->>>>>>> 40337f26
     base_query = (
         select(VideoFrameTable)
         .join(VideoFrameTable.sample)
