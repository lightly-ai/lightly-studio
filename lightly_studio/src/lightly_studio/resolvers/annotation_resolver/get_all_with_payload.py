--- conflicted
+++ resolved
@@ -48,11 +48,7 @@
     parent_dataset = dataset_resolver.get_parent_dataset_id(session=session, dataset_id=dataset_id)
 
     if parent_dataset is None:
-<<<<<<< HEAD
-        raise NotImplementedError(f"Dataset with id {dataset_id} does not exist.")
-=======
         raise ValueError(f"Dataset with id {dataset_id} does not have a parent dataset.")
->>>>>>> 2d5e8efb
 
     sample_type = parent_dataset.sample_type
 
@@ -83,19 +79,11 @@
         total_count=total_count,
         next_cursor=next_cursor,
         annotations=[
-<<<<<<< HEAD
-            {
-                "sample_type": sample_type,
-                "annotation": annotation,
-                "parent_sample_data": _serialize_annotation_payload(payload),
-            }
-=======
             AnnotationWithPayloadView(
                 parent_sample_type=sample_type,
                 annotation=annotation,
                 parent_sample_data=_serialize_annotation_payload(payload),
             )
->>>>>>> 2d5e8efb
             for annotation, payload in rows
         ],
     )
