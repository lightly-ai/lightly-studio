from typing import Mapping
from uuid import uuid4

from fastapi.testclient import TestClient
from pytest_mock import MockerFixture
from sqlmodel import Session

from lightly_studio.api.routes.api.status import (
    HTTP_STATUS_OK,
)
from lightly_studio.dataset.embedding_manager import (
    EmbeddingManager,
    EmbeddingManagerProvider,
)
from tests import helpers_resolvers


def test_embed_text(db_session: Session, mocker: MockerFixture, test_client: TestClient) -> None:
<<<<<<< HEAD
=======
    # Create a db as the text_embeddings defaults to root_dataset
    helpers_resolvers.create_dataset(session=db_session)

>>>>>>> 02b9f7fe
    # Initialize the embedding_manager with a mock variant so it does not update
    # the singleton.
    # Create a db and fill with some samples, as the text_embeddings defaults to root_dataset
    helpers_resolvers.create_dataset(session=db_session)
    mocker.patch.object(
        EmbeddingManagerProvider,
        "get_embedding_manager",
        return_value=EmbeddingManager(),
    )
    # Mock the EmbeddingManager return value.
    mocker.patch.object(
        EmbeddingManager,
        "embed_text",
        return_value=[0.1, 0.2, 0.3],
    )

    # Make the request to the `/text_embedding` endpoint.
    params: Mapping[str, str] = {
        "query_text": "sample",
    }
    response = test_client.get("/api/text_embedding/embed_text", params=params)

    # Assert the response
    assert response.status_code == HTTP_STATUS_OK
    assert response.json() == [0.1, 0.2, 0.3]


def test_embed_text_embedding_invalid_model_id(
    db_session: Session,
    mocker: MockerFixture,
    test_client: TestClient,
) -> None:
    # Make the request to the `/samples` endpoint
<<<<<<< HEAD
    # Create a db and fill with some samples, as the text_embeddings defaults to root_dataset
=======
    # Create a db as the text_embeddings defaults to root_dataset
>>>>>>> 02b9f7fe
    helpers_resolvers.create_dataset(session=db_session)

    mocker.patch.object(
        EmbeddingManagerProvider,
        "get_embedding_manager",
        return_value=EmbeddingManager(),
    )
    test_uuid = uuid4()

    response = test_client.get(
        "/api/text_embedding/embed_text",
        params={
            "query_text": "sample",
            "embedding_model_id": str(test_uuid),
        },
    )
    assert response.status_code == 500
    assert response.json() == {"detail": f"No embedding model found with ID {test_uuid}"}<|MERGE_RESOLUTION|>--- conflicted
+++ resolved
@@ -16,12 +16,9 @@
 
 
 def test_embed_text(db_session: Session, mocker: MockerFixture, test_client: TestClient) -> None:
-<<<<<<< HEAD
-=======
     # Create a db as the text_embeddings defaults to root_dataset
     helpers_resolvers.create_dataset(session=db_session)
 
->>>>>>> 02b9f7fe
     # Initialize the embedding_manager with a mock variant so it does not update
     # the singleton.
     # Create a db and fill with some samples, as the text_embeddings defaults to root_dataset
@@ -55,11 +52,7 @@
     test_client: TestClient,
 ) -> None:
     # Make the request to the `/samples` endpoint
-<<<<<<< HEAD
-    # Create a db and fill with some samples, as the text_embeddings defaults to root_dataset
-=======
     # Create a db as the text_embeddings defaults to root_dataset
->>>>>>> 02b9f7fe
     helpers_resolvers.create_dataset(session=db_session)
 
     mocker.patch.object(
