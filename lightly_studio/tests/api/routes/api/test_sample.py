from uuid import uuid4

from fastapi.testclient import TestClient
from pytest_mock import MockerFixture
from sqlmodel import Session

from lightly_studio.api.routes.api.status import (
    HTTP_STATUS_CREATED,
    HTTP_STATUS_OK,
)
from lightly_studio.api.routes.api.validators import Paginated
from lightly_studio.models.dataset import DatasetTable
from lightly_studio.resolvers import (
    dataset_resolver,
    image_resolver,
    tag_resolver,
)
from lightly_studio.resolvers.image_resolver import GetAllSamplesByDatasetIdResult
from lightly_studio.resolvers.samples_filter import (
    FilterDimensions,
    SampleFilter,
)
from tests.helpers_resolvers import create_dataset, create_sample, create_tag


def test_read_samples_calls_get_all(mocker: MockerFixture, test_client: TestClient) -> None:
    dataset_id = uuid4()

    mocker.patch.object(
        dataset_resolver,
        "get_by_id",
        return_value=DatasetTable(dataset_id=dataset_id),
    )

    # Mock the sample_resolver
    mock_get_all_by_dataset_id = mocker.patch.object(
        image_resolver,
        "get_all_by_dataset_id",
        return_value=GetAllSamplesByDatasetIdResult(samples=[], total_count=0),
    )
    # Make the request to the `/samples` endpoint
    mock_annotation_label_ids = [uuid4(), uuid4()]
    mock_tag_ids = [uuid4(), uuid4(), uuid4()]
    json_body = {
        "dataset_id": str(dataset_id),
        "filters": {
            "width": {
                "min": 10,
                "max": 100,
            },
            "height": {
                "min": 10,
                "max": 100,
            },
            "annotation_label_ids": [str(x) for x in mock_annotation_label_ids],
            "tag_ids": [str(x) for x in mock_tag_ids],
        },
        "text_embedding": [1, 2, 3],
        "pagination": {
            "offset": 0,
            "limit": 100,
        },
    }
    response = test_client.post(f"/api/datasets/{dataset_id}/samples/list", json=json_body)

    # Assert the response
    assert response.status_code == HTTP_STATUS_OK
    assert (
        response.json()["data"] == []
    )  # Empty list as per mocked `get_all_by_dataset_id` return value
    assert response.json()["total_count"] == 0

    # Assert that `get_all_by_dataset_id` was called with the correct arguments
    mock_get_all_by_dataset_id.assert_called_once_with(
        session=mocker.ANY,
        dataset_id=dataset_id,
        filters=SampleFilter(
            width=FilterDimensions(
                min=10,
                max=100,
            ),
            height=FilterDimensions(
                min=10,
                max=100,
            ),
            annotation_label_ids=mock_annotation_label_ids,
            tag_ids=mock_tag_ids,
        ),
        pagination=Paginated(offset=0, limit=100),
        text_embedding=json_body["text_embedding"],
        sample_ids=None,
    )


def test_read_samples_calls_get_all__no_sample_resolver_mock(
    mocker: MockerFixture,
    test_client: TestClient,
) -> None:
    dataset_id = uuid4()

    mocker.patch.object(
        dataset_resolver,
        "get_by_id",
        return_value=DatasetTable(dataset_id=dataset_id),
    )

    # Make the request to the `/samples` endpoint
    mock_annotation_label_ids = [uuid4(), uuid4()]
    mock_tag_ids = [uuid4(), uuid4(), uuid4()]
    json_body = {
        "dataset_id": str(dataset_id),
        "filters": {
            "width": {
                "min": 10,
                "max": 100,
            },
            "height": {
                "min": 10,
                "max": 100,
            },
            "annotation_label_ids": [str(x) for x in mock_annotation_label_ids],
            "tag_ids": [str(x) for x in mock_tag_ids],
        },
        "text_embedding": [1, 2, 3],
        "pagination": {
            "offset": 0,
            "limit": 100,
        },
    }
    response = test_client.post(f"/api/datasets/{dataset_id}/samples/list", json=json_body)

    # Assert the response
    assert response.status_code == HTTP_STATUS_OK
    assert response.json()["data"] == []  # There are no samples in the database.
    assert response.json()["total_count"] == 0


def test_get_samples_dimensions_calls_get_dimension_bounds(
    mocker: MockerFixture,
    test_client: TestClient,
) -> None:
    dataset_id = uuid4()

    mocker.patch.object(
        dataset_resolver,
        "get_by_id",
        return_value=DatasetTable(dataset_id=dataset_id),
    )

    # Mock sample_resolver.get_dimension_bounds
    mock_get_dimension_bounds = mocker.patch.object(
        image_resolver,
        "get_dimension_bounds",
        return_value={
            "min_width": 0,
            "max_width": 100,
            "min_height": 0,
            "max_height": 100,
        },
    )

    # Make the request to the `/samples/dimensions` endpoint
    response = test_client.get(f"/api/datasets/{dataset_id}/samples/dimensions")

    # Assert the response
    assert response.status_code == HTTP_STATUS_OK
    assert response.json() == {
        "min_width": 0,
        "max_width": 100,
        "min_height": 0,
        "max_height": 100,
    }

    # Assert that `get_dimension_bounds` was called with the correct arguments
    mock_get_dimension_bounds.assert_called_once_with(
        session=mocker.ANY, dataset_id=dataset_id, annotation_label_ids=None
    )


def test_add_tag_to_sample_calls_add_tag_to_sample(
    db_session: Session,
    test_client: TestClient,
) -> None:
    dataset = create_dataset(session=db_session)
    dataset_id = dataset.dataset_id
    sample = create_sample(session=db_session, dataset_id=dataset_id)
    tag = create_tag(session=db_session, dataset_id=dataset_id)
    sample_id = sample.sample_id
    tag_id = tag.tag_id

    assert len(sample.tags) == 0

    # Make the request to add sample to a tag
    response = test_client.post(f"/api/datasets/{dataset_id}/samples/{sample_id}/tag/{tag_id}")

    # Assert the response
    assert response.status_code == HTTP_STATUS_CREATED

    # Assert that the tag was added
<<<<<<< HEAD
    updated_sample = image_resolver.get_by_id(
        session=db_session,
        dataset_id=dataset_id,
        sample_id=sample_id,
    )
    assert updated_sample is not None
    assert len(updated_sample.tags) == 1
=======
    assert len(sample.tags) == 1
>>>>>>> 7466838d


def test_remove_tag_from_sample_calls_remove_tag_from_sample(
    db_session: Session,
    test_client: TestClient,
) -> None:
    dataset = create_dataset(session=db_session)
    dataset_id = dataset.dataset_id
    sample = create_sample(session=db_session, dataset_id=dataset_id)
    sample_id = sample.sample_id
    tag = create_tag(session=db_session, dataset_id=dataset_id)
    tag_id = tag.tag_id

    tag_resolver.add_tag_to_sample(session=db_session, tag_id=tag_id, sample=sample)
    assert len(sample.tags) == 1

    # Make the request to add sample to a tag
    response = test_client.delete(f"/api/datasets/{dataset_id}/samples/{sample_id}/tag/{tag_id}")

    # Assert the response
    assert response.status_code == HTTP_STATUS_OK

    # Assert that the tag was removed
<<<<<<< HEAD
    updated_sample = image_resolver.get_by_id(
        session=db_session,
        dataset_id=dataset_id,
        sample_id=sample_id,
    )
    assert updated_sample is not None
    assert len(updated_sample.tags) == 0
=======
    assert len(sample.tags) == 0
>>>>>>> 7466838d
<|MERGE_RESOLUTION|>--- conflicted
+++ resolved
@@ -197,17 +197,7 @@
     assert response.status_code == HTTP_STATUS_CREATED
 
     # Assert that the tag was added
-<<<<<<< HEAD
-    updated_sample = image_resolver.get_by_id(
-        session=db_session,
-        dataset_id=dataset_id,
-        sample_id=sample_id,
-    )
-    assert updated_sample is not None
-    assert len(updated_sample.tags) == 1
-=======
     assert len(sample.tags) == 1
->>>>>>> 7466838d
 
 
 def test_remove_tag_from_sample_calls_remove_tag_from_sample(
@@ -231,14 +221,4 @@
     assert response.status_code == HTTP_STATUS_OK
 
     # Assert that the tag was removed
-<<<<<<< HEAD
-    updated_sample = image_resolver.get_by_id(
-        session=db_session,
-        dataset_id=dataset_id,
-        sample_id=sample_id,
-    )
-    assert updated_sample is not None
-    assert len(updated_sample.tags) == 0
-=======
-    assert len(sample.tags) == 0
->>>>>>> 7466838d
+    assert len(sample.tags) == 0