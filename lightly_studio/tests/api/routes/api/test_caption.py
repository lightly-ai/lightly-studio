from __future__ import annotations

from uuid import UUID, uuid4

from fastapi.testclient import TestClient
from sqlmodel import Session

<<<<<<< HEAD
from lightly_studio.api.routes.api.status import HTTP_STATUS_BAD_REQUEST, HTTP_STATUS_OK
=======
from lightly_studio.api.routes.api.status import HTTP_STATUS_NOT_FOUND, HTTP_STATUS_OK
>>>>>>> cbbb516f
from lightly_studio.resolvers import caption_resolver
from tests.conftest import CaptionsTestData


def test_update_caption_text(
    db_session: Session,
    test_client: TestClient,
    captions_test_data: CaptionsTestData,
) -> None:
    # Update the text of a caption.
    dataset_id = captions_test_data.captions[0].sample.dataset_id
    caption_id = captions_test_data.captions[0].caption_id
    new_text = "updated text"
    response = test_client.put(
        f"/api/datasets/{dataset_id!s}/captions/{caption_id!s}",
        json=new_text,
    )

    # Verify that the response includes the updated caption.
    assert response.status_code == HTTP_STATUS_OK
    result = response.json()
    assert result["caption_id"] == str(caption_id)
    assert result["text"] == new_text

    # Verify that the db entry changed by fetching it via the get endpoint.
    updated_caption = caption_resolver.get_by_ids(db_session, caption_ids=[caption_id])[0]
    assert updated_caption.text == new_text


def test_get_caption(test_client: TestClient, captions_test_data: CaptionsTestData) -> None:
    dataset_id = captions_test_data.captions[0].sample.dataset_id
    caption_id = captions_test_data.captions[0].caption_id
    text_db = captions_test_data.captions[0].text
    response = test_client.get(
        f"/api/datasets/{dataset_id}/captions/{caption_id}",
    )

    assert response.status_code == HTTP_STATUS_OK
    result = response.json()
    assert result["caption_id"] == str(caption_id)
    assert result["text"] == text_db


<<<<<<< HEAD
def test_create_caption(
    db_session: Session,
    test_client: TestClient,
    captions_test_data: CaptionsTestData,
) -> None:
    dataset_id = captions_test_data.captions[0].sample.dataset_id
    input_data = {
        "parent_sample_id": str(captions_test_data.captions[0].parent_sample_id),
        "text": "added caption",
    }
    response = test_client.post(f"/api/datasets/{dataset_id!s}/captions", json=input_data)

    assert response.status_code == HTTP_STATUS_OK
    result = response.json()
    new_caption_id = UUID(result["caption_id"])

    captions = caption_resolver.get_all(db_session, dataset_id=dataset_id)
    assert len(captions.captions) == 5

    caption = caption_resolver.get_by_ids(db_session, caption_ids=[new_caption_id])[0]
    assert caption.text == "added caption"

    # Check that wrong parent_sample_id throws error
    wrong_sample_id = str(uuid4())
    input_data = {
        "parent_sample_id": wrong_sample_id,
        "text": "added caption",
    }
    response = test_client.post(f"/api/datasets/{dataset_id!s}/captions", json=input_data)
    assert response.status_code == HTTP_STATUS_BAD_REQUEST
    result = response.json()
    assert result["error"] == f"Sample with ID {wrong_sample_id} not found."
=======
def test_delete_caption(
    test_client: TestClient,
    dataset_id: UUID,
    captions_test_data: CaptionsTestData,
) -> None:
    caption_id = captions_test_data.captions[0].caption_id

    delete_response = test_client.delete(f"/api/datasets/{dataset_id}/captions/{caption_id}")
    assert delete_response.status_code == HTTP_STATUS_OK
    assert delete_response.json() == {"status": "deleted"}

    # Try to delete again and expect a 404
    delete_response = test_client.delete(f"/api/datasets/{dataset_id}/captions/{caption_id}")
    assert delete_response.status_code == HTTP_STATUS_NOT_FOUND
    assert delete_response.json() == {"detail": "Caption not found"}
>>>>>>> cbbb516f
<|MERGE_RESOLUTION|>--- conflicted
+++ resolved
@@ -5,11 +5,11 @@
 from fastapi.testclient import TestClient
 from sqlmodel import Session
 
-<<<<<<< HEAD
-from lightly_studio.api.routes.api.status import HTTP_STATUS_BAD_REQUEST, HTTP_STATUS_OK
-=======
-from lightly_studio.api.routes.api.status import HTTP_STATUS_NOT_FOUND, HTTP_STATUS_OK
->>>>>>> cbbb516f
+from lightly_studio.api.routes.api.status import (
+    HTTP_STATUS_BAD_REQUEST,
+    HTTP_STATUS_NOT_FOUND,
+    HTTP_STATUS_OK,
+)
 from lightly_studio.resolvers import caption_resolver
 from tests.conftest import CaptionsTestData
 
@@ -53,7 +53,6 @@
     assert result["text"] == text_db
 
 
-<<<<<<< HEAD
 def test_create_caption(
     db_session: Session,
     test_client: TestClient,
@@ -86,7 +85,8 @@
     assert response.status_code == HTTP_STATUS_BAD_REQUEST
     result = response.json()
     assert result["error"] == f"Sample with ID {wrong_sample_id} not found."
-=======
+
+
 def test_delete_caption(
     test_client: TestClient,
     dataset_id: UUID,
@@ -101,5 +101,4 @@
     # Try to delete again and expect a 404
     delete_response = test_client.delete(f"/api/datasets/{dataset_id}/captions/{caption_id}")
     assert delete_response.status_code == HTTP_STATUS_NOT_FOUND
-    assert delete_response.json() == {"detail": "Caption not found"}
->>>>>>> cbbb516f
+    assert delete_response.json() == {"detail": "Caption not found"}