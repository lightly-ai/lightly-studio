from __future__ import annotations

from uuid import UUID, uuid4

from fastapi.testclient import TestClient
from sqlmodel import Session

from lightly_studio.api.routes.api.status import (
    HTTP_STATUS_BAD_REQUEST,
    HTTP_STATUS_NOT_FOUND,
    HTTP_STATUS_OK,
)
from lightly_studio.resolvers import caption_resolver
from tests.conftest import CaptionsTestData
from tests.helpers_resolvers import create_dataset, create_image


def test_update_caption_text(
    db_session: Session,
    test_client: TestClient,
    captions_test_data: CaptionsTestData,
) -> None:
    # Update the text of a caption.
<<<<<<< HEAD
    sample_id = captions_test_data.captions[0].sample_id
=======
    dataset_id = captions_test_data.captions[0].sample.dataset_id
    caption_id = captions_test_data.captions[0].caption_id
>>>>>>> bd522068
    new_text = "updated text"
    response = test_client.put(
        f"/api/datasets/{dataset_id!s}/captions/{sample_id!s}",
        json=new_text,
    )

    # Verify that the response includes the updated caption.
    assert response.status_code == HTTP_STATUS_OK
    result = response.json()
    assert result["sample_id"] == str(sample_id)
    assert result["text"] == new_text

    # Verify that the db entry changed by fetching it via the get endpoint.
    updated_caption = caption_resolver.get_by_ids(db_session, sample_ids=[sample_id])[0]
    assert updated_caption.text == new_text


def test_get_caption(test_client: TestClient, captions_test_data: CaptionsTestData) -> None:
<<<<<<< HEAD
    sample_id = captions_test_data.captions[0].sample_id
=======
    dataset_id = captions_test_data.captions[0].sample.dataset_id
    caption_id = captions_test_data.captions[0].caption_id
>>>>>>> bd522068
    text_db = captions_test_data.captions[0].text
    response = test_client.get(
        f"/api/datasets/{dataset_id}/captions/{sample_id}",
    )

    assert response.status_code == HTTP_STATUS_OK
    result = response.json()
    assert result["sample_id"] == str(sample_id)
    assert result["text"] == text_db


def test_create_caption(
    db_session: Session,
    test_client: TestClient,
) -> None:
    dataset = create_dataset(session=db_session)
    dataset_id = dataset.dataset_id
    sample = create_image(session=db_session, dataset_id=dataset_id)
    input_data = {
        "parent_sample_id": str(sample.sample_id),
        "text": "added caption",
    }
    response = test_client.post(f"/api/datasets/{dataset_id!s}/captions", json=input_data)

    assert response.status_code == HTTP_STATUS_OK
    result = response.json()
    new_caption_id = UUID(result["caption_id"])

    captions = caption_resolver.get_all(db_session, dataset_id=dataset_id)
    assert len(captions.captions) == 1

    caption = caption_resolver.get_by_ids(db_session, caption_ids=[new_caption_id])[0]
    assert caption.text == "added caption"

    # Check that wrong parent_sample_id throws error
    wrong_sample_id = str(uuid4())
    input_data = {
        "parent_sample_id": wrong_sample_id,
        "text": "added caption",
    }
    response = test_client.post(f"/api/datasets/{dataset_id!s}/captions", json=input_data)
    assert response.status_code == HTTP_STATUS_BAD_REQUEST
    result = response.json()
    assert result["error"] == f"Sample with ID {wrong_sample_id} not found."


def test_delete_caption(
    test_client: TestClient,
    dataset_id: UUID,
    captions_test_data: CaptionsTestData,
) -> None:
    sample_id = captions_test_data.captions[0].sample_id

    delete_response = test_client.delete(f"/api/datasets/{dataset_id}/captions/{sample_id}")
    assert delete_response.status_code == HTTP_STATUS_OK
    assert delete_response.json() == {"status": "deleted"}

    # Try to delete again and expect a 404
    delete_response = test_client.delete(f"/api/datasets/{dataset_id}/captions/{sample_id}")
    assert delete_response.status_code == HTTP_STATUS_NOT_FOUND
    assert delete_response.json() == {"detail": "Caption not found"}<|MERGE_RESOLUTION|>--- conflicted
+++ resolved
@@ -21,12 +21,8 @@
     captions_test_data: CaptionsTestData,
 ) -> None:
     # Update the text of a caption.
-<<<<<<< HEAD
+    dataset_id = captions_test_data.captions[0].parent_sample.dataset_id
     sample_id = captions_test_data.captions[0].sample_id
-=======
-    dataset_id = captions_test_data.captions[0].sample.dataset_id
-    caption_id = captions_test_data.captions[0].caption_id
->>>>>>> bd522068
     new_text = "updated text"
     response = test_client.put(
         f"/api/datasets/{dataset_id!s}/captions/{sample_id!s}",
@@ -45,12 +41,8 @@
 
 
 def test_get_caption(test_client: TestClient, captions_test_data: CaptionsTestData) -> None:
-<<<<<<< HEAD
+    dataset_id = captions_test_data.captions[0].parent_sample.dataset_id
     sample_id = captions_test_data.captions[0].sample_id
-=======
-    dataset_id = captions_test_data.captions[0].sample.dataset_id
-    caption_id = captions_test_data.captions[0].caption_id
->>>>>>> bd522068
     text_db = captions_test_data.captions[0].text
     response = test_client.get(
         f"/api/datasets/{dataset_id}/captions/{sample_id}",
@@ -77,12 +69,12 @@
 
     assert response.status_code == HTTP_STATUS_OK
     result = response.json()
-    new_caption_id = UUID(result["caption_id"])
+    new_sample_id = UUID(result["sample_id"])
 
     captions = caption_resolver.get_all(db_session, dataset_id=dataset_id)
     assert len(captions.captions) == 1
 
-    caption = caption_resolver.get_by_ids(db_session, caption_ids=[new_caption_id])[0]
+    caption = caption_resolver.get_by_ids(db_session, sample_ids=[new_sample_id])[0]
     assert caption.text == "added caption"
 
     # Check that wrong parent_sample_id throws error
