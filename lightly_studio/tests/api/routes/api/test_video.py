--- conflicted
+++ resolved
@@ -102,31 +102,6 @@
     assert result["file_path_abs"].endswith("sample1.mp4")
 
 
-<<<<<<< HEAD
-def test_count_video_frame_annotations_by_video_dataset(
-    test_client: TestClient, db_session: Session
-) -> None:
-    dataset = create_dataset(session=db_session, sample_type=SampleType.VIDEO)
-    dataset_id = dataset.dataset_id
-
-    # Create videos
-    video_frames_data = create_video_with_frames(
-        session=db_session,
-        dataset_id=dataset_id,
-        video=VideoStub(path="/path/to/sample1.mp4"),
-    )
-
-    video_frames_data_1 = create_video_with_frames(
-        session=db_session,
-        dataset_id=dataset_id,
-        video=VideoStub(path="/path/to/sample2.mp4"),
-    )
-
-    video_frame_id = video_frames_data.frame_sample_ids[0]
-    video_frame_id_1 = video_frames_data_1.frame_sample_ids[0]
-
-    # Create annotations labels
-=======
 def test_get_fields_bounds(test_client: TestClient, db_session: Session) -> None:
     dataset = create_dataset(session=db_session, sample_type=SampleType.VIDEO)
     dataset_id = dataset.dataset_id
@@ -147,7 +122,6 @@
         video=VideoStub(path="/path/to/sample3.mp4", fps=30, duration_s=10, width=500, height=550),
     ).frame_sample_ids[0]
 
->>>>>>> 79405c2b
     car_label = create_annotation_label(
         session=db_session,
         annotation_label_name="car",
@@ -158,29 +132,6 @@
         annotation_label_name="airplane",
     )
 
-<<<<<<< HEAD
-    create_annotation_label(
-        session=db_session,
-        annotation_label_name="house",
-    )
-
-    # Create annotations
-    create_annotation(
-        session=db_session,
-        sample_id=video_frame_id,
-        annotation_label_id=car_label.annotation_label_id,
-        dataset_id=dataset_id,
-    )
-    create_annotation(
-        session=db_session,
-        sample_id=video_frame_id_1,
-        annotation_label_id=airplane_label.annotation_label_id,
-        dataset_id=dataset_id,
-    )
-    create_annotation(
-        session=db_session,
-        sample_id=video_frame_id_1,
-=======
     # Create annotations
     create_annotation(
         session=db_session,
@@ -199,46 +150,17 @@
     create_annotation(
         session=db_session,
         sample_id=video_frame_id_3,
->>>>>>> 79405c2b
         annotation_label_id=airplane_label.annotation_label_id,
         dataset_id=dataset_id,
     )
 
     response = test_client.post(
-<<<<<<< HEAD
-        f"/api/datasets/{dataset_id}/video/annotations/count",
-        params={
-            "offset": 0,
-            "limit": 2,
-        },
-        json={
-            "filter": {
-                "video_frames_annotations_labels": [str(airplane_label.annotation_label_name)]
-            }
-        },
-=======
         f"/api/datasets/{dataset_id}/video/bounds",
         json={"annotations_frames_labels_id": [str(car_label.annotation_label_id)]},
->>>>>>> 79405c2b
     )
 
     assert response.status_code == HTTP_STATUS_OK
     result = response.json()
-<<<<<<< HEAD
-
-    assert len(result) == 3
-    assert result[0]["label_name"] == "airplane"
-    assert result[0]["total_count"] == 1
-    assert result[0]["current_count"] == 1
-
-    assert result[1]["label_name"] == "car"
-    assert result[1]["total_count"] == 1
-    assert result[1]["current_count"] == 0
-
-    assert result[2]["label_name"] == "house"
-    assert result[2]["total_count"] == 0
-    assert result[2]["current_count"] == 0
-=======
     assert result is not None
     assert result["fps"]["min"] == 2
     assert result["fps"]["max"] == 5
@@ -247,5 +169,4 @@
     assert result["width"]["min"] == 200
     assert result["width"]["max"] == 300
     assert result["height"]["min"] == 250
-    assert result["height"]["max"] == 450
->>>>>>> 79405c2b
+    assert result["height"]["max"] == 450