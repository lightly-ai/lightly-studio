--- conflicted
+++ resolved
@@ -232,16 +232,11 @@
 def test_get_valid_model_id_without_default_model() -> None:
     """_get_valid_model_id raises when there is no default or explicit ID."""
     manager = EmbeddingManager()
-<<<<<<< HEAD
-    with pytest.raises(ValueError, match=r"No default embedding model registered."):
-        manager._get_valid_model_id(embedding_model_id=None)
-=======
     with pytest.raises(
         ValueError,
         match=r"No embedding_model_id provided and no default embedding model registered.",
     ):
         manager._get_default_or_validate(embedding_model_id=None)
->>>>>>> 31abae36
 
 
 def test_get_valid_model_id_with_invalid_requested_model(
@@ -261,11 +256,7 @@
         ValueError,
         match=f"No embedding model found with ID {missing_model_id}",
     ):
-<<<<<<< HEAD
-        manager._get_valid_model_id(embedding_model_id=missing_model_id)
-=======
         manager._get_default_or_validate(embedding_model_id=missing_model_id)
->>>>>>> 31abae36
 
 
 def test_get_valid_model_id_with_default_and_explicit_id(
@@ -280,11 +271,7 @@
         dataset_id=dataset.dataset_id,
         set_as_default=True,
     ).embedding_model_id
-<<<<<<< HEAD
-    assert manager._get_valid_model_id(embedding_model_id=None) == default_model_id
-=======
     assert manager._get_default_or_validate(embedding_model_id=None) == default_model_id
->>>>>>> 31abae36
 
     other_model_id = manager.register_embedding_model(
         session=db_session,
@@ -292,11 +279,7 @@
         dataset_id=dataset.dataset_id,
         set_as_default=False,
     ).embedding_model_id
-<<<<<<< HEAD
-    assert manager._get_valid_model_id(embedding_model_id=other_model_id) == other_model_id
-=======
     assert manager._get_default_or_validate(embedding_model_id=other_model_id) == other_model_id
->>>>>>> 31abae36
 
 
 def test_load_or_get_default_model(
