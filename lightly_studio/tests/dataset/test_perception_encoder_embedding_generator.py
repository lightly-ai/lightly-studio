--- conflicted
+++ resolved
@@ -106,13 +106,8 @@
     def test_classification_video(self) -> None:
         """End-to-end test for embedding consistency.
 
-<<<<<<< HEAD
-        Embed texts "a cat", "a dog" and "a tiger". Compare with
-        "cat.jpg" image embedding using cosine distance.
-=======
         Embed texts "giving a {X} a treat" with X=["dog", "horse", "tiger"]. Compare with
         "dog.mp4" image embedding using cosine distance.
->>>>>>> 26b777d3
         Pick a classification with softmax.
         """
         perception_encoder = PerceptionEncoderEmbeddingGenerator()
