from __future__ import annotations

import json
from pathlib import Path

import pytest
from PIL import Image

from lightly_studio import Dataset


class TestDataset:
    def test_add_samples_from_coco_caption__details_valid(
        self,
        patch_dataset: None,  # noqa: ARG002
        tmp_path: Path,
    ) -> None:
        # Create and save the coco json file containing the captions
        annotations_path = tmp_path / "annotations.json"
        _get_captions_input(annotations_path=annotations_path)

        # Create images
        images_path = _create_valid_samples(tmp_path)

        # Run the test
        dataset = Dataset.create(name="test_dataset")
        dataset.add_samples_from_coco_caption(
            annotations_json=annotations_path,
            images_path=images_path,
        )
        assert dataset.name == "test_dataset"
        samples = list(dataset)

        assert len(samples) == 2
        assert {s.file_name for s in samples} == {"image1.jpg", "image2.jpg"}
        assert all(
            len(s.inner.sample.embeddings) == 1 for s in samples
        )  # Embeddings should be generated

        # Assert captions
<<<<<<< HEAD
        captions_result = caption_resolver.get_all(
            session=dataset.session, dataset_id=dataset.dataset_id
        )
        assert len(captions_result.captions) == 3
        assert captions_result.total_count == 3
        assert captions_result.next_cursor is None

        # Collect all the filename x caption pairs and assert they are as expected
        sample_id_to_file_path = {s.inner.sample.sample_id: s.file_name for s in samples}
        assert {
            (sample_id_to_file_path[c.sample.sample_id], c.text) for c in captions_result.captions
        } == {
            ("image1.jpg", "Caption 1 of image 1"),
            ("image1.jpg", "Caption 2 of image 1"),
            ("image2.jpg", "Caption 1 of image 2"),
=======
        captions_map = {s.file_name: sorted(c.text for c in s.sample.captions) for s in samples}
        assert captions_map == {
            "image1.jpg": ["Caption 1 of image 1", "Caption 2 of image 1"],
            "image2.jpg": ["Caption 1 of image 2"],
>>>>>>> 2ac55de9
        }

    def test_add_samples_from_coco_caption__corrupted_json(
        self,
        patch_dataset: None,  # noqa: ARG002
        tmp_path: Path,
    ) -> None:
        annotations_path = tmp_path / "annotations.json"
        annotations_path.write_text("{ this is not valid json }")
        images_path = _create_valid_samples(tmp_path)

        dataset = Dataset.create(name="test_dataset")
        with pytest.raises(json.JSONDecodeError):
            dataset.add_samples_from_coco_caption(
                annotations_json=annotations_path,
                images_path=images_path,
            )

    def test_add_samples_from_coco_caption__annotations_json_no_file(
        self,
        patch_dataset: None,  # noqa: ARG002
        tmp_path: Path,
    ) -> None:
        annotations_path = tmp_path / "annotations.json"
        images_path = tmp_path / "images"

        dataset = Dataset.create(name="test_dataset")
        with pytest.raises(
            FileNotFoundError, match=f"COCO caption json file not found: '{annotations_path}'"
        ):
            dataset.add_samples_from_coco_caption(
                annotations_json=annotations_path,
                images_path=images_path,
            )

    def test_add_samples_from_coco_caption__annotations_json_wrong_suffix(
        self,
        patch_dataset: None,  # noqa: ARG002
        tmp_path: Path,
    ) -> None:
        annotations_path = tmp_path / "annotations.invalid_suffix"
        _get_captions_input(annotations_path=annotations_path)

        images_path = tmp_path / "images"

        dataset = Dataset.create(name="test_dataset")
        with pytest.raises(
            FileNotFoundError, match=f"COCO caption json file not found: '{annotations_path}'"
        ):
            dataset.add_samples_from_coco_caption(
                annotations_json=annotations_path,
                images_path=images_path,
            )

    def test_add_samples_from_coco_caption__dont_embed(
        self,
        patch_dataset: None,  # noqa: ARG002
        tmp_path: Path,
    ) -> None:
        annotations_path = tmp_path / "annotations.json"
        _get_captions_input(annotations_path=annotations_path)
        images_path = _create_valid_samples(tmp_path)

        # Run the test
        dataset = Dataset.create(name="test_dataset")
        dataset.add_samples_from_coco_caption(
            annotations_json=annotations_path,
            images_path=images_path,
            embed=False,
        )

        # Check that an embedding was not created
        samples = list(dataset)
        assert all(len(sample.inner.sample.embeddings) == 0 for sample in samples)


def _create_sample_images(image_paths: list[Path]) -> None:
    for image_path in image_paths:
        image_path.parent.mkdir(parents=True, exist_ok=True)
        Image.new("RGB", (10, 10)).save(image_path)


def _create_valid_samples(path: Path) -> Path:
    images_path = path / "images"
    images_path.mkdir()
    _create_sample_images(
        [
            images_path / "image1.jpg",
            images_path / "image2.jpg",
        ]
    )
    return images_path


def _get_captions_input(annotations_path: Path) -> None:
    """Creates a coco caption json and saves it for testing.

    Args:
        annotations_path: The path of the annotation json file.
    """
    coco_caption_dict = {
        "images": [
            {"id": 1, "file_name": "image1.jpg", "width": 640, "height": 480},
            {"id": 2, "file_name": "image2.jpg", "width": 640, "height": 480},
        ],
        "annotations": [
            {
                "id": 1,
                "image_id": 1,
                "caption": "Caption 1 of image 1",
            },
            {
                "id": 2,
                "image_id": 1,
                "caption": "Caption 2 of image 1",
            },
            {
                "id": 3,
                "image_id": 2,
                "caption": "Caption 1 of image 2",
            },
        ],
    }
    annotations_path.write_text(json.dumps(coco_caption_dict))<|MERGE_RESOLUTION|>--- conflicted
+++ resolved
@@ -38,7 +38,6 @@
         )  # Embeddings should be generated
 
         # Assert captions
-<<<<<<< HEAD
         captions_result = caption_resolver.get_all(
             session=dataset.session, dataset_id=dataset.dataset_id
         )
@@ -54,12 +53,6 @@
             ("image1.jpg", "Caption 1 of image 1"),
             ("image1.jpg", "Caption 2 of image 1"),
             ("image2.jpg", "Caption 1 of image 2"),
-=======
-        captions_map = {s.file_name: sorted(c.text for c in s.sample.captions) for s in samples}
-        assert captions_map == {
-            "image1.jpg": ["Caption 1 of image 1", "Caption 2 of image 1"],
-            "image2.jpg": ["Caption 1 of image 2"],
->>>>>>> 2ac55de9
         }
 
     def test_add_samples_from_coco_caption__corrupted_json(
