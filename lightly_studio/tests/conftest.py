--- conflicted
+++ resolved
@@ -197,13 +197,8 @@
     """Create multiple test object detection annotations."""
     annotation_base_inputs = [
         AnnotationCreate(
-<<<<<<< HEAD
             parent_sample_id=sample.sample_id,
-            dataset_id=sample.dataset_id,
-=======
-            sample_id=sample.sample_id,
             dataset_id=sample.sample.dataset_id,
->>>>>>> 23c5aef3
             annotation_label_id=annotation_labels[i % 2].annotation_label_id,
             annotation_type=annotation_type,
             confidence=0.9 - (i * 0.1),
