--- conflicted
+++ resolved
@@ -399,40 +399,6 @@
     return tags
 
 
-<<<<<<< HEAD
-@pytest.fixture
-def captions_test_data(
-    db_session: Session,
-    samples: list[ImageTable],
-) -> CaptionsTestData:
-    """Create test data in test database."""
-    captions_to_create: list[CaptionCreate] = []
-
-    # Create 4 captions in the first dataset
-    for i in range(4):
-        caption = CaptionCreate(
-            dataset_id=samples[0].sample.dataset_id,
-            parent_sample_id=samples[0].sample_id,
-            text=f"Caption number {i}",
-        )
-
-        captions_to_create.append(caption)
-
-    _ = caption_resolver.create_many(
-        session=db_session,
-        parent_dataset_id=samples[0].sample.dataset_id,
-        captions=captions_to_create,
-    )
-    captions_return = caption_resolver.get_all(db_session, samples[0].sample.dataset_id)
-
-    return CaptionsTestData(
-        captions=list(captions_return.captions),
-        samples=samples,
-    )
-
-
-=======
->>>>>>> d9b9b66d
 def assert_contains_properties(
     obj: Any,
     expected_props: BaseModel | dict[str, Any],
