--- conflicted
+++ resolved
@@ -245,11 +245,7 @@
 
     assert sample.sample_id == video_sample_id
     assert sample.frame is not None
-<<<<<<< HEAD
-    assert sample.frame.sample.annotations[0].annotation_id == car_annotation.sample_id
-=======
     assert sample.frame.sample.annotations[0].sample_id == car_annotation.sample_id
->>>>>>> 3875124a
 
 
 def test_get_all_by_dataset_id__with_width_and_height_filter(
@@ -325,19 +321,6 @@
         value=90,
     )
 
-<<<<<<< HEAD
-    result = video_resolver.get_all_by_dataset_id(
-        session=test_db,
-        dataset_id=dataset_id,
-        filters=VideoFilter(
-            sample=SampleFilter(
-                metadata_filters=[MetadataFilter(key="rotation", op="==", value=90)]
-            ),
-        ),
-    )
-
-    samples = result.samples
-=======
     samples = video_resolver.get_all_by_dataset_id(
         session=test_db,
         dataset_id=dataset_id,
@@ -348,7 +331,6 @@
         ),
     ).samples
 
->>>>>>> 3875124a
     sample = samples[0]
     assert len(samples) == 1
     assert sample.sample_id == video_sample_id
@@ -379,11 +361,7 @@
 
     min_fps, max_fps = (3, 8)
 
-<<<<<<< HEAD
-    result = video_resolver.get_all_by_dataset_id(
-=======
     samples = video_resolver.get_all_by_dataset_id(
->>>>>>> 3875124a
         session=test_db,
         dataset_id=dataset_id,
         filters=VideoFilter(
@@ -392,14 +370,8 @@
                 max=max_fps,
             ),
         ),
-<<<<<<< HEAD
-    )
-
-    samples = result.samples
-=======
     ).samples
 
->>>>>>> 3875124a
     assert len(samples) == 1
     assert samples[0].sample_id == video_sample_id
     assert samples[0].fps >= min_fps
@@ -429,11 +401,7 @@
 
     min_duration_s, max_duration_s = (6, 10)
 
-<<<<<<< HEAD
-    result = video_resolver.get_all_by_dataset_id(
-=======
     samples = video_resolver.get_all_by_dataset_id(
->>>>>>> 3875124a
         session=test_db,
         dataset_id=dataset_id,
         filters=VideoFilter(
@@ -442,14 +410,8 @@
                 max=max_duration_s,
             ),
         ),
-<<<<<<< HEAD
-    )
-
-    samples = result.samples
-=======
     ).samples
 
->>>>>>> 3875124a
     sample = samples[0]
     assert len(samples) == 1
     assert sample.sample_id == video_sample_id
