--- conflicted
+++ resolved
@@ -112,28 +112,6 @@
 
 
 def test_get_all_by_dataset_id__with_frame_number_filter(test_db: Session) -> None:
-<<<<<<< HEAD
-    dataset = create_dataset(session=test_db, sample_type=SampleType.VIDEO)
-    dataset_id = dataset.dataset_id
-
-    # Create videos
-    video_frame_data = create_video_with_frames(
-        session=test_db,
-        dataset_id=dataset_id,
-        video=VideoStub(path="/path/to/sample1.mp4"),
-    )
-
-    (frame_sample_id_1, frame_sample_id_2) = video_frame_data.frame_sample_ids[0:2]
-    video_frame_dataset_id = video_frame_data.video_frames_dataset_id
-
-    min_frame_number, max_frame_number = (0, 1)
-
-    samples = video_frame_resolver.get_all_by_dataset_id(
-        session=test_db,
-        dataset_id=video_frame_dataset_id,
-        video_frame_filter=VideoFrameFilter(
-            frame_number=FilterDimensions(min=min_frame_number, max=max_frame_number),
-=======
     dataset_id = create_dataset(session=test_db, sample_type=SampleType.VIDEO).dataset_id
 
     video_frame_data = create_video_with_frames(
@@ -147,44 +125,24 @@
         dataset_id=video_frame_data.video_frames_dataset_id,
         video_frame_filter=VideoFrameFilter(
             frame_number=FilterDimensions(min=2, max=3),
->>>>>>> 40337f26
         ),
     ).samples
 
     assert len(samples) == 2
-<<<<<<< HEAD
-    assert samples[0].sample_id == frame_sample_id_1
-    assert samples[1].sample_id == frame_sample_id_2
-=======
     assert samples[0].sample_id == video_frame_data.frame_sample_ids[2]
     assert samples[1].sample_id == video_frame_data.frame_sample_ids[3]
->>>>>>> 40337f26
 
 
 def test_get_all_by_dataset_id__with_annotations_filter(test_db: Session) -> None:
     dataset = create_dataset(session=test_db, sample_type=SampleType.VIDEO)
-<<<<<<< HEAD
-    dataset_id = dataset.dataset_id
-=======
->>>>>>> 40337f26
 
     # Create videos
     video_frame_data = create_video_with_frames(
         session=test_db,
-<<<<<<< HEAD
-        dataset_id=dataset_id,
+        dataset_id=dataset.dataset_id,
         video=VideoStub(path="/path/to/sample1.mp4"),
     )
 
-    (frame_sample_id_1, frame_sample_id_2) = video_frame_data.frame_sample_ids[0:2]
-    video_frame_dataset_id = video_frame_data.video_frames_dataset_id
-
-=======
-        dataset_id=dataset.dataset_id,
-        video=VideoStub(path="/path/to/sample1.mp4"),
-    )
-
->>>>>>> 40337f26
     car_label = create_annotation_label(
         session=test_db,
         annotation_label_name="car",
@@ -198,17 +156,6 @@
     # Create annotations
     create_annotation(
         session=test_db,
-<<<<<<< HEAD
-        sample_id=frame_sample_id_1,
-        annotation_label_id=car_label.annotation_label_id,
-        dataset_id=dataset_id,
-    )
-    create_annotation(
-        session=test_db,
-        sample_id=frame_sample_id_2,
-        annotation_label_id=airplane_label.annotation_label_id,
-        dataset_id=dataset_id,
-=======
         sample_id=video_frame_data.frame_sample_ids[0],
         annotation_label_id=car_label.annotation_label_id,
         dataset_id=dataset.dataset_id,
@@ -218,27 +165,18 @@
         sample_id=video_frame_data.frame_sample_ids[1],
         annotation_label_id=airplane_label.annotation_label_id,
         dataset_id=dataset.dataset_id,
->>>>>>> 40337f26
     )
 
     samples = video_frame_resolver.get_all_by_dataset_id(
         session=test_db,
-<<<<<<< HEAD
-        dataset_id=video_frame_dataset_id,
-=======
         dataset_id=video_frame_data.video_frames_dataset_id,
->>>>>>> 40337f26
         video_frame_filter=VideoFrameFilter(
             sample_filter=SampleFilter(annotation_label_ids=[car_label.annotation_label_id])
         ),
     ).samples
 
     assert len(samples) == 1
-<<<<<<< HEAD
-    assert samples[0].sample_id == frame_sample_id_1
-=======
     assert samples[0].sample_id == video_frame_data.frame_sample_ids[0]
->>>>>>> 40337f26
 
 
 def test_get_all_by_dataset_id__with_pagination(
@@ -366,13 +304,8 @@
 
     result = video_frame_resolver.get_all_by_dataset_id(
         session=test_db,
-<<<<<<< HEAD
-        dataset_id=video_frames_dataset_id,
-        video_frame_filter=VideoFrameFilter(video_id=sample_video_id),
-=======
         dataset_id=video_frames.video_frames_dataset_id,
         video_frame_filter=VideoFrameFilter(video_id=video_frames.video_sample_id),
->>>>>>> 40337f26
     )
 
     assert len(result.samples) == 2
