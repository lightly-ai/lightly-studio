from __future__ import annotations

from dataclasses import dataclass
from pathlib import Path
from uuid import UUID

from sqlmodel import Session

from lightly_studio.models.dataset import SampleType
from lightly_studio.models.video import VideoCreate, VideoFrameCreate
<<<<<<< HEAD
from lightly_studio.resolvers import video_frame_resolver, video_resolver
from tests.helpers_resolvers import create_dataset
=======
from lightly_studio.resolvers import dataset_resolver, video_frame_resolver, video_resolver
>>>>>>> 4b650c20
from tests.resolvers.video_resolver.helpers import VideoStub


@dataclass
class VideoWithFrames:
    video_sample_id: UUID
    frame_sample_ids: list[UUID]
    video_frames_dataset_id: UUID


def create_video_with_frames(
    session: Session,
    dataset_id: UUID,
    video: VideoStub,
) -> VideoWithFrames:
    """Create a video sample with associated frame samples.

    Args:
        session: The database session.
        dataset_id: The uuid of the dataset to attach to.
        video: The video stub containing video metadata.

    Number of frames are calculated using the video's duration and fps.

    Returns:
        The video sample id and list of frame sample ids in a VideoWithFrames object.
    """
    video_sample_id = video_resolver.create_many(
        session=session,
        dataset_id=dataset_id,
        samples=[
            VideoCreate(
                file_path_abs=video.path,
                file_name=Path(video.path).name,
                width=video.width,
                height=video.height,
                duration_s=video.duration_s,
                fps=video.fps,
            )
        ],
    )[0]
    n_frames = int(video.duration_s * video.fps)

    video_frames_dataset_id = dataset_resolver.get_or_create_video_frame_child(
        session=session, dataset_id=dataset_id
    )

    frame_samples = video_frame_resolver.create_many(
        session=session,
        dataset_id=video_frames_dataset_id,
        samples=[
            VideoFrameCreate(
                frame_number=i,
                frame_timestamp_s=i / video.fps,
                parent_sample_id=video_sample_id,
            )
            for i in range(n_frames)
        ],
    )

<<<<<<< HEAD
    return VideoWithFrames(video_sample_id=video_sample_id, frame_sample_ids=frame_samples)


def create_fake_dataset_and_video_with_frames(
    session: Session,
) -> tuple[UUID, UUID]:
    """Create a fake dataset and video with frames for testing.

    Args:
        session: The database session.

    Returns:
        A tuple containing the dataset ID and the frame sample ID.
    """
    dataset = create_dataset(session=session, sample_type=SampleType.VIDEO)
    dataset_id = dataset.dataset_id

    frame_sample_id = create_video_with_frames(
        session=session,
        dataset_id=dataset_id,
        video=VideoStub(path="/path/to/video1.mp4", duration_s=2.0, fps=1),
    ).frame_sample_ids[0]

    return dataset_id, frame_sample_id
=======
    return VideoWithFrames(
        video_sample_id=video_sample_id,
        frame_sample_ids=frame_samples,
        video_frames_dataset_id=video_frames_dataset_id,
    )
>>>>>>> 4b650c20
<|MERGE_RESOLUTION|>--- conflicted
+++ resolved
@@ -8,12 +8,8 @@
 
 from lightly_studio.models.dataset import SampleType
 from lightly_studio.models.video import VideoCreate, VideoFrameCreate
-<<<<<<< HEAD
 from lightly_studio.resolvers import video_frame_resolver, video_resolver
 from tests.helpers_resolvers import create_dataset
-=======
-from lightly_studio.resolvers import dataset_resolver, video_frame_resolver, video_resolver
->>>>>>> 4b650c20
 from tests.resolvers.video_resolver.helpers import VideoStub
 
 
@@ -74,8 +70,7 @@
         ],
     )
 
-<<<<<<< HEAD
-    return VideoWithFrames(video_sample_id=video_sample_id, frame_sample_ids=frame_samples)
+    return VideoWithFrames(video_sample_id=video_sample_id, frame_sample_ids=frame_samples, video_frames_dataset_id=video_frames_dataset_id)
 
 
 def create_fake_dataset_and_video_with_frames(
@@ -98,11 +93,4 @@
         video=VideoStub(path="/path/to/video1.mp4", duration_s=2.0, fps=1),
     ).frame_sample_ids[0]
 
-    return dataset_id, frame_sample_id
-=======
-    return VideoWithFrames(
-        video_sample_id=video_sample_id,
-        frame_sample_ids=frame_samples,
-        video_frames_dataset_id=video_frames_dataset_id,
-    )
->>>>>>> 4b650c20
+    return dataset_id, frame_sample_id