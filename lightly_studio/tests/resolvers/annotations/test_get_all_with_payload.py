"""Tests for annotation_label_resolver - get_all functionality."""

from __future__ import annotations

import pytest
from sqlmodel import Session

from lightly_studio.api.routes.api.validators import Paginated
from lightly_studio.models.annotation.annotation_base import (
    ImageAnnotationView,
    VideoFrameAnnotationView,
)
from lightly_studio.models.dataset import SampleType
from lightly_studio.resolvers import annotation_resolver
from tests.helpers_resolvers import (
    create_annotation,
    create_annotation_label,
    create_dataset,
    create_image,
)
from tests.resolvers.video.helpers import VideoStub, create_video_with_frames


def test_get_all_with_payload__with_pagination(
    test_db: Session,
) -> None:
    dataset = create_dataset(session=test_db)
    dataset_id = dataset.dataset_id

    image_1 = create_image(
        session=test_db,
        dataset_id=dataset_id,
        file_path_abs="/path/to/sample2.png",
    )
    image_2 = create_image(
        session=test_db,
        dataset_id=dataset_id,
        file_path_abs="/path/to/sample1.png",
    )

    car_label = create_annotation_label(
        session=test_db,
        annotation_label_name="car",
    )

    airplane_label = create_annotation_label(
        session=test_db,
        annotation_label_name="airplane",
    )

    # Create annotations
    annotation = create_annotation(
        session=test_db,
        sample_id=image_1.sample_id,
        annotation_label_id=car_label.annotation_label_id,
        dataset_id=dataset_id,
    )
    create_annotation(
        session=test_db,
        sample_id=image_2.sample_id,
        annotation_label_id=airplane_label.annotation_label_id,
        dataset_id=dataset_id,
    )

    annotations_page = annotation_resolver.get_all_with_payload(
        session=test_db,
        pagination=Paginated(limit=1, offset=0),
        dataset_id=annotation.sample.dataset_id,
    )

    assert annotations_page.total_count == 2
    assert len(annotations_page.annotations) == 1
    assert (
        annotations_page.annotations[0].annotation.annotation_label.annotation_label_name
        == airplane_label.annotation_label_name
    )
    assert annotations_page.annotations[0].parent_sample_data.sample_id == image_2.sample_id


def test_get_all_with_payload__with_image(
    test_db: Session,
) -> None:
    dataset = create_dataset(session=test_db)
    dataset_id = dataset.dataset_id

    image_1 = create_image(
        session=test_db,
        dataset_id=dataset_id,
        file_path_abs="/path/to/sample2.png",
    )
    image_2 = create_image(
        session=test_db,
        dataset_id=dataset_id,
        file_path_abs="/path/to/sample1.png",
    )

    car_label = create_annotation_label(
        session=test_db,
        annotation_label_name="car",
    )

    airplane_label = create_annotation_label(
        session=test_db,
        annotation_label_name="airplane",
    )

    # Create annotations
    annotation = create_annotation(
        session=test_db,
        sample_id=image_1.sample_id,
        annotation_label_id=car_label.annotation_label_id,
        dataset_id=dataset_id,
    )
    create_annotation(
        session=test_db,
        sample_id=image_2.sample_id,
        annotation_label_id=airplane_label.annotation_label_id,
        dataset_id=dataset_id,
    )

    annotations_page = annotation_resolver.get_all_with_payload(
        session=test_db,
        dataset_id=annotation.sample.dataset_id,
    )

    assert annotations_page.total_count == 2
    assert len(annotations_page.annotations) == 2

    assert isinstance(annotations_page.annotations[0].parent_sample_data, ImageAnnotationView)
<<<<<<< HEAD
    assert annotations_page.annotations[0].sample_type == SampleType.IMAGE
=======
    assert annotations_page.annotations[0].parent_sample_type == SampleType.IMAGE
>>>>>>> 2d5e8efb
    assert (
        annotations_page.annotations[0].annotation.annotation_label.annotation_label_name
        == airplane_label.annotation_label_name
    )
    assert annotations_page.annotations[0].parent_sample_data.sample_id == image_2.sample_id
    assert annotations_page.annotations[0].parent_sample_data.sample.dataset_id == dataset_id

    assert isinstance(annotations_page.annotations[1].parent_sample_data, ImageAnnotationView)
<<<<<<< HEAD
    assert annotations_page.annotations[0].sample_type == SampleType.IMAGE
=======
    assert annotations_page.annotations[0].parent_sample_type == SampleType.IMAGE
>>>>>>> 2d5e8efb
    assert (
        annotations_page.annotations[1].annotation.annotation_label.annotation_label_name
        == car_label.annotation_label_name
    )
    assert annotations_page.annotations[1].parent_sample_data.sample_id == image_1.sample_id
    assert annotations_page.annotations[1].parent_sample_data.sample.dataset_id == dataset_id


def test_get_all_with_payload__with_video_frame(test_db: Session) -> None:
    dataset = create_dataset(session=test_db, sample_type=SampleType.VIDEO)

    # Create videos
    video_frame_data = create_video_with_frames(
        session=test_db,
        dataset_id=dataset.dataset_id,
        video=VideoStub(path="/path/to/sample1.mp4"),
    )

    car_label = create_annotation_label(
        session=test_db,
        annotation_label_name="car",
    )

    airplane_label = create_annotation_label(
        session=test_db,
        annotation_label_name="airplane",
    )

    # Create annotations
    annotation = create_annotation(
        session=test_db,
        sample_id=video_frame_data.frame_sample_ids[0],
        annotation_label_id=car_label.annotation_label_id,
        dataset_id=dataset.dataset_id,
    )
    create_annotation(
        session=test_db,
        sample_id=video_frame_data.frame_sample_ids[1],
        annotation_label_id=airplane_label.annotation_label_id,
        dataset_id=dataset.dataset_id,
    )

    annotations_page = annotation_resolver.get_all_with_payload(
        session=test_db,
        dataset_id=annotation.sample.dataset_id,
    )

    assert annotations_page.total_count == 2
    assert len(annotations_page.annotations) == 2

    assert isinstance(annotations_page.annotations[0].parent_sample_data, VideoFrameAnnotationView)
<<<<<<< HEAD
    assert annotations_page.annotations[0].sample_type == SampleType.VIDEO
=======
    assert annotations_page.annotations[0].parent_sample_type == SampleType.VIDEO
>>>>>>> 2d5e8efb
    assert (
        annotations_page.annotations[0].parent_sample_data.video.file_path_abs
        == "/path/to/sample1.mp4"
    )
    assert (
        annotations_page.annotations[0].parent_sample_data.sample_id
        == video_frame_data.frame_sample_ids[0]
    )

    assert isinstance(annotations_page.annotations[1].parent_sample_data, VideoFrameAnnotationView)
<<<<<<< HEAD
    assert annotations_page.annotations[0].sample_type == SampleType.VIDEO
=======
    assert annotations_page.annotations[0].parent_sample_type == SampleType.VIDEO
>>>>>>> 2d5e8efb
    assert (
        annotations_page.annotations[1].parent_sample_data.video.file_path_abs
        == "/path/to/sample1.mp4"
    )
    assert (
        annotations_page.annotations[1].parent_sample_data.sample_id
        == video_frame_data.frame_sample_ids[1]
    )


def test_get_all_with_payload__with_unsupported_dataset(
    test_db: Session,
) -> None:
    dataset = create_dataset(session=test_db, sample_type=SampleType.VIDEO)

<<<<<<< HEAD
    with pytest.raises(NotImplementedError) as exc:
=======
    with pytest.raises(
        ValueError, match=f"Dataset with id {dataset.dataset_id} does not have a parent dataset."
    ):
>>>>>>> 2d5e8efb
        annotation_resolver.get_all_with_payload(
            session=test_db,
            pagination=Paginated(limit=1, offset=0),
            dataset_id=dataset.dataset_id,
<<<<<<< HEAD
        )

    assert f"Dataset with id {dataset.dataset_id} does not exist" in str(exc.value)
=======
        )
>>>>>>> 2d5e8efb
<|MERGE_RESOLUTION|>--- conflicted
+++ resolved
@@ -127,11 +127,7 @@
     assert len(annotations_page.annotations) == 2
 
     assert isinstance(annotations_page.annotations[0].parent_sample_data, ImageAnnotationView)
-<<<<<<< HEAD
-    assert annotations_page.annotations[0].sample_type == SampleType.IMAGE
-=======
     assert annotations_page.annotations[0].parent_sample_type == SampleType.IMAGE
->>>>>>> 2d5e8efb
     assert (
         annotations_page.annotations[0].annotation.annotation_label.annotation_label_name
         == airplane_label.annotation_label_name
@@ -140,11 +136,7 @@
     assert annotations_page.annotations[0].parent_sample_data.sample.dataset_id == dataset_id
 
     assert isinstance(annotations_page.annotations[1].parent_sample_data, ImageAnnotationView)
-<<<<<<< HEAD
-    assert annotations_page.annotations[0].sample_type == SampleType.IMAGE
-=======
     assert annotations_page.annotations[0].parent_sample_type == SampleType.IMAGE
->>>>>>> 2d5e8efb
     assert (
         annotations_page.annotations[1].annotation.annotation_label.annotation_label_name
         == car_label.annotation_label_name
@@ -196,11 +188,7 @@
     assert len(annotations_page.annotations) == 2
 
     assert isinstance(annotations_page.annotations[0].parent_sample_data, VideoFrameAnnotationView)
-<<<<<<< HEAD
-    assert annotations_page.annotations[0].sample_type == SampleType.VIDEO
-=======
     assert annotations_page.annotations[0].parent_sample_type == SampleType.VIDEO
->>>>>>> 2d5e8efb
     assert (
         annotations_page.annotations[0].parent_sample_data.video.file_path_abs
         == "/path/to/sample1.mp4"
@@ -211,11 +199,7 @@
     )
 
     assert isinstance(annotations_page.annotations[1].parent_sample_data, VideoFrameAnnotationView)
-<<<<<<< HEAD
-    assert annotations_page.annotations[0].sample_type == SampleType.VIDEO
-=======
     assert annotations_page.annotations[0].parent_sample_type == SampleType.VIDEO
->>>>>>> 2d5e8efb
     assert (
         annotations_page.annotations[1].parent_sample_data.video.file_path_abs
         == "/path/to/sample1.mp4"
@@ -231,21 +215,11 @@
 ) -> None:
     dataset = create_dataset(session=test_db, sample_type=SampleType.VIDEO)
 
-<<<<<<< HEAD
-    with pytest.raises(NotImplementedError) as exc:
-=======
     with pytest.raises(
         ValueError, match=f"Dataset with id {dataset.dataset_id} does not have a parent dataset."
     ):
->>>>>>> 2d5e8efb
         annotation_resolver.get_all_with_payload(
             session=test_db,
             pagination=Paginated(limit=1, offset=0),
             dataset_id=dataset.dataset_id,
-<<<<<<< HEAD
-        )
-
-    assert f"Dataset with id {dataset.dataset_id} does not exist" in str(exc.value)
-=======
-        )
->>>>>>> 2d5e8efb
+        )