from __future__ import annotations

from dataclasses import dataclass

import pytest
from sqlmodel import Session

from lightly_studio.api.routes.api.validators import Paginated
from lightly_studio.models.annotation.annotation_base import (
    AnnotationBaseTable,
    AnnotationCreate,
)
from lightly_studio.models.annotation_label import AnnotationLabelTable
from lightly_studio.models.dataset import DatasetTable, SampleType
from lightly_studio.models.image import ImageTable
from lightly_studio.models.video import VideoFrameCreate
from lightly_studio.resolvers import (
    annotation_resolver,
    dataset_resolver,
    tag_resolver,
    video_frame_resolver,
)
from lightly_studio.resolvers.annotations.annotations_filter import (
    AnnotationsFilter,
)
from tests.helpers_resolvers import (
    create_annotation,
    create_annotation_label,
    create_dataset,
    create_image,
    create_tag,
)
from tests.resolvers.video_resolver.helpers import VideoStub, create_videos


@dataclass
class _TestData:
    """Data class to hold test data for annotations."""

    dog_label: AnnotationLabelTable
    cat_label: AnnotationLabelTable
    dog_annotation1: AnnotationBaseTable
    dog_annotation2: AnnotationBaseTable
    cat_annotation: AnnotationBaseTable
    dataset: DatasetTable
    sample1: ImageTable
    sample2: ImageTable
    mouse_annotation: AnnotationBaseTable
    dataset2: DatasetTable
    sample_with_mouse: ImageTable


@pytest.fixture
def test_data(test_db: Session) -> _TestData:
    """Fixture that provides test database with sample data."""
    dataset1 = create_dataset(session=test_db)
    dataset1_id = dataset1.dataset_id

    dataset2 = create_dataset(session=test_db, dataset_name="dataset2")
    dataset2_id = dataset2.dataset_id

    # Create samples
    image1 = create_image(
        session=test_db, dataset_id=dataset1_id, file_path_abs="/path/to/sample1.png"
    )
    image2 = create_image(
        session=test_db, dataset_id=dataset1_id, file_path_abs="/path/to/sample2.png"
    )

    image_with_mouse = create_image(
        session=test_db, dataset_id=dataset2_id, file_path_abs="/path/to/sample_with_mouse.png"
    )

    # Create labels
    dog_label = create_annotation_label(
        session=test_db,
        annotation_label_name="dog",
    )
    cat_label = create_annotation_label(
        session=test_db,
        annotation_label_name="cat",
    )
    mouse_label = create_annotation_label(
        session=test_db,
        annotation_label_name="mouse",
    )

    # Create annotations
    dog_annotation1 = create_annotation(
        session=test_db,
        sample_id=image1.sample_id,
        annotation_label_id=dog_label.annotation_label_id,
        dataset_id=dataset1_id,
    )
    dog_annotation2 = create_annotation(
        session=test_db,
        sample_id=image2.sample_id,
        annotation_label_id=dog_label.annotation_label_id,
        dataset_id=dataset1_id,
        annotation_data={
            "segmentation__binary_mask__rle_row_wise": [1, 2, 3],
        },
    )
    cat_annotation = create_annotation(
        session=test_db,
        sample_id=image1.sample_id,
        annotation_label_id=cat_label.annotation_label_id,
        dataset_id=dataset1_id,
    )
    mouse_annotation = create_annotation(
        session=test_db,
        sample_id=image_with_mouse.sample_id,
        annotation_label_id=mouse_label.annotation_label_id,
        dataset_id=dataset2_id,
        annotation_data={
            "segmentation__binary_mask__rle_row_wise": [0, 7, 9],
        },
    )

    return _TestData(
        dog_label=dog_label,
        cat_label=cat_label,
        dog_annotation1=dog_annotation1,
        dog_annotation2=dog_annotation2,
        cat_annotation=cat_annotation,
        dataset=dataset1,
        sample1=image1,
        sample2=image2,
        mouse_annotation=mouse_annotation,
        dataset2=dataset2,
        sample_with_mouse=image_with_mouse,
    )


def test_create_and_get_annotation(test_db: Session, test_data: _TestData) -> None:
    dog_annotation = test_data.dog_annotation1

    retrieved_annotation = annotation_resolver.get_by_id(
        session=test_db, annotation_id=dog_annotation.annotation_id
    )

    assert retrieved_annotation == dog_annotation


<<<<<<< HEAD
def test_create_and_get_annotation__for_video_frame(test_db: Session) -> None:
    dataset_id = create_dataset(session=test_db, sample_type=SampleType.VIDEO).dataset_id

    # Create video.
    sample_video_id_b = create_videos(
=======
def test_create_and_get_annotation__for_video_frame_with_ordering(test_db: Session) -> None:
    dataset_id = create_dataset(session=test_db, sample_type=SampleType.VIDEO).dataset_id

    # Create video.
    video_ids = create_videos(
>>>>>>> 0a06dd43
        session=test_db,
        dataset_id=dataset_id,
        videos=[
            VideoStub(path="/path/to/b_video.mp4"),
<<<<<<< HEAD
        ],
    )[0]
    sample_video_id_a = create_videos(
        session=test_db,
        dataset_id=dataset_id,
        videos=[
            VideoStub(path="/path/to/a_video.mp4"),
        ],
    )[0]

=======
            VideoStub(path="/path/to/a_video.mp4"),
        ],
    )
    video_id_b = video_ids[0]
    video_id_a = video_ids[1]
>>>>>>> 0a06dd43
    # Create video frames.
    frames_to_create = [
        VideoFrameCreate(
            frame_number=1,
            frame_timestamp_s=0.1,
            frame_timestamp_pts=1,
<<<<<<< HEAD
            parent_sample_id=sample_video_id_b,
=======
            parent_sample_id=video_id_b,
>>>>>>> 0a06dd43
        ),
        VideoFrameCreate(
            frame_number=1,
            frame_timestamp_s=0.1,
            frame_timestamp_pts=1,
<<<<<<< HEAD
            parent_sample_id=sample_video_id_a,
=======
            parent_sample_id=video_id_a,
>>>>>>> 0a06dd43
        ),
    ]

    video_frames_dataset_id = dataset_resolver.get_or_create_child_dataset(
        session=test_db, dataset_id=dataset_id, sample_type=SampleType.VIDEO_FRAME
    )
<<<<<<< HEAD
    video_frame_sample_ids = video_frame_resolver.create_many(
=======
    video_frame_ids = video_frame_resolver.create_many(
>>>>>>> 0a06dd43
        session=test_db, dataset_id=video_frames_dataset_id, samples=frames_to_create
    )
    annotation_label = create_annotation_label(
        session=test_db,
        annotation_label_name="label_for_video_frame",
    )

    # Create annotations linked to a video frame sample.
    # First annotation linked to video frame of b_video (file path /path/to/b_video.mp4)
    # Second annotation linked to video frame of a_video (file path /path/to/a_video.mp4)
    # This is to test that retrieval is ordered by sample file path.
    create_annotation(
        session=test_db,
<<<<<<< HEAD
        sample_id=video_frame_sample_ids[0],
=======
        sample_id=video_frame_ids[0],
>>>>>>> 0a06dd43
        annotation_label_id=annotation_label.annotation_label_id,
        dataset_id=dataset_id,
    )
    create_annotation(
        session=test_db,
<<<<<<< HEAD
        sample_id=video_frame_sample_ids[1],
=======
        sample_id=video_frame_ids[1],
>>>>>>> 0a06dd43
        annotation_label_id=annotation_label.annotation_label_id,
        dataset_id=dataset_id,
    )
    retrieved_annotations = annotation_resolver.get_all(session=test_db)
    # Check the order of retrieved annotations is by sample file path
<<<<<<< HEAD
    assert retrieved_annotations.annotations[0].parent_sample_id == video_frame_sample_ids[1]
    assert retrieved_annotations.annotations[1].parent_sample_id == video_frame_sample_ids[0]
=======
    assert retrieved_annotations.annotations[0].parent_sample_id == video_frame_ids[1]
    assert retrieved_annotations.annotations[1].parent_sample_id == video_frame_ids[0]
>>>>>>> 0a06dd43


def test_count_annotations_labels_by_dataset(test_db: Session, test_data: _TestData) -> None:
    dataset = test_data.dataset

    annotation_counts = annotation_resolver.count_annotations_by_dataset(
        session=test_db, dataset_id=dataset.dataset_id
    )

    assert len(annotation_counts) == 2
    annotation_dict = {label: current for (label, current, _) in annotation_counts}
    assert annotation_dict["dog"] == 2
    assert annotation_dict["cat"] == 1


def test_count_annotations_by_dataset_with_filtering(
    test_db: Session,
    test_data: _TestData,
) -> None:
    dataset = test_data.dataset
    dataset_id = dataset.dataset_id

    # Test without filtering
    counts = annotation_resolver.count_annotations_by_dataset(
        session=test_db, dataset_id=dataset_id
    )
    counts_dict = {label: (current, total) for label, current, total in counts}
    assert counts_dict["dog"] == (
        2,
        2,
    )  # current_count = total_count when no filtering
    assert counts_dict["cat"] == (1, 1)

    # Test with filtering by "dog"
    filtered_counts = annotation_resolver.count_annotations_by_dataset(
        session=test_db, dataset_id=dataset_id, filtered_labels=["dog"]
    )
    filtered_dict = {label: (current, total) for label, current, total in filtered_counts}
    assert filtered_dict["dog"] == (2, 2)  # All dogs are visible
    assert filtered_dict["cat"] == (
        1,
        1,
    )  # Cat from sample1 is visible (because sample1 has a dog)

    # Test with filtering by "cat"
    filtered_counts = annotation_resolver.count_annotations_by_dataset(
        session=test_db, dataset_id=dataset_id, filtered_labels=["cat"]
    )
    filtered_dict = {label: (current, total) for label, current, total in filtered_counts}
    assert filtered_dict["dog"] == (
        1,
        2,
    )  # Only one dog is visible (from sample1)
    assert filtered_dict["cat"] == (1, 1)  # All cats are visible


def test_get_by_ids(test_db: Session, test_data: _TestData) -> None:
    dog_annotation1 = test_data.dog_annotation1
    cat_annotation = test_data.cat_annotation

    retrieved_annotations = annotation_resolver.get_by_ids(
        session=test_db,
        annotation_ids=[dog_annotation1.annotation_id, cat_annotation.annotation_id],
    )

    assert len(retrieved_annotations) == 2
    assert dog_annotation1 in retrieved_annotations
    assert cat_annotation in retrieved_annotations


def test_get_all_with_mulpiple_labels(test_db: Session, test_data: _TestData) -> None:
    dog_label = test_data.dog_label
    cat_label = test_data.cat_label

    annotations = annotation_resolver.get_all(
        session=test_db,
        filters=AnnotationsFilter(
            annotation_label_ids=[
                dog_label.annotation_label_id,
                cat_label.annotation_label_id,
            ]
        ),
    ).annotations
    assert len(annotations) == 3
    assert all(
        a.annotation_label_id in {dog_label.annotation_label_id, cat_label.annotation_label_id}
        for a in annotations
    )


def test_get_all_returns_paginated_results(
    test_db: Session,
    # We need the fixture to create test data.
    test_data: _TestData,  # noqa ARG001
) -> None:
    # Test pagination
    annotations = annotation_resolver.get_all(
        session=test_db, pagination=Paginated(offset=0, limit=3)
    ).annotations
    assert len(annotations) == 3

    # Test pagination with offset
    annotations = annotation_resolver.get_all(
        session=test_db, pagination=Paginated(offset=3, limit=3)
    ).annotations
    assert len(annotations) == 1


def test_get_all_returns_total_count(
    test_db: Session,
    # We need the fixture to create test data.
    test_data: _TestData,  # noqa ARG001
) -> None:
    # Test total count without pagination
    annotations_result = annotation_resolver.get_all(
        session=test_db, pagination=Paginated(offset=0, limit=90)
    )
    assert len(annotations_result.annotations) == 4

    # Test pagination with offset
    annotations_result = annotation_resolver.get_all(
        session=test_db, pagination=Paginated(offset=0, limit=2)
    )
    assert annotations_result.total_count == 4


def test_get_all_returns_filtered_results(test_db: Session, test_data: _TestData) -> None:
    dog_label = test_data.dog_label

    annotations = annotation_resolver.get_all(
        session=test_db,
        filters=AnnotationsFilter(
            annotation_label_ids=[
                dog_label.annotation_label_id,
            ]
        ),
    ).annotations

    assert len(annotations) == 2


def test_get_all_with_filtered_results_returns_total_count(
    test_db: Session, test_data: _TestData
) -> None:
    dog_label = test_data.dog_label

    annotations = annotation_resolver.get_all(
        session=test_db,
        filters=AnnotationsFilter(
            annotation_label_ids=[
                dog_label.annotation_label_id,
            ]
        ),
        pagination=Paginated(offset=0, limit=1),
    )

    assert len(annotations.annotations) == 1
    assert annotations.total_count == 2


def test_get_all_returns_filtered_and_paginated_results(
    test_db: Session,
    test_data: _TestData,
) -> None:
    dog_label = test_data.dog_label
    cat_label = test_data.cat_label

    filters = AnnotationsFilter(
        annotation_label_ids=[
            dog_label.annotation_label_id,
            cat_label.annotation_label_id,
        ]
    )
    annotations = annotation_resolver.get_all(
        session=test_db,
        filters=filters,
        pagination=Paginated(
            offset=0,
            limit=2,
        ),
    ).annotations
    assert len(annotations) == 2

    annotations = annotation_resolver.get_all(
        session=test_db,
        filters=filters,
        pagination=Paginated(
            offset=2,
            limit=2,
        ),
    ).annotations
    assert len(annotations) == 1


def test_get_all_returns_filtered_by_dataset_results(
    test_db: Session,
    test_data: _TestData,
) -> None:
    dataset = test_data.dataset
    dataset2 = test_data.dataset2

    annotations_for_dataset1 = annotation_resolver.get_all(
        session=test_db,
        filters=AnnotationsFilter(
            dataset_ids=[
                dataset.dataset_id,
            ]
        ),
    ).annotations
    assert len(annotations_for_dataset1) == 3

    annotations_for_dataset2 = annotation_resolver.get_all(
        session=test_db,
        filters=AnnotationsFilter(
            dataset_ids=[
                dataset2.dataset_id,
            ]
        ),
    ).annotations
    assert len(annotations_for_dataset2) == 1

    annotations_for_both_datasets = annotation_resolver.get_all(
        session=test_db,
        filters=AnnotationsFilter(
            dataset_ids=[
                dataset.dataset_id,
                dataset2.dataset_id,
            ]
        ),
    ).annotations
    assert len(annotations_for_both_datasets) == 4


def test_get_all_ordered_by_sample_file_path(test_db: Session) -> None:
    dataset = create_dataset(session=test_db)
    dataset_id = dataset.dataset_id

    image_2 = create_image(
        session=test_db, dataset_id=dataset_id, file_path_abs="/z_dir/sample_2.png"
    )
    image_1 = create_image(
        session=test_db, dataset_id=dataset_id, file_path_abs="/a_dir/sample_1.png"
    )

    label = create_annotation_label(session=test_db, annotation_label_name="test")

    sample_2_ann_1 = create_annotation(
        session=test_db,
        sample_id=image_2.sample_id,
        annotation_label_id=label.annotation_label_id,
        dataset_id=dataset_id,
    )
    sample_1_ann_1 = create_annotation(
        session=test_db,
        sample_id=image_1.sample_id,
        annotation_label_id=label.annotation_label_id,
        dataset_id=dataset_id,
    )
    sample_1_ann_2 = create_annotation(
        session=test_db,
        sample_id=image_1.sample_id,
        annotation_label_id=label.annotation_label_id,
        dataset_id=dataset_id,
    )

    ordered_annotations = annotation_resolver.get_all(session=test_db).annotations
    assert len(ordered_annotations) == 3
    assert ordered_annotations == [
        sample_1_ann_1,
        sample_1_ann_2,
        sample_2_ann_1,
    ]


def test_add_tag_to_annotation(test_db: Session) -> None:
    dataset = create_dataset(session=test_db)
    tag = create_tag(session=test_db, dataset_id=dataset.dataset_id, kind="annotation")
    image = create_image(session=test_db, dataset_id=dataset.dataset_id)
    anno_label_cat = create_annotation_label(session=test_db, annotation_label_name="cat")
    annotation = create_annotation(
        session=test_db,
        dataset_id=dataset.dataset_id,
        sample_id=image.sample_id,
        annotation_label_id=anno_label_cat.annotation_label_id,
    )

    # add annotaiton to tag
    tag_resolver.add_tag_to_annotation(session=test_db, tag_id=tag.tag_id, annotation=annotation)

    assert annotation.tags.index(tag) == 0


def test_add_tag_to_annotation__ensure_correct_kind(
    test_db: Session,
) -> None:
    dataset = create_dataset(session=test_db)
    dataset_id = dataset.dataset_id
    tag_with_wrong_kind = create_tag(session=test_db, dataset_id=dataset_id, kind="sample")
    image = create_image(session=test_db, dataset_id=dataset.dataset_id)
    anno_label_cat = create_annotation_label(session=test_db, annotation_label_name="cat")
    annotation = create_annotation(
        session=test_db,
        dataset_id=dataset.dataset_id,
        sample_id=image.sample_id,
        annotation_label_id=anno_label_cat.annotation_label_id,
    )

    # adding sample to tag with wrong kind raises ValueError
    with pytest.raises(ValueError, match="is not of kind 'annotation'"):
        tag_resolver.add_tag_to_annotation(
            session=test_db,
            tag_id=tag_with_wrong_kind.tag_id,
            annotation=annotation,
        )


def test_remove_annotation_from_tag(test_db: Session) -> None:
    dataset = create_dataset(session=test_db)
    tag = create_tag(session=test_db, dataset_id=dataset.dataset_id, kind="annotation")
    image = create_image(session=test_db, dataset_id=dataset.dataset_id)
    anno_label_cat = create_annotation_label(session=test_db, annotation_label_name="cat")
    annotation = create_annotation(
        session=test_db,
        dataset_id=dataset.dataset_id,
        sample_id=image.sample_id,
        annotation_label_id=anno_label_cat.annotation_label_id,
    )

    # add annotation to tag
    tag_resolver.add_tag_to_annotation(session=test_db, tag_id=tag.tag_id, annotation=annotation)
    assert len(annotation.tags) == 1
    assert annotation.tags.index(tag) == 0

    # remove annotation to tag
    tag_resolver.remove_tag_from_annotation(
        session=test_db, tag_id=tag.tag_id, annotation=annotation
    )
    assert len(annotation.tags) == 0
    with pytest.raises(ValueError, match="is not in list"):
        annotation.tags.index(tag)


def test_add_and_remove_annotation_ids_to_tag_id(
    test_db: Session,
) -> None:
    dataset = create_dataset(session=test_db)
    tag_1 = create_tag(
        session=test_db,
        dataset_id=dataset.dataset_id,
        tag_name="tag_all",
        kind="annotation",
    )
    tag_2 = create_tag(
        session=test_db,
        dataset_id=dataset.dataset_id,
        tag_name="tag_odd",
        kind="annotation",
    )
    image = create_image(session=test_db, dataset_id=dataset.dataset_id)
    anno_label_cat = create_annotation_label(session=test_db, annotation_label_name="cat")

    total_annos = 10
    annotations = []
    for _ in range(total_annos):
        annotation = create_annotation(
            session=test_db,
            dataset_id=dataset.dataset_id,
            sample_id=image.sample_id,
            annotation_label_id=anno_label_cat.annotation_label_id,
        )
        annotations.append(annotation)

    # add all annotations to tag_1
    tag_resolver.add_annotation_ids_to_tag_id(
        session=test_db,
        tag_id=tag_1.tag_id,
        annotation_ids=[annotation.annotation_id for annotation in annotations],
    )

    # add every odd annotations to tag_2
    tag_resolver.add_annotation_ids_to_tag_id(
        session=test_db,
        tag_id=tag_2.tag_id,
        annotation_ids=[
            annotation.annotation_id for i, annotation in enumerate(annotations) if i % 2 == 1
        ],
    )

    # ensure all annotations were added to the correct tags
    for i, annotation in enumerate(annotations):
        assert tag_1 in annotation.tags
        if i % 2 == 1:
            assert tag_2 in annotation.tags

    # ensure the correct number of annotations were added to each tag
    assert len(tag_1.annotations) == total_annos
    assert len(tag_2.annotations) == total_annos / 2

    # lets remove every even annotations from tag_1
    # this results in tag_1 and tag_2 having the same annotations
    annotation_ids_to_remove = [
        annotation.annotation_id for i, annotation in enumerate(annotations) if i % 2 == 0
    ]
    tag_resolver.remove_annotation_ids_from_tag_id(
        session=test_db,
        tag_id=tag_1.tag_id,
        annotation_ids=annotation_ids_to_remove,
    )

    assert len(tag_1.annotations) == total_annos / 2
    assert len(tag_2.annotations) == total_annos / 2
    assert {a.annotation_id for a in tag_1.annotations} == {
        a.annotation_id for a in tag_2.annotations
    }


def test_add_and_remove_annotation_ids_to_tag_id__twice_same_annotation_ids(
    test_db: Session,
) -> None:
    dataset = create_dataset(session=test_db)
    dataset_id = dataset.dataset_id
    tag_1 = create_tag(
        session=test_db,
        dataset_id=dataset_id,
        tag_name="tag_all",
        kind="annotation",
    )
    image = create_image(session=test_db, dataset_id=dataset.dataset_id)
    anno_label_cat = create_annotation_label(session=test_db, annotation_label_name="cat")

    total_annos = 10
    annotations = []
    for _ in range(total_annos):
        annotation = create_annotation(
            session=test_db,
            dataset_id=dataset.dataset_id,
            sample_id=image.sample_id,
            annotation_label_id=anno_label_cat.annotation_label_id,
        )
        annotations.append(annotation)

    # add annotations to tag_1
    tag_resolver.add_annotation_ids_to_tag_id(
        session=test_db,
        tag_id=tag_1.tag_id,
        annotation_ids=[annotation.annotation_id for annotation in annotations],
    )

    # adding the same annotations to tag_1 does not create an error
    tag_resolver.add_annotation_ids_to_tag_id(
        session=test_db,
        tag_id=tag_1.tag_id,
        annotation_ids=[annotation.annotation_id for annotation in annotations],
    )

    # ensure all annotations were added once
    assert len(tag_1.annotations) == total_annos

    # remove sampels from
    tag_resolver.remove_annotation_ids_from_tag_id(
        session=test_db,
        tag_id=tag_1.tag_id,
        annotation_ids=[annotation.annotation_id for annotation in annotations],
    )
    # removing the same annotations to tag_1 does not create an error
    tag_resolver.remove_annotation_ids_from_tag_id(
        session=test_db,
        tag_id=tag_1.tag_id,
        annotation_ids=[annotation.annotation_id for annotation in annotations],
    )

    # ensure all annotations were removed again
    assert len(tag_1.annotations) == 0


def test_add_and_remove_annotation_ids_to_tag_id__ensure_correct_kind(
    test_db: Session,
) -> None:
    dataset = create_dataset(session=test_db)
    dataset_id = dataset.dataset_id
    tag_with_wrong_kind = create_tag(
        session=test_db,
        dataset_id=dataset_id,
        tag_name="tag_with_wrong_kind",
        kind="sample",
    )

    image = create_image(session=test_db, dataset_id=dataset.dataset_id)
    anno_label_cat = create_annotation_label(session=test_db, annotation_label_name="cat")
    annotation = create_annotation(
        session=test_db,
        dataset_id=dataset.dataset_id,
        sample_id=image.sample_id,
        annotation_label_id=anno_label_cat.annotation_label_id,
    )

    # adding annotations to tag with wrong kind raises ValueError
    with pytest.raises(ValueError, match="is not of kind 'annotation'"):
        tag_resolver.add_annotation_ids_to_tag_id(
            session=test_db,
            tag_id=tag_with_wrong_kind.tag_id,
            annotation_ids=[annotation.annotation_id],
        )


def test_get_all__with_tag_filtering(test_db: Session) -> None:
    dataset = create_dataset(session=test_db)
    tag_1 = create_tag(
        session=test_db,
        dataset_id=dataset.dataset_id,
        tag_name="tag_all",
        kind="annotation",
    )
    tag_2 = create_tag(
        session=test_db,
        dataset_id=dataset.dataset_id,
        tag_name="tag_odd",
        kind="annotation",
    )
    image = create_image(session=test_db, dataset_id=dataset.dataset_id)
    anno_label_cat = create_annotation_label(session=test_db, annotation_label_name="cat")
    anno_label_dog = create_annotation_label(session=test_db, annotation_label_name="dog")

    total_annos = 10
    annotations = []
    for i in range(total_annos):
        annotation = create_annotation(
            session=test_db,
            dataset_id=dataset.dataset_id,
            sample_id=image.sample_id,
            annotation_label_id=anno_label_cat.annotation_label_id
            if i < total_annos / 2
            else anno_label_dog.annotation_label_id,
        )
        annotations.append(annotation)

    # add first half to tag_1
    tag_resolver.add_annotation_ids_to_tag_id(
        session=test_db,
        tag_id=tag_1.tag_id,
        annotation_ids=[
            annotation.annotation_id
            for _, annotation in enumerate(annotations)
            if annotation.annotation_label_id == anno_label_cat.annotation_label_id
        ],
    )

    # add second half to tag_1
    tag_resolver.add_annotation_ids_to_tag_id(
        session=test_db,
        tag_id=tag_2.tag_id,
        annotation_ids=[
            annotation.annotation_id
            for _, annotation in enumerate(annotations)
            if annotation.annotation_label_id == anno_label_dog.annotation_label_id
        ],
    )

    # Test filtering by tags
    annotations_part1 = annotation_resolver.get_all(
        session=test_db,
        filters=AnnotationsFilter(
            dataset_ids=[dataset.dataset_id],
            annotation_tag_ids=[tag_1.tag_id],
        ),
    ).annotations
    assert len(annotations_part1) == int(total_annos / 2)
    assert all(
        annotation.annotation_label.annotation_label_name == "cat"
        for annotation in annotations_part1
    )

    annotations_part2 = annotation_resolver.get_all(
        session=test_db,
        filters=AnnotationsFilter(
            dataset_ids=[dataset.dataset_id],
            annotation_tag_ids=[tag_2.tag_id],
        ),
    ).annotations
    assert len(annotations_part2) == int(total_annos / 2)
    assert all(
        annotation.annotation_label.annotation_label_name == "dog"
        for annotation in annotations_part2
    )

    # test filtering by both tags
    annotations_all = annotation_resolver.get_all(
        session=test_db,
        filters=AnnotationsFilter(
            dataset_ids=[dataset.dataset_id],
            annotation_tag_ids=[tag_1.tag_id, tag_2.tag_id],
        ),
    ).annotations
    assert len(annotations_all) == total_annos


def test_create_many_annotations(test_db: Session) -> None:
    """Test bulk creation of annotations."""
    dataset = create_dataset(session=test_db)
    image = create_image(session=test_db, dataset_id=dataset.dataset_id)
    cat_label = create_annotation_label(session=test_db, annotation_label_name="cat")

    annotations_to_create = [
        AnnotationCreate(
            parent_sample_id=image.sample_id,
            annotation_label_id=cat_label.annotation_label_id,
            annotation_type="object_detection",
            x=i * 10,
            y=i * 10,
            width=50,
            height=50,
        )
        for i in range(3)
    ]

    annotation_resolver.create_many(
        session=test_db, dataset_id=dataset.dataset_id, annotations=annotations_to_create
    )

    created_annotations = annotation_resolver.get_all(
        session=test_db,
        filters=AnnotationsFilter(dataset_ids=[dataset.dataset_id]),
    ).annotations

    assert len(created_annotations) == 3
    assert all(anno.dataset_id == dataset.dataset_id for anno in created_annotations)
    assert all(anno.parent_sample_id == image.sample_id for anno in created_annotations)
    assert all(
        anno.annotation_label_id == cat_label.annotation_label_id for anno in created_annotations
    )<|MERGE_RESOLUTION|>--- conflicted
+++ resolved
@@ -142,73 +142,40 @@
     assert retrieved_annotation == dog_annotation
 
 
-<<<<<<< HEAD
-def test_create_and_get_annotation__for_video_frame(test_db: Session) -> None:
-    dataset_id = create_dataset(session=test_db, sample_type=SampleType.VIDEO).dataset_id
-
-    # Create video.
-    sample_video_id_b = create_videos(
-=======
 def test_create_and_get_annotation__for_video_frame_with_ordering(test_db: Session) -> None:
     dataset_id = create_dataset(session=test_db, sample_type=SampleType.VIDEO).dataset_id
 
     # Create video.
     video_ids = create_videos(
->>>>>>> 0a06dd43
         session=test_db,
         dataset_id=dataset_id,
         videos=[
             VideoStub(path="/path/to/b_video.mp4"),
-<<<<<<< HEAD
-        ],
-    )[0]
-    sample_video_id_a = create_videos(
-        session=test_db,
-        dataset_id=dataset_id,
-        videos=[
             VideoStub(path="/path/to/a_video.mp4"),
         ],
-    )[0]
-
-=======
-            VideoStub(path="/path/to/a_video.mp4"),
-        ],
     )
     video_id_b = video_ids[0]
     video_id_a = video_ids[1]
->>>>>>> 0a06dd43
     # Create video frames.
     frames_to_create = [
         VideoFrameCreate(
             frame_number=1,
             frame_timestamp_s=0.1,
             frame_timestamp_pts=1,
-<<<<<<< HEAD
-            parent_sample_id=sample_video_id_b,
-=======
             parent_sample_id=video_id_b,
->>>>>>> 0a06dd43
         ),
         VideoFrameCreate(
             frame_number=1,
             frame_timestamp_s=0.1,
             frame_timestamp_pts=1,
-<<<<<<< HEAD
-            parent_sample_id=sample_video_id_a,
-=======
             parent_sample_id=video_id_a,
->>>>>>> 0a06dd43
         ),
     ]
 
     video_frames_dataset_id = dataset_resolver.get_or_create_child_dataset(
         session=test_db, dataset_id=dataset_id, sample_type=SampleType.VIDEO_FRAME
     )
-<<<<<<< HEAD
-    video_frame_sample_ids = video_frame_resolver.create_many(
-=======
     video_frame_ids = video_frame_resolver.create_many(
->>>>>>> 0a06dd43
         session=test_db, dataset_id=video_frames_dataset_id, samples=frames_to_create
     )
     annotation_label = create_annotation_label(
@@ -222,33 +189,20 @@
     # This is to test that retrieval is ordered by sample file path.
     create_annotation(
         session=test_db,
-<<<<<<< HEAD
-        sample_id=video_frame_sample_ids[0],
-=======
         sample_id=video_frame_ids[0],
->>>>>>> 0a06dd43
         annotation_label_id=annotation_label.annotation_label_id,
         dataset_id=dataset_id,
     )
     create_annotation(
         session=test_db,
-<<<<<<< HEAD
-        sample_id=video_frame_sample_ids[1],
-=======
         sample_id=video_frame_ids[1],
->>>>>>> 0a06dd43
         annotation_label_id=annotation_label.annotation_label_id,
         dataset_id=dataset_id,
     )
     retrieved_annotations = annotation_resolver.get_all(session=test_db)
     # Check the order of retrieved annotations is by sample file path
-<<<<<<< HEAD
-    assert retrieved_annotations.annotations[0].parent_sample_id == video_frame_sample_ids[1]
-    assert retrieved_annotations.annotations[1].parent_sample_id == video_frame_sample_ids[0]
-=======
     assert retrieved_annotations.annotations[0].parent_sample_id == video_frame_ids[1]
     assert retrieved_annotations.annotations[1].parent_sample_id == video_frame_ids[0]
->>>>>>> 0a06dd43
 
 
 def test_count_annotations_labels_by_dataset(test_db: Session, test_data: _TestData) -> None:
