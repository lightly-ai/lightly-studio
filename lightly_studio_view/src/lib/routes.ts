--- conflicted
+++ resolved
@@ -19,11 +19,8 @@
     captions: '/datasets/[dataset_id]/captions',
     videos: '/datasets/[dataset_id]/videos',
     frames: '/datasets/[dataset_id]/frames',
-<<<<<<< HEAD
-    framesDetails: '/datasets/[dataset_id]/frames/[sample_id]'
-=======
+    framesDetails: '/datasets/[dataset_id]/frames/[sample_id]',
     videoDetails: '/datasets/[dataset_id]/videos/[sample_id]'
->>>>>>> 42e1d568
 };
 
 export const isSampleDetailsRoute = (routeId: string | null): boolean => {
@@ -80,10 +77,6 @@
         classifiers: (datasetId: string) => `/datasets/${datasetId}/classifiers`,
         videos: (datasetId: string) => `/datasets/${datasetId}/videos`,
         frames: (datasetId: string) => `/datasets/${datasetId}/frames`
-<<<<<<< HEAD
-
-=======
->>>>>>> 42e1d568
     }
 };
 
@@ -105,16 +98,9 @@
         routes.dataset.sampleWithAnnotation(params),
     toClassifiers: (datasetId: string) => routes.dataset.classifiers(datasetId),
     toVideos: (datasetId: string) => {
-<<<<<<< HEAD
-        return routes.dataset.videos(datasetId)
-    },
-    toFrames: (datasetId: string) => {
-        return routes.dataset.frames(datasetId)
-=======
         return routes.dataset.videos(datasetId);
     },
     toFrames: (datasetId: string) => {
         return routes.dataset.frames(datasetId);
->>>>>>> 42e1d568
     }
 };