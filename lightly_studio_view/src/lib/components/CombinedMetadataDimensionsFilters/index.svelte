--- conflicted
+++ resolved
@@ -6,11 +6,8 @@
     import { useDimensions } from '$lib/hooks/useDimensions/useDimensions';
     import { useMetadataFilters } from '$lib/hooks/useMetadataFilters/useMetadataFilters';
     import { page } from '$app/state';
-<<<<<<< HEAD
     import VideoFrameBoundsFilter from '../VideoFrameBoundsFilter/VideoFrameBoundsFilter.svelte';
-=======
     import VideoFieldBoundsFilters from '../VideoFieldBoundsFilters/VideoFieldBoundsFilters.svelte';
->>>>>>> a153d8c7
 
     const datasetId = page.params.dataset_id;
 
