<script lang="ts">
    import { formatInteger, formatFloat } from '$lib/utils';
    import { Slider } from '$lib/components/ui/slider/index.js';
    import type { SliderMultipleRootProps } from 'bits-ui/dist/types';
    import Segment from '$lib/components/Segment/Segment.svelte';
    import { useDimensions } from '$lib/hooks/useDimensions/useDimensions';
    import { useMetadataFilters } from '$lib/hooks/useMetadataFilters/useMetadataFilters';
<<<<<<< HEAD
    import { page } from '$app/state';
    import VideoFrameBoundsFilter from '../VideoFrameBoundsFilter/VideoFrameBoundsFilter.svelte';
=======
>>>>>>> ce840ed2
    import VideoFieldBoundsFilters from '../VideoFieldBoundsFilters/VideoFieldBoundsFilters.svelte';
    import { page } from '$app/state';

    const datasetId = page.params.dataset_id;

    const {
        isVideos = false,
        isVideoFrames = false
    }: {
        isVideos: boolean;
        isVideoFrames: boolean;
    } = $props();

    // Dimension filters logic
    const {
        dimensionsBounds: bounds,
        dimensionsValues: values,
        updateDimensionsValues: onChange
    } = useDimensions();

    const handleChangeWidth: SliderMultipleRootProps['onValueChange'] = (newValues) => {
        onChange({
            min_width: newValues[0],
            max_width: newValues[1],
            min_height: $values.min_height,
            max_height: $values.max_height
        });
    };

    const handleChangeHeight: SliderMultipleRootProps['onValueChange'] = (newValues) => {
        onChange({
            min_width: $values.min_width,
            max_width: $values.max_width,
            min_height: newValues[0],
            max_height: newValues[1]
        });
    };

    // Metadata filters logic
    const {
        metadataBounds: metadataBounds,
        metadataValues: metadataValues,
        updateMetadataValues: updateMetadataValues
    } = useMetadataFilters(datasetId);

    const handleChangeMetadata =
        (metadataKey: string) =>
        (newValues: number[]): void => {
            const currentValues = { ...$metadataValues };
            currentValues[metadataKey] = {
                min: newValues[0],
                max: newValues[1]
            };
            updateMetadataValues(currentValues);
        };

    // Get numerical metadata fields
    const numericalMetadata = $derived.by(() => {
        return Object.keys($metadataBounds).filter((key) => {
            const bound = $metadataBounds[key];
            return bound && typeof bound.min === 'number' && typeof bound.max === 'number';
        });
    });

    // Format value based on metadata type
    const formatValue = (value: number, metadataKey: string) => {
        // Try to determine if it's an integer by checking if the bounds are integers
        const bound = $metadataBounds[metadataKey];
        if (bound && Number.isInteger(bound.min) && Number.isInteger(bound.max)) {
            return formatInteger(value);
        }
        return formatFloat(value);
    };
</script>

<Segment title="Metadata FIlters">
    <div class="space-y-4">
        {#if !isVideos && !isVideoFrames}
            <!-- Dimension Filters -->
            <div class="space-y-1">
                <h2 class="text-md">Width</h2>
                <div class="flex justify-between text-sm text-diffuse-foreground">
                    <span>{formatInteger($values.min_width)}px</span>
                    <span>{formatInteger($values.max_width)}px</span>
                </div>
                <div class="relative p-2">
                    <Slider
                        type="multiple"
                        class="filter-width"
                        min={$bounds.min_width}
                        max={$bounds.max_width}
                        value={[$values.min_width, $values.max_width]}
                        onValueCommit={handleChangeWidth}
                    />
                </div>
            </div>

            <div class="space-y-1">
                <h2 class="text-md">Height</h2>
                <div class="flex justify-between text-sm text-diffuse-foreground">
                    <span>{formatInteger($values.min_height)}px</span>
                    <span>{formatInteger($values.max_height)}px</span>
                </div>
                <div class="relative p-2">
                    <Slider
                        type="multiple"
                        class="filter-height"
                        min={$bounds.min_height}
                        max={$bounds.max_height}
                        value={[$values.min_height, $values.max_height]}
                        onValueCommit={handleChangeHeight}
                    />
                </div>
            </div>
        {:else if isVideos}
            <VideoFieldBoundsFilters />
        {/if}

        {#if isVideoFrames}
            <VideoFrameBoundsFilter />
        {/if}

        <!-- Metadata Filters -->
        {#if numericalMetadata.length > 0}
            {#each numericalMetadata as metadataKey}
                {@const bound = $metadataBounds[metadataKey]}
                {@const value = $metadataValues[metadataKey]}
                {@const isInteger = Number.isInteger(bound.min) && Number.isInteger(bound.max)}

                <div class="space-y-1">
                    <h2 class="text-md capitalize">{metadataKey.replace(/_/g, ' ')}</h2>
                    <div class="flex justify-between text-sm text-diffuse-foreground">
                        <span>{formatValue(value.min, metadataKey)}</span>
                        <span>{formatValue(value.max, metadataKey)}</span>
                    </div>
                    <div class="relative p-2">
                        <Slider
                            type="multiple"
                            class="filter-{metadataKey}"
                            min={bound.min}
                            max={bound.max}
                            step={isInteger ? 1 : 0.01}
                            value={[value.min, value.max]}
                            onValueCommit={handleChangeMetadata(metadataKey)}
                        />
                    </div>
                </div>
            {/each}
        {/if}
    </div>
</Segment><|MERGE_RESOLUTION|>--- conflicted
+++ resolved
@@ -5,11 +5,7 @@
     import Segment from '$lib/components/Segment/Segment.svelte';
     import { useDimensions } from '$lib/hooks/useDimensions/useDimensions';
     import { useMetadataFilters } from '$lib/hooks/useMetadataFilters/useMetadataFilters';
-<<<<<<< HEAD
-    import { page } from '$app/state';
     import VideoFrameBoundsFilter from '../VideoFrameBoundsFilter/VideoFrameBoundsFilter.svelte';
-=======
->>>>>>> ce840ed2
     import VideoFieldBoundsFilters from '../VideoFieldBoundsFilters/VideoFieldBoundsFilters.svelte';
     import { page } from '$app/state';
 
