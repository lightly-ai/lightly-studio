--- conflicted
+++ resolved
@@ -6,18 +6,7 @@
     import AlertCircle from '@lucide/svelte/icons/alert-circle';
     import ChevronRight from '@lucide/svelte/icons/chevron-right';
     import * as Dialog from '$lib/components/ui/dialog';
-<<<<<<< HEAD
-    import OperatorDialog from './OperatorDialog.svelte';
-
-    interface Props {
-        datasetId?: string;
-    }
-
-    let { datasetId: datasetIdProp }: Props = $props();
-    const datasetId = $derived.by(() => datasetIdProp ?? page.params.dataset_id);
-=======
     import { useOperatorsDialog } from '$lib/hooks/useOperatorsDialog/useOperatorsDialog';
->>>>>>> d07377e5
 
     let operators: RegisteredOperatorMetadata[] = $state([]);
     let selectedOperatorId: string | undefined = $state(undefined);
@@ -55,29 +44,6 @@
         isMenuOpen = false;
         isOperatorDialogOpen = true;
     };
-<<<<<<< HEAD
-
-    $effect(() => {
-        if (!isOperatorDialogOpen) {
-            selectedOperatorId = undefined;
-            activeOperatorMetadata = null;
-        }
-    });
-</script>
-
-<Dialog.Root bind:open={isMenuOpen}>
-    <Dialog.Trigger>
-        <Button
-            variant="ghost"
-            class={`nav-button flex items-center space-x-2 ${isMenuOpen ? 'ring-2 ring-ring' : ''}`}
-            title={'Operators'}
-        >
-            <NetworkIcon class="size-4" />
-            <span>Plugins</span>
-            <ChevronDown class="size-4" />
-        </Button>
-    </Dialog.Trigger>
-=======
     const { isOperatorsDialogOpen, openOperatorsDialog, closeOperatorsDialog } =
         useOperatorsDialog();
 </script>
@@ -86,19 +52,18 @@
     open={$isOperatorsDialogOpen}
     onOpenChange={(open) => (open ? openOperatorsDialog() : closeOperatorsDialog())}
 >
->>>>>>> d07377e5
     <Dialog.Portal>
         <Dialog.Overlay />
         <Dialog.Content
-            class="flex max-h-[80vh] w-[90vw] flex-col overflow-hidden border-border bg-background p-0 sm:w-[520px]"
+            class="border-border bg-background flex max-h-[80vh] w-[90vw] flex-col overflow-hidden p-0 sm:w-[520px]"
         >
             <div class="flex flex-wrap items-start justify-between gap-2 border-b px-4 py-3 pr-12">
                 <div>
-                    <h3 class="text-base font-semibold text-foreground">Plugins</h3>
-                    <p class="text-sm text-muted-foreground">Select a plugin to launch.</p>
+                    <h3 class="text-foreground text-base font-semibold">Plugins</h3>
+                    <p class="text-muted-foreground text-sm">Select a plugin to launch.</p>
                 </div>
                 <span
-                    class="inline-flex items-center rounded-full bg-secondary px-2 py-1 text-xs font-medium text-secondary-foreground"
+                    class="bg-secondary text-secondary-foreground inline-flex items-center rounded-full px-2 py-1 text-xs font-medium"
                 >
                     {operators.length}
                 </span>
@@ -109,32 +74,32 @@
                 aria-busy={isLoading}
             >
                 {#if isLoading}
-                    <div class="flex items-center gap-2 p-4 text-sm text-muted-foreground">
+                    <div class="text-muted-foreground flex items-center gap-2 p-4 text-sm">
                         <Loader2 class="size-4 animate-spin" />
                         <span>Loading plugins…</span>
                     </div>
                 {:else if errorMessage}
-                    <div class="flex items-center gap-2 p-4 text-sm text-destructive">
+                    <div class="text-destructive flex items-center gap-2 p-4 text-sm">
                         <AlertCircle class="size-4" />
                         <span>{errorMessage}</span>
                     </div>
                 {:else if operators.length === 0}
-                    <div class="p-4 text-sm text-muted-foreground">No plugins available.</div>
+                    <div class="text-muted-foreground p-4 text-sm">No plugins available.</div>
                 {:else}
-                    <ul class="divide-y divide-border">
+                    <ul class="divide-border divide-y">
                         {#each operators as operator}
                             <li>
                                 <button
                                     type="button"
-                                    class={`flex w-full items-center justify-between gap-2 p-3 text-left text-sm transition hover:bg-muted focus-visible:outline-none focus-visible:ring-2 focus-visible:ring-ring ${
+                                    class={`hover:bg-muted focus-visible:ring-ring flex w-full items-center justify-between gap-2 p-3 text-left text-sm transition focus-visible:outline-none focus-visible:ring-2 ${
                                         selectedOperatorId === operator.operator_id
                                             ? 'bg-muted'
                                             : ''
                                     }`}
                                     onclick={() => handleOperatorClick(operator)}
                                 >
-                                    <span class="font-medium text-foreground">{operator.name}</span>
-                                    <ChevronRight class="size-4 text-muted-foreground" />
+                                    <span class="text-foreground font-medium">{operator.name}</span>
+                                    <ChevronRight class="text-muted-foreground size-4" />
                                 </button>
                             </li>
                         {/each}
