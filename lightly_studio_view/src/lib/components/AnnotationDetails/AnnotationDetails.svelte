<script lang="ts">
    import { afterNavigate, beforeNavigate, goto } from '$app/navigation';
    import { Card, CardContent, SampleAnnotation, SelectableBox } from '$lib/components';
    import { ImageAdjustments } from '$lib/components/ImageAdjustments';
    import Separator from '$lib/components/ui/separator/separator.svelte';
    import { useGlobalStorage } from '$lib/hooks/useGlobalStorage';
    import { useHideAnnotations } from '$lib/hooks/useHideAnnotations';
    import { useSettings } from '$lib/hooks/useSettings';
    import { routeHelpers } from '$lib/routes';
    import AnnotationDetailsNavigation from '$lib/components/AnnotationDetails/AnnotationDetailsNavigation/AnnotationDetailsNavigation.svelte';
    import { get } from 'svelte/store';
    import AnnotationDetailsPanel from './AnnotationDetailsPanel/AnnotationDetailsPanel.svelte';
    import AnnotationDetailsBreadcrumb from './AnnotationDetailsBreadcrumb/AnnotationDetailsBreadcrumb.svelte';
<<<<<<< HEAD
    import type { Dataset, ImageSample } from '$lib/services/types';
    import { useAnnotation } from '$lib/hooks/useAnnotation/useAnnotation';
    import { useRootDatasetOptions } from '$lib/hooks/useRootDataset/useRootDataset';
=======
    import type { Dataset } from '$lib/services/types';
>>>>>>> 312822b8
    import { page } from '$app/state';
    import { ZoomableContainer } from '$lib/components';
    import { getBoundingBox } from '../SampleAnnotation/utils';
    import Spinner from '../Spinner/Spinner.svelte';
    import type { BoundingBox } from '$lib/types';
    import { toast } from 'svelte-sonner';
    import { addAnnotationUpdateToUndoStack } from '$lib/services/addAnnotationUpdateToUndoStack';
    import {
        type AnnotationDetailsWithPayloadView,
        type AnnotationUpdateInput,
        type AnnotationView
    } from '$lib/api/lightly_studio_local';
    import type { Snippet } from 'svelte';

    type SampleProperties = {
        width: number;
        height: number;
        url: string;
    };
    const {
        toggleSampleAnnotationCropSelection,
        selectedSampleAnnotationCropIds,
        clearReversibleActions,
        addReversibleAction
    } = useGlobalStorage();

    const { isHidden, handleKeyEvent } = useHideAnnotations();
    const { settingsStore } = useSettings();
    const {
        annotationIndex,
        dataset,
        annotationDetails,
        parentSample,
        parentSampleDetails,
        updateAnnotation,
        refetch,
        datasetId
    }: {
        dataset: Dataset;
        annotationIndex?: number;
        annotationDetails: AnnotationDetailsWithPayloadView;
        parentSample: SampleProperties;
        parentSampleDetails: Snippet;
        updateAnnotation: (input: AnnotationUpdateInput) => Promise<void>;
        refetch: () => void;
        datasetId: string;
    } = $props();
    const keyToggleSelection = ' '; // spacebar
    const keyGoBack = get(settingsStore).key_go_back;
    let isPanModeEnabled = $state(false);

    const handleEscape = () => {
        if (annotationDetails.parent_sample_data?.sample.dataset_id) {
            goto(
                routeHelpers.toAnnotations(annotationDetails.parent_sample_data.sample.dataset_id)
            );
        } else {
            goto('/');
        }
    };

    const handleKeyDownEvent = (event: KeyboardEvent) => {
        switch (event.key) {
            // Check for escape key
            case keyGoBack:
                handleEscape();
                break;
            // Add spacebar handling for selection toggle
            case ' ': // Space key
                event.preventDefault();
                if ($isEditingMode) {
                    isPanModeEnabled = true;
                } else {
                    toggleSampleAnnotationCropSelection(annotationId);
                }
                break;
            case keyToggleSelection:
                // Prevent default space behavior (like page scrolling)
                event.preventDefault();

                // Toggle selection based on context
                toggleSampleAnnotationCropSelection(annotationId);
                break;
        }

        // Always pass to the hide annotations handler
        handleKeyEvent(event);
    };

    const handleKeyUpEvent = (event: KeyboardEvent) => {
        if (event.key === ' ') {
            isPanModeEnabled = false;
        }

        handleKeyEvent(event);
    };

<<<<<<< HEAD
    const datasetId = page.data.datasetId;
    const { rootDataset, refetch: refetchRootDataset } = useRootDatasetOptions({ datasetId });
    const { annotation: annotationResp, updateAnnotation } = $derived(
        useAnnotation({
            datasetId,
            annotationId
        })
    );

=======
>>>>>>> 312822b8
    beforeNavigate(() => {
        clearReversibleActions();
    });

    // Save when drag ends
    const onBoundingBoxChanged = (newBbox: BoundingBox) => {
        if (annotation) {
            const updatedAnnotation = {
                annotation_id: annotation.sample_id,
                dataset_id: datasetId,
                bounding_box: newBbox
            };

            const update = async () => {
                try {
                    await updateAnnotation(updatedAnnotation);
                    addAnnotationUpdateToUndoStack({
                        annotation,
                        dataset_id: datasetId,
                        addReversibleAction,
                        updateAnnotation
                    });
                } catch (error) {
                    toast.error('Failed to update annotations:' + (error as Error).message);
                }
            };
            update();
        }
    };

    let annotation: AnnotationView = $derived(annotationDetails.annotation);
    let annotationId = $derived(annotation.sample_id);

    let boundingBox = $derived(annotation ? getBoundingBox(annotation) : undefined);
    const { isEditingMode } = page.data.globalStorage;

    const cursor = $derived.by(() => {
        if (isPanModeEnabled) {
            return 'grab';
        }
        return 'auto';
    });
    const isResizable = $derived($isEditingMode && !isPanModeEnabled);
    let centeringBox = $state<BoundingBox | undefined>();

    // Recenter the zoomable container only on initial load of a new annotation
    $effect(() => {
        if (!centeringBox && boundingBox) {
            centeringBox = boundingBox;
        }
    });

    afterNavigate(() => {
        centeringBox = undefined;
    });

    const { imageBrightness, imageContrast } = useGlobalStorage();
</script>

<div class="flex h-full w-full flex-col space-y-4">
    <div class="flex w-full items-center justify-between">
        {#if $rootDataset.data}
            <AnnotationDetailsBreadcrumb rootDataset={$rootDataset.data} {annotationIndex} />
        {/if}
        {#if $isEditingMode}
            <ImageAdjustments bind:brightness={$imageBrightness} bind:contrast={$imageContrast} />
        {/if}
    </div>
    <Separator class="bg-border-hard" />
    <div class="flex min-h-0 flex-1 gap-4">
        <div class="flex-1">
            <Card className="h-full">
                <CardContent className="h-full">
                    {#if annotation}
                        <div class="h-full w-full overflow-hidden">
                            <div class="sample relative h-full w-full">
                                <div class="absolute right-4 top-2 z-30">
                                    <SelectableBox
                                        onSelect={() =>
                                            toggleSampleAnnotationCropSelection(annotationId)}
                                        isSelected={$selectedSampleAnnotationCropIds.has(
                                            annotationId
                                        )}
                                    />
                                </div>

                                <AnnotationDetailsNavigation />

                                <ZoomableContainer
                                    width={parentSample.width}
                                    height={parentSample.height}
                                    {cursor}
                                    boundingBox={centeringBox}
                                >
                                    {#snippet zoomableContent({ scale })}
                                        <image
                                            href={parentSample.url}
                                            style={`filter: brightness(${$imageBrightness}) contrast(${$imageContrast})`}
                                        />
                                        <g class:invisible={$isHidden}>
                                            {#key annotation.sample_id}
                                                <SampleAnnotation
                                                    {annotation}
                                                    showLabel={true}
                                                    {scale}
                                                    imageWidth={parentSample.width}
                                                    {isResizable}
                                                    {onBoundingBoxChanged}
                                                    constraintBox={{
                                                        x: 0,
                                                        y: 0,
                                                        width: parentSample.width,
                                                        height: parentSample.height
                                                    }}
                                                />
                                            {/key}
                                        </g>
                                    {/snippet}
                                </ZoomableContainer>
                            </div>
                        </div>
                    {:else}
                        <div class="flex h-full w-full items-center justify-center">
                            <Spinner size="large" align="center" />
                        </div>
                    {/if}
                </CardContent>
            </Card>
        </div>
        <div class="relative w-[375px]">
            <AnnotationDetailsPanel {annotation} onUpdate={refetch}>
                {#snippet sampleDetails()}
                    {@render parentSampleDetails()}
                {/snippet}
            </AnnotationDetailsPanel>
        </div>
    </div>
</div>

<svelte:window onkeydown={handleKeyDownEvent} onkeyup={handleKeyUpEvent} /><|MERGE_RESOLUTION|>--- conflicted
+++ resolved
@@ -11,13 +11,8 @@
     import { get } from 'svelte/store';
     import AnnotationDetailsPanel from './AnnotationDetailsPanel/AnnotationDetailsPanel.svelte';
     import AnnotationDetailsBreadcrumb from './AnnotationDetailsBreadcrumb/AnnotationDetailsBreadcrumb.svelte';
-<<<<<<< HEAD
-    import type { Dataset, ImageSample } from '$lib/services/types';
-    import { useAnnotation } from '$lib/hooks/useAnnotation/useAnnotation';
+    import type { Dataset } from '$lib/services/types';
     import { useRootDatasetOptions } from '$lib/hooks/useRootDataset/useRootDataset';
-=======
-    import type { Dataset } from '$lib/services/types';
->>>>>>> 312822b8
     import { page } from '$app/state';
     import { ZoomableContainer } from '$lib/components';
     import { getBoundingBox } from '../SampleAnnotation/utils';
@@ -114,19 +109,8 @@
 
         handleKeyEvent(event);
     };
-
-<<<<<<< HEAD
-    const datasetId = page.data.datasetId;
     const { rootDataset, refetch: refetchRootDataset } = useRootDatasetOptions({ datasetId });
-    const { annotation: annotationResp, updateAnnotation } = $derived(
-        useAnnotation({
-            datasetId,
-            annotationId
-        })
-    );
-
-=======
->>>>>>> 312822b8
+
     beforeNavigate(() => {
         clearReversibleActions();
     });
