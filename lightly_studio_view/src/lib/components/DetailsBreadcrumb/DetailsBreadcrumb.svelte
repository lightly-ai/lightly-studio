<script lang="ts">
    import {
        Breadcrumb,
        BreadcrumbItem,
        BreadcrumbLink,
        BreadcrumbList,
        BreadcrumbPage,
        BreadcrumbSeparator
    } from '$lib/components/ui/breadcrumb/index.js';
    import { routeHelpers } from '$lib/routes';
    import { Home, Database, ComponentIcon, SquareDashed } from '@lucide/svelte';
    import { useGlobalStorage } from '$lib/hooks/useGlobalStorage';
    import type { DatasetViewWithCount } from '$lib/api/lightly_studio_local';
    import { page } from '$app/state';

    const {
        index,
        section,
        subsection,
        rootDataset,
        navigateTo
    }: {
        index?: number | null | undefined;
        section: string;
        subsection: string;
        rootDataset: DatasetViewWithCount;
        navigateTo: (dataset_id: string) => string;
    } = $props();

    const { filteredSampleCount } = useGlobalStorage();
</script>

<Breadcrumb class="mb-2">
    <BreadcrumbList>
        <BreadcrumbItem>
            <BreadcrumbLink
                href={routeHelpers.toDatasetHome(rootDataset.dataset_id!)}
                class="flex items-center gap-2"
            >
                <Home class="h-4 w-4" />
                <span class="hidden sm:inline">Home</span>
            </BreadcrumbLink>
        </BreadcrumbItem>
        <BreadcrumbSeparator />

        <BreadcrumbItem>
<<<<<<< HEAD
            <BreadcrumbLink href={navigateTo(dataset.collection_id!)} class="flex items-center gap-2">
=======
            <BreadcrumbLink
                href={routeHelpers.toDatasetHome(rootDataset.dataset_id!)}
                class="flex items-center gap-2"
            >
>>>>>>> 8bf35d7c
                <Database class="h-4 w-4" />
                <span class="max-w-[150px] truncate">
                    {rootDataset.name}
                </span>
            </BreadcrumbLink>
        </BreadcrumbItem>
        <BreadcrumbSeparator />

        <BreadcrumbItem>
<<<<<<< HEAD
            <BreadcrumbLink href={navigateTo(dataset.collection_id!)} class="flex items-center gap-2">
=======
            <BreadcrumbLink
                href={navigateTo(page.params.dataset_id)}
                class="flex items-center gap-2"
            >
>>>>>>> 8bf35d7c
                <ComponentIcon class="h-4 w-4" />
                <span class="hidden sm:inline">{section}</span>
            </BreadcrumbLink>
        </BreadcrumbItem>
        <BreadcrumbSeparator />

        <BreadcrumbItem>
            <BreadcrumbPage class="flex items-center gap-2">
                <SquareDashed class="h-4 w-4" />
                <span class="max-w-[200px] truncate">
                    {#if index != undefined && $filteredSampleCount > 0}
                        {subsection} {index + 1} of {$filteredSampleCount}
                    {:else}
                        {subsection}
                    {/if}
                </span>
            </BreadcrumbPage>
        </BreadcrumbItem>
    </BreadcrumbList>
</Breadcrumb><|MERGE_RESOLUTION|>--- conflicted
+++ resolved
@@ -44,14 +44,10 @@
         <BreadcrumbSeparator />
 
         <BreadcrumbItem>
-<<<<<<< HEAD
-            <BreadcrumbLink href={navigateTo(dataset.collection_id!)} class="flex items-center gap-2">
-=======
             <BreadcrumbLink
-                href={routeHelpers.toDatasetHome(rootDataset.dataset_id!)}
+                href={routeHelpers.toDatasetHome(rootDataset.collection_id!)}
                 class="flex items-center gap-2"
             >
->>>>>>> 8bf35d7c
                 <Database class="h-4 w-4" />
                 <span class="max-w-[150px] truncate">
                     {rootDataset.name}
@@ -61,14 +57,10 @@
         <BreadcrumbSeparator />
 
         <BreadcrumbItem>
-<<<<<<< HEAD
-            <BreadcrumbLink href={navigateTo(dataset.collection_id!)} class="flex items-center gap-2">
-=======
             <BreadcrumbLink
-                href={navigateTo(page.params.dataset_id)}
+                href={navigateTo(page.params.collection_id)}
                 class="flex items-center gap-2"
             >
->>>>>>> 8bf35d7c
                 <ComponentIcon class="h-4 w-4" />
                 <span class="hidden sm:inline">{section}</span>
             </BreadcrumbLink>
