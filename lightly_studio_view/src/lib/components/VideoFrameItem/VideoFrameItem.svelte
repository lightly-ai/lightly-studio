<script lang="ts">
    import { goto } from '$app/navigation';
    import { PUBLIC_VIDEOS_FRAMES_MEDIA_URL } from '$env/static/public';
    import type { SampleView, VideoFrameView } from '$lib/api/lightly_studio_local';
    import { routeHelpers } from '$lib/routes';
    import VideoFrameAnnotationItem from '../VideoFrameAnnotationItem/VideoFrameAnnotationItem.svelte';

    let { videoFrame, index, size }: { videoFrame: VideoFrameView; index: number; size: number } =
        $props();

    function handleOnDoubleClick() {
        goto(
            routeHelpers.toFramesDetails(
                (videoFrame.sample as SampleView).dataset_id,
                videoFrame.sample_id,
                index
            )
        );
    }
</script>

<div
    class="video-frame-container relative overflow-hidden rounded-lg"
    ondblclick={handleOnDoubleClick}
    role="img"
    style={`width: var(${videoFrame.video.width}); height: var(${videoFrame.video.height});`}
>
    <img
        src={`${PUBLIC_VIDEOS_FRAMES_MEDIA_URL}/${videoFrame.sample_id}`}
        alt={`${videoFrame.sample_id}-${videoFrame.frame_number}`}
    />
<<<<<<< HEAD
    <VideoFrameAnnotationItem {size} sample={videoFrame} />
=======
    <VideoFrameAnnotationItem
        width={size}
        height={size}
        sampleWidth={videoFrame.video.width}
        sampleHeight={videoFrame.video.height}
        sample={videoFrame}
    />
>>>>>>> 81585b84
</div>

<style>
    img {
        width: 100%;
        height: 100%;
        object-fit: contain;
    }

    .video-frame-container {
        cursor: pointer;
        background-color: black;

        width: 100%;
        height: 100%;
    }
</style><|MERGE_RESOLUTION|>--- conflicted
+++ resolved
@@ -29,9 +29,6 @@
         src={`${PUBLIC_VIDEOS_FRAMES_MEDIA_URL}/${videoFrame.sample_id}`}
         alt={`${videoFrame.sample_id}-${videoFrame.frame_number}`}
     />
-<<<<<<< HEAD
-    <VideoFrameAnnotationItem {size} sample={videoFrame} />
-=======
     <VideoFrameAnnotationItem
         width={size}
         height={size}
@@ -39,7 +36,6 @@
         sampleHeight={videoFrame.video.height}
         sample={videoFrame}
     />
->>>>>>> 81585b84
 </div>
 
 <style>
