<script lang="ts">
    import { Logo } from '$lib/components';
    import { useFeatureFlags } from '$lib/hooks/useFeatureFlags/useFeatureFlags';
    import { useSettings } from '$lib/hooks/useSettings';
    import { isInputElement } from '$lib/utils';
    import { Pencil, Check, Undo2 } from '@lucide/svelte';
    import Button from '../ui/button/button.svelte';
    import { page } from '$app/state';
    import NavigationMenu from '../NavigationMenu/NavigationMenu.svelte';
    import { isSamplesRoute } from '$lib/routes';
    import { useRootDataset } from '$lib/hooks/useRootDataset/useRootDataset';
    import { get } from 'svelte/store';
    import Menu from '$lib/components/Header/Menu.svelte';

    interface Props {
        datasetId?: string;
    }

    let { datasetId }: Props = $props();

    const isSamples = $derived(isSamplesRoute(page.route.id));
    const { featureFlags } = useFeatureFlags();
    const { settingsStore } = useSettings();

    const hasEmbeddingSearch = $derived.by(() => {
        return $featureFlags.some((flag) => flag === 'embeddingSearchEnabled');
    });
    const isFSCEnabled = $derived.by(() => {
        return $featureFlags.some((flag) => flag === 'fewShotClassifierEnabled');
    });

    const { setIsEditingMode, isEditingMode, reversibleActions, executeReversibleAction } =
        page.data.globalStorage;

    const handleKeyDown = (event: KeyboardEvent) => {
        if (isInputElement(event.target)) {
            return;
        }

        if (event.key === get(settingsStore).key_toggle_edit_mode) {
            setIsEditingMode(!$isEditingMode);
        }
    };
</script>

<svelte:window onkeydown={handleKeyDown} />

<header>
    <div class="p mb-3 border-b border-border-hard bg-card px-4 py-4 pl-8 text-diffuse-foreground">
        <div class="flex justify-between">
            <div class="flex w-[320px]">
                <a href="/"><Logo /></a>
            </div>
            <div class="flex flex-1 justify-start">
                {#await useRootDataset() then dataset}
                    <NavigationMenu {dataset} />
                {/await}
            </div>
            <div class="flex flex-auto justify-end gap-2">
<<<<<<< HEAD
                <OperatorsMenu {datasetId} />
                {#if isSamples && hasEmbeddingSearch && isFSCEnabled}
                    <ClassifiersMenu />
                {/if}
                {#if isSamples}
                    <CreateSelectionDialog />
                {/if}
                <ExportSamples />

                <SettingsDialog />
=======
                <Menu {isSamples} {hasEmbeddingSearch} {isFSCEnabled} />
>>>>>>> d07377e5
                {#if $isEditingMode}
                    <Button
                        data-testid="header-reverse-action-button"
                        variant="outline"
                        class="nav-button flex items-center space-x-2"
                        title={$reversibleActions[0]
                            ? $reversibleActions[0].description
                            : 'No action to undo'}
                        disabled={$reversibleActions.length === 0}
                        onclick={async () => {
                            const latestAction = $reversibleActions[0];
                            if (latestAction) {
                                await executeReversibleAction(latestAction.id);
                            }
                        }}
                    >
                        <Undo2 class="size-4" />
                        <span>Undo</span>
                    </Button>
                    <Button
                        data-testid="header-editing-mode-button"
                        class="nav-button flex items-center space-x-2"
                        onclick={() => setIsEditingMode(false)}
                        title="Finish Editing"
                    >
                        <Check class="size-4" />
                        <span>Finish Editing</span>
                    </Button>
                {:else}
                    <Button
                        data-testid="header-editing-mode-button"
                        variant="outline"
                        class="nav-button flex items-center space-x-2"
                        onclick={() => setIsEditingMode(true)}
                        title="Edit Annotations"
                    >
                        <Pencil class="size-4" />
                        <span>Edit Annotations</span>
                    </Button>
                {/if}
            </div>
        </div>
    </div>
</header>

<style>
    :global {
        @media screen and (max-width: 1300px) {
            .nav-button > span {
                display: none;
            }
        }
    }
</style><|MERGE_RESOLUTION|>--- conflicted
+++ resolved
@@ -46,7 +46,7 @@
 <svelte:window onkeydown={handleKeyDown} />
 
 <header>
-    <div class="p mb-3 border-b border-border-hard bg-card px-4 py-4 pl-8 text-diffuse-foreground">
+    <div class="p border-border-hard bg-card text-diffuse-foreground mb-3 border-b px-4 py-4 pl-8">
         <div class="flex justify-between">
             <div class="flex w-[320px]">
                 <a href="/"><Logo /></a>
@@ -57,20 +57,7 @@
                 {/await}
             </div>
             <div class="flex flex-auto justify-end gap-2">
-<<<<<<< HEAD
-                <OperatorsMenu {datasetId} />
-                {#if isSamples && hasEmbeddingSearch && isFSCEnabled}
-                    <ClassifiersMenu />
-                {/if}
-                {#if isSamples}
-                    <CreateSelectionDialog />
-                {/if}
-                <ExportSamples />
-
-                <SettingsDialog />
-=======
-                <Menu {isSamples} {hasEmbeddingSearch} {isFSCEnabled} />
->>>>>>> d07377e5
+                <Menu {isSamples} {hasEmbeddingSearch} {isFSCEnabled} {datasetId} />
                 {#if $isEditingMode}
                     <Button
                         data-testid="header-reverse-action-button"
