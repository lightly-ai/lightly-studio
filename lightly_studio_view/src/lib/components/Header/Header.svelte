<script lang="ts">
    import { ExportSamples, Logo, CreateSelectionDialog } from '$lib/components';
    import { ClassifiersMenu } from '$lib/components/FewShotClassifier';
    import { SettingsDialog } from '$lib/components/Settings';
    import { useFeatureFlags } from '$lib/hooks/useFeatureFlags/useFeatureFlags';
    import { Pencil, Check, Undo2 } from '@lucide/svelte';
    import Button from '../ui/button/button.svelte';
    import { page } from '$app/state';
    import NavigationMenu from '../NavigationMenu/NavigationMenu.svelte';
    import { isSamplesRoute } from '$lib/routes';
<<<<<<< HEAD
    import { useDataset } from '$lib/hooks/useDataset/useDataset';
=======
    import { onMount } from 'svelte';
    import { useDataset } from '$lib/hooks/useDataset/useDataset';
    import type { SampleType } from '$lib/api/lightly_studio_local';
>>>>>>> 2f107419
    const isSamples = $derived(isSamplesRoute(page.route.id));
    const { featureFlags } = useFeatureFlags();

    const hasEmbeddingSearch = $derived.by(() => {
        return $featureFlags.some((flag) => flag === 'embeddingSearchEnabled');
    });
    const isFSCEnabled = $derived.by(() => {
        return $featureFlags.some((flag) => flag === 'fewShotClassifierEnabled');
    });

    const { setIsEditingMode, isEditingMode, reversibleActions, executeReversibleAction } =
        page.data.globalStorage;
    const { datasetId }: { datasetId: string } = $props();
<<<<<<< HEAD
    const { get_details } = useDataset(datasetId);  
=======
    const { get_details } = useDataset(datasetId);
    let sampleType = $state<SampleType | null>();
    onMount(async () => {
        const datasetDetails = await get_details();

        sampleType = datasetDetails?.sampleType;
    });
>>>>>>> 2f107419
</script>

<header>
    <div class="p border-border-hard bg-card text-diffuse-foreground mb-3 border-b px-4 py-4 pl-8">
        <div class="flex justify-between">
            <div class="flex w-[320px]">
                <a href="/"><Logo /></a>
            </div>
            <div class="flex flex-1 justify-start">
<<<<<<< HEAD
                {#await get_details() then dataset}
                    <NavigationMenu {datasetId} sampleType={dataset?.sampleType} />
                {/await}
=======
                <NavigationMenu {datasetId} {sampleType} />
>>>>>>> 2f107419
            </div>
            <div class="flex flex-auto justify-end gap-2">
                {#if isSamples && hasEmbeddingSearch && isFSCEnabled}
                    <ClassifiersMenu />
                {/if}
                {#if isSamples}
                    <CreateSelectionDialog />
                {/if}
                <ExportSamples />

                <SettingsDialog />
                {#if $isEditingMode}
                    <Button
                        data-testid="header-reverse-action-button"
                        variant="outline"
                        class="nav-button flex items-center space-x-2"
                        title={$reversibleActions[0]
                            ? $reversibleActions[0].description
                            : 'No action to undo'}
                        disabled={$reversibleActions.length === 0}
                        onclick={async () => {
                            const latestAction = $reversibleActions[0];
                            if (latestAction) {
                                await executeReversibleAction(latestAction.id);
                            }
                        }}
                    >
                        <Undo2 class="size-4" />
                        <span>Undo</span>
                    </Button>
                    <Button
                        data-testid="header-editing-mode-button"
                        class="nav-button flex items-center space-x-2"
                        onclick={() => setIsEditingMode(false)}
                        title="Finish Editing"
                    >
                        <Check class="size-4" />
                        <span>Finish Editing</span>
                    </Button>
                {:else}
                    <Button
                        data-testid="header-editing-mode-button"
                        variant="outline"
                        class="nav-button flex items-center space-x-2"
                        onclick={() => setIsEditingMode(true)}
                        title="Edit Annotations"
                    >
                        <Pencil class="size-4" />
                        <span>Edit Annotations</span>
                    </Button>
                {/if}
            </div>
        </div>
    </div>
</header>

<style>
    :global {
        @media screen and (max-width: 1300px) {
            .nav-button > span {
                display: none;
            }
        }
    }
</style><|MERGE_RESOLUTION|>--- conflicted
+++ resolved
@@ -8,13 +8,7 @@
     import { page } from '$app/state';
     import NavigationMenu from '../NavigationMenu/NavigationMenu.svelte';
     import { isSamplesRoute } from '$lib/routes';
-<<<<<<< HEAD
     import { useDataset } from '$lib/hooks/useDataset/useDataset';
-=======
-    import { onMount } from 'svelte';
-    import { useDataset } from '$lib/hooks/useDataset/useDataset';
-    import type { SampleType } from '$lib/api/lightly_studio_local';
->>>>>>> 2f107419
     const isSamples = $derived(isSamplesRoute(page.route.id));
     const { featureFlags } = useFeatureFlags();
 
@@ -28,17 +22,7 @@
     const { setIsEditingMode, isEditingMode, reversibleActions, executeReversibleAction } =
         page.data.globalStorage;
     const { datasetId }: { datasetId: string } = $props();
-<<<<<<< HEAD
     const { get_details } = useDataset(datasetId);  
-=======
-    const { get_details } = useDataset(datasetId);
-    let sampleType = $state<SampleType | null>();
-    onMount(async () => {
-        const datasetDetails = await get_details();
-
-        sampleType = datasetDetails?.sampleType;
-    });
->>>>>>> 2f107419
 </script>
 
 <header>
@@ -48,23 +32,15 @@
                 <a href="/"><Logo /></a>
             </div>
             <div class="flex flex-1 justify-start">
-<<<<<<< HEAD
                 {#await get_details() then dataset}
                     <NavigationMenu {datasetId} sampleType={dataset?.sampleType} />
                 {/await}
-=======
-                <NavigationMenu {datasetId} {sampleType} />
->>>>>>> 2f107419
             </div>
             <div class="flex flex-auto justify-end gap-2">
                 {#if isSamples && hasEmbeddingSearch && isFSCEnabled}
-                    <ClassifiersMenu />
                 {/if}
                 {#if isSamples}
                     <CreateSelectionDialog />
-                {/if}
-                <ExportSamples />
-
                 <SettingsDialog />
                 {#if $isEditingMode}
                     <Button
