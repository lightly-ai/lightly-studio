<script lang="ts">
    import { ExportSamples, Logo, CreateSelectionDialog } from '$lib/components';
    import { ClassifiersMenu } from '$lib/components/FewShotClassifier';
    import { SettingsDialog } from '$lib/components/Settings';
    import { useFeatureFlags } from '$lib/hooks/useFeatureFlags/useFeatureFlags';
    import { Pencil, Check, Undo2 } from '@lucide/svelte';
    import Button from '../ui/button/button.svelte';
    import { page } from '$app/state';
    import NavigationMenu from '../NavigationMenu/NavigationMenu.svelte';
    import { isSamplesRoute } from '$lib/routes';
<<<<<<< HEAD
    import { useDataset } from '$lib/hooks/useDataset/useDataset';
=======
    import { useRootDataset } from '$lib/hooks/useRootDataset/useRootDataset';
>>>>>>> 42e1d568
    const isSamples = $derived(isSamplesRoute(page.route.id));
    const { featureFlags } = useFeatureFlags();

    const hasEmbeddingSearch = $derived.by(() => {
        return $featureFlags.some((flag) => flag === 'embeddingSearchEnabled');
    });
    const isFSCEnabled = $derived.by(() => {
        return $featureFlags.some((flag) => flag === 'fewShotClassifierEnabled');
    });

    const { setIsEditingMode, isEditingMode, reversibleActions, executeReversibleAction } =
        page.data.globalStorage;
<<<<<<< HEAD
    const { datasetId }: { datasetId: string } = $props();
    const { get_details } = useDataset(datasetId);  
=======
>>>>>>> 42e1d568
</script>

<header>
    <div class="p border-border-hard bg-card text-diffuse-foreground mb-3 border-b px-4 py-4 pl-8">
        <div class="flex justify-between">
            <div class="flex w-[320px]">
                <a href="/"><Logo /></a>
            </div>
            <div class="flex flex-1 justify-start">
<<<<<<< HEAD
                {#await get_details() then dataset}
                    <NavigationMenu {datasetId} sampleType={dataset?.sampleType} />
=======
                {#await useRootDataset() then dataset}
                    <NavigationMenu {dataset} />
>>>>>>> 42e1d568
                {/await}
            </div>
            <div class="flex flex-auto justify-end gap-2">
                {#if isSamples && hasEmbeddingSearch && isFSCEnabled}
                    <ClassifiersMenu />
                {/if}
                {#if isSamples}
                    <CreateSelectionDialog />
                {/if}
                <ExportSamples />

                <SettingsDialog />
                {#if $isEditingMode}
                    <Button
                        data-testid="header-reverse-action-button"
                        variant="outline"
                        class="nav-button flex items-center space-x-2"
                        title={$reversibleActions[0]
                            ? $reversibleActions[0].description
                            : 'No action to undo'}
                        disabled={$reversibleActions.length === 0}
                        onclick={async () => {
                            const latestAction = $reversibleActions[0];
                            if (latestAction) {
                                await executeReversibleAction(latestAction.id);
                            }
                        }}
                    >
                        <Undo2 class="size-4" />
                        <span>Undo</span>
                    </Button>
                    <Button
                        data-testid="header-editing-mode-button"
                        class="nav-button flex items-center space-x-2"
                        onclick={() => setIsEditingMode(false)}
                        title="Finish Editing"
                    >
                        <Check class="size-4" />
                        <span>Finish Editing</span>
                    </Button>
                {:else}
                    <Button
                        data-testid="header-editing-mode-button"
                        variant="outline"
                        class="nav-button flex items-center space-x-2"
                        onclick={() => setIsEditingMode(true)}
                        title="Edit Annotations"
                    >
                        <Pencil class="size-4" />
                        <span>Edit Annotations</span>
                    </Button>
                {/if}
            </div>
        </div>
    </div>
</header>

<style>
    :global {
        @media screen and (max-width: 1300px) {
            .nav-button > span {
                display: none;
            }
        }
    }
</style><|MERGE_RESOLUTION|>--- conflicted
+++ resolved
@@ -8,11 +8,7 @@
     import { page } from '$app/state';
     import NavigationMenu from '../NavigationMenu/NavigationMenu.svelte';
     import { isSamplesRoute } from '$lib/routes';
-<<<<<<< HEAD
-    import { useDataset } from '$lib/hooks/useDataset/useDataset';
-=======
     import { useRootDataset } from '$lib/hooks/useRootDataset/useRootDataset';
->>>>>>> 42e1d568
     const isSamples = $derived(isSamplesRoute(page.route.id));
     const { featureFlags } = useFeatureFlags();
 
@@ -25,11 +21,6 @@
 
     const { setIsEditingMode, isEditingMode, reversibleActions, executeReversibleAction } =
         page.data.globalStorage;
-<<<<<<< HEAD
-    const { datasetId }: { datasetId: string } = $props();
-    const { get_details } = useDataset(datasetId);  
-=======
->>>>>>> 42e1d568
 </script>
 
 <header>
@@ -39,13 +30,8 @@
                 <a href="/"><Logo /></a>
             </div>
             <div class="flex flex-1 justify-start">
-<<<<<<< HEAD
-                {#await get_details() then dataset}
-                    <NavigationMenu {datasetId} sampleType={dataset?.sampleType} />
-=======
                 {#await useRootDataset() then dataset}
                     <NavigationMenu {dataset} />
->>>>>>> 42e1d568
                 {/await}
             </div>
             <div class="flex flex-auto justify-end gap-2">
