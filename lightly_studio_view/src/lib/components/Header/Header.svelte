--- conflicted
+++ resolved
@@ -11,12 +11,9 @@
     import NavigationMenu from '../NavigationMenu/NavigationMenu.svelte';
     import { isSamplesRoute } from '$lib/routes';
     import { useRootDataset } from '$lib/hooks/useRootDataset/useRootDataset';
-<<<<<<< HEAD
     import OperatorsMenu from '$lib/components/Operator/OperatorsMenu.svelte';
-=======
     import { get } from 'svelte/store';
 
->>>>>>> 07a4e301
     const isSamples = $derived(isSamplesRoute(page.route.id));
     const { featureFlags } = useFeatureFlags();
     const { settingsStore } = useSettings();
@@ -45,7 +42,7 @@
 <svelte:window onkeydown={handleKeyDown} />
 
 <header>
-    <div class="p mb-3 border-b border-border-hard bg-card px-4 py-4 pl-8 text-diffuse-foreground">
+    <div class="p border-border-hard bg-card text-diffuse-foreground mb-3 border-b px-4 py-4 pl-8">
         <div class="flex justify-between">
             <div class="flex w-[320px]">
                 <a href="/"><Logo /></a>
