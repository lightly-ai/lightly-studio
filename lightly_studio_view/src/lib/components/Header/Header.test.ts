--- conflicted
+++ resolved
@@ -7,11 +7,7 @@
 import { Page } from '@sveltejs/kit';
 import type { ReversibleAction } from '$lib/hooks/useGlobalStorage';
 
-<<<<<<< HEAD
-import { readDataset } from '$lib/api/lightly_studio_local';
-=======
 import { readRootDataset } from '$lib/api/lightly_studio_local';
->>>>>>> 7e469fab
 
 describe('Header', () => {
     const setup = (
@@ -43,21 +39,12 @@
             const actual = await importOriginal();
             return {
                 ...actual,
-<<<<<<< HEAD
-                readDataset: vi.fn()
-            };
-        });
-
-        (readDataset as vi.Mock).mockResolvedValue({
-            data: { sample_type: 'image' }
-=======
                 readRootDataset: vi.fn()
             };
         });
 
         (readRootDataset as vi.Mock).mockResolvedValue({
             data: { sample_type: 'image', dataset_id: '1' }
->>>>>>> 7e469fab
         });
 
         return { setIsEditingModeSpy, executeReversibleActionSpy };
