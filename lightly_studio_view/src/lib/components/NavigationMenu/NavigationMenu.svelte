<script lang="ts">
    import { Button } from '$lib/components/ui';
    import { cn } from '$lib/utils';
    import type { NavigationMenuItem } from './types';
    import { APP_ROUTES, routeHelpers } from '$lib/routes';
    import { page } from '$app/state';
    import { Image, WholeWord, Video, Frame, ComponentIcon } from '@lucide/svelte';
    import { SampleType, type DatasetView } from '$lib/api/lightly_studio_local';

    const {
        dataset
    }: {
        dataset: DatasetView;
    } = $props();

    const pageId = $derived(page.route.id);

    function getMenuItem(
        sampleType: SampleType,
        pageId: string | null,
        datasetId: string
    ): NavigationMenuItem | undefined {
<<<<<<< HEAD
        // The annotation view should be hidden since annotation view doesn't support VIDEO and VIDEO_FRAME.
        // let parent_sample_type = dataset.sample_type;
        // let isVideoOrVideoFrame =
        //     parent_sample_type == SampleType.VIDEO || parent_sample_type == SampleType.VIDEO_FRAME;

        // if (isVideoOrVideoFrame && sampleType == SampleType.ANNOTATION) {
        //     return;
        // }

=======
>>>>>>> 674d6cae
        switch (sampleType) {
            case SampleType.IMAGE:
                return {
                    title: 'Images',
                    id: 'samples',
                    href: routeHelpers.toSamples(datasetId),
                    isSelected:
                        pageId === APP_ROUTES.samples ||
                        pageId === APP_ROUTES.sampleDetails ||
                        pageId === APP_ROUTES.sampleDetailsWithoutIndex,
                    icon: Image
                };

            case SampleType.VIDEO:
                return {
                    title: 'Videos',
                    id: 'videos',
                    href: routeHelpers.toVideos(datasetId),
                    isSelected: pageId === APP_ROUTES.videos || pageId === APP_ROUTES.videoDetails,
                    icon: Video
                };
            case SampleType.VIDEO_FRAME:
                return {
                    title: 'Frames',
                    id: 'frames',
                    icon: Frame,
                    href: routeHelpers.toFrames(datasetId),
                    isSelected: pageId == APP_ROUTES.frames || pageId == APP_ROUTES.frameDetails
                };
            case SampleType.ANNOTATION:
                return {
                    title: 'Annotations',
                    id: 'annotations',
                    icon: ComponentIcon,
                    href: routeHelpers.toAnnotations(datasetId),
                    isSelected:
                        pageId == APP_ROUTES.annotatiosns || pageId == APP_ROUTES.annotationDetails
                };
            case SampleType.CAPTION:
                return {
                    title: 'Captions',
                    id: 'captions',
                    href: routeHelpers.toCaptions(dataset.dataset_id),
                    isSelected: pageId === APP_ROUTES.captions,
                    icon: WholeWord
                };
            default:
                return undefined;
        }
    }

    const buildMenu = (): NavigationMenuItem[] => {
        let menuItem = getMenuItem(dataset.sample_type, pageId, dataset.dataset_id);
        if (!menuItem) return [];

        let children = dataset.children;

        let childrenItems = children
            ? children
                  ?.map((child_dataset) =>
                      getMenuItem(child_dataset.sample_type, pageId, child_dataset.dataset_id)
                  )
                  .filter((item) => item != undefined)
            : [];

        return [menuItem, ...childrenItems];
    };

    const menuItems: NavigationMenuItem[] = $derived(buildMenu());
</script>

<div class="flex gap-2">
    {#each menuItems as { title, href, isSelected, icon: Icon, id } (id)}
        <Button
            variant="ghost"
            class={cn('nav-button flex items-center space-x-2', isSelected && 'bg-accent')}
            data-testid={`navigation-menu-${title.toLowerCase()}`}
            {href}
            {title}
        >
            {#if Icon}
                <Icon class="size-4" />
            {/if}
            <span>{title}</span>
        </Button>
    {/each}
</div><|MERGE_RESOLUTION|>--- conflicted
+++ resolved
@@ -20,18 +20,6 @@
         pageId: string | null,
         datasetId: string
     ): NavigationMenuItem | undefined {
-<<<<<<< HEAD
-        // The annotation view should be hidden since annotation view doesn't support VIDEO and VIDEO_FRAME.
-        // let parent_sample_type = dataset.sample_type;
-        // let isVideoOrVideoFrame =
-        //     parent_sample_type == SampleType.VIDEO || parent_sample_type == SampleType.VIDEO_FRAME;
-
-        // if (isVideoOrVideoFrame && sampleType == SampleType.ANNOTATION) {
-        //     return;
-        // }
-
-=======
->>>>>>> 674d6cae
         switch (sampleType) {
             case SampleType.IMAGE:
                 return {
