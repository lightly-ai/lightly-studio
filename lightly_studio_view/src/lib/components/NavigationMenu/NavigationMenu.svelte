<script lang="ts">
    import { Button } from '$lib/components/ui';
    import { cn } from '$lib/utils';
    import type { NavigationMenuItem } from './types';
    import { APP_ROUTES, routeHelpers } from '$lib/routes';
    import { page } from '$app/state';
    import { Image, ComponentIcon, WholeWord, Video, Frame } from '@lucide/svelte';
<<<<<<< HEAD
    import type { SampleType } from '$lib/api/lightly_studio_local';

    const {
        datasetId,
        sampleType
    }: {
        datasetId: string;
        sampleType?: SampleType;
    } = $props();

    const pageId = $derived(page.route.id);
    const imageMenu = () => [
        {
            title: 'Samples',
            id: 'samples',
            href: routeHelpers.toSamples(datasetId),
            isSelected:
                pageId === APP_ROUTES.samples ||
                pageId === APP_ROUTES.sampleDetails ||
                pageId === APP_ROUTES.sampleDetailsWithoutIndex,
            icon: Image
        },
        {
            title: 'Annotations',
            id: 'annotations',
            href: routeHelpers.toAnnotations(datasetId),
            isSelected:
                pageId === APP_ROUTES.annotations || pageId === APP_ROUTES.annotationDetails,
            icon: ComponentIcon
        },
        {
            title: 'Captions',
            id: 'captions',
            href: routeHelpers.toCaptions(datasetId),
            isSelected: pageId === APP_ROUTES.captions,
            icon: WholeWord
        }
    ];

    const videoMenu = () => [
        {
            title: 'Videos',
            id: 'videos',
            href: routeHelpers.toVideos(datasetId),
            isSelected: pageId === APP_ROUTES.videos || pageId === APP_ROUTES.videoDetails,
            icon: Video
        },
        {
            title: 'Frames',
            id: 'frames',
            href: routeHelpers.toFrames(datasetId),
            isSelected: pageId === APP_ROUTES.frames,
            icon: Frame
        },
        {
            title: 'Annotations',
            id: 'annotations',
            href: routeHelpers.toAnnotations(datasetId),
            isSelected:
                pageId === APP_ROUTES.annotations || pageId === APP_ROUTES.annotationDetails,
            icon: ComponentIcon
        },
        {
            title: 'Captions',
            id: 'captions',
            href: routeHelpers.toCaptions(datasetId),
            isSelected: pageId === APP_ROUTES.captions,
            icon: WholeWord
        }
    ];
    const menuItems: NavigationMenuItem[] = $derived(
        sampleType == 'video' ? videoMenu() : imageMenu()
    );
=======
    import { SampleType, type DatasetView } from '$lib/api/lightly_studio_local';

    const {
        dataset
    }: {
        dataset: DatasetView;
    } = $props();

    const pageId = $derived(page.route.id);

    function getMenuItem(
        sampleType: SampleType,
        pageId: string | null,
        datasetId: string
    ): NavigationMenuItem | undefined {
        switch (sampleType) {
            case SampleType.IMAGE:
                return {
                    title: 'Samples',
                    id: 'samples',
                    href: routeHelpers.toSamples(datasetId),
                    isSelected:
                        pageId === APP_ROUTES.samples ||
                        pageId === APP_ROUTES.sampleDetails ||
                        pageId === APP_ROUTES.sampleDetailsWithoutIndex,
                    icon: Image
                };

            case SampleType.VIDEO:
                return {
                    title: 'Videos',
                    id: 'videos',
                    href: routeHelpers.toVideos(datasetId),
                    isSelected: pageId === APP_ROUTES.videos,
                    icon: Video
                };
            case SampleType.VIDEO_FRAME:
                return {
                    title: 'Frames',
                    id: 'frames',
                    icon: Frame,
                    href: routeHelpers.toFrames(datasetId),
                    isSelected: pageId == APP_ROUTES.frames
                };
            default:
                return undefined;
        }
    }

    const buildMenu = (): NavigationMenuItem[] => {
        let menuItem = getMenuItem(dataset.sample_type, pageId, dataset.dataset_id);
        if (!menuItem) return [];

        let children = dataset.children;

        let childrenItems = children
            ? children
                  ?.map((dataset) => getMenuItem(dataset.sample_type, pageId, dataset.dataset_id))
                  .filter((item) => item != undefined)
            : [];

        // This is required because we don't have multimodal support
        // for captions and annotations yet.
        if (dataset.sample_type == SampleType.IMAGE) {
            childrenItems = [
                ...childrenItems,
                {
                    title: 'Annotations',
                    id: 'annotations',
                    href: routeHelpers.toAnnotations(dataset.dataset_id),
                    isSelected:
                        pageId === APP_ROUTES.annotations ||
                        pageId === APP_ROUTES.annotationDetails,
                    icon: ComponentIcon
                },
                {
                    title: 'Captions',
                    id: 'captions',
                    href: routeHelpers.toCaptions(dataset.dataset_id),
                    isSelected: pageId === APP_ROUTES.captions,
                    icon: WholeWord
                }
            ];
        }
        return [menuItem, ...childrenItems];
    };

    const menuItems: NavigationMenuItem[] = $derived(buildMenu());
>>>>>>> 7e469fab
</script>

<div class="flex gap-2">
    {#each menuItems as { title, href, isSelected, icon: Icon, id } (id)}
        <Button
            variant="ghost"
            class={cn('nav-button flex items-center space-x-2', isSelected && 'bg-accent')}
            data-testid={`navigation-menu-${title.toLowerCase()}`}
            {href}
            {title}
        >
            {#if Icon}
                <Icon class="size-4" />
            {/if}
            <span>{title}</span>
        </Button>
    {/each}
</div><|MERGE_RESOLUTION|>--- conflicted
+++ resolved
@@ -5,81 +5,6 @@
     import { APP_ROUTES, routeHelpers } from '$lib/routes';
     import { page } from '$app/state';
     import { Image, ComponentIcon, WholeWord, Video, Frame } from '@lucide/svelte';
-<<<<<<< HEAD
-    import type { SampleType } from '$lib/api/lightly_studio_local';
-
-    const {
-        datasetId,
-        sampleType
-    }: {
-        datasetId: string;
-        sampleType?: SampleType;
-    } = $props();
-
-    const pageId = $derived(page.route.id);
-    const imageMenu = () => [
-        {
-            title: 'Samples',
-            id: 'samples',
-            href: routeHelpers.toSamples(datasetId),
-            isSelected:
-                pageId === APP_ROUTES.samples ||
-                pageId === APP_ROUTES.sampleDetails ||
-                pageId === APP_ROUTES.sampleDetailsWithoutIndex,
-            icon: Image
-        },
-        {
-            title: 'Annotations',
-            id: 'annotations',
-            href: routeHelpers.toAnnotations(datasetId),
-            isSelected:
-                pageId === APP_ROUTES.annotations || pageId === APP_ROUTES.annotationDetails,
-            icon: ComponentIcon
-        },
-        {
-            title: 'Captions',
-            id: 'captions',
-            href: routeHelpers.toCaptions(datasetId),
-            isSelected: pageId === APP_ROUTES.captions,
-            icon: WholeWord
-        }
-    ];
-
-    const videoMenu = () => [
-        {
-            title: 'Videos',
-            id: 'videos',
-            href: routeHelpers.toVideos(datasetId),
-            isSelected: pageId === APP_ROUTES.videos || pageId === APP_ROUTES.videoDetails,
-            icon: Video
-        },
-        {
-            title: 'Frames',
-            id: 'frames',
-            href: routeHelpers.toFrames(datasetId),
-            isSelected: pageId === APP_ROUTES.frames,
-            icon: Frame
-        },
-        {
-            title: 'Annotations',
-            id: 'annotations',
-            href: routeHelpers.toAnnotations(datasetId),
-            isSelected:
-                pageId === APP_ROUTES.annotations || pageId === APP_ROUTES.annotationDetails,
-            icon: ComponentIcon
-        },
-        {
-            title: 'Captions',
-            id: 'captions',
-            href: routeHelpers.toCaptions(datasetId),
-            isSelected: pageId === APP_ROUTES.captions,
-            icon: WholeWord
-        }
-    ];
-    const menuItems: NavigationMenuItem[] = $derived(
-        sampleType == 'video' ? videoMenu() : imageMenu()
-    );
-=======
     import { SampleType, type DatasetView } from '$lib/api/lightly_studio_local';
 
     const {
@@ -168,7 +93,6 @@
     };
 
     const menuItems: NavigationMenuItem[] = $derived(buildMenu());
->>>>>>> 7e469fab
 </script>
 
 <div class="flex gap-2">
