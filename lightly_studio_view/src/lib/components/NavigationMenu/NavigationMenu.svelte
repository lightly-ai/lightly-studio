<script lang="ts">
    import { Button } from '$lib/components/ui';
    import { cn } from '$lib/utils';
    import type { NavigationMenuItem } from './types';
    import { APP_ROUTES, routeHelpers } from '$lib/routes';
    import { page } from '$app/state';
    import { Image, WholeWord, Video, Frame } from '@lucide/svelte';
    import { SampleType, type DatasetView } from '$lib/api/lightly_studio_local';

    const {
        dataset
    }: {
        dataset: DatasetView;
    } = $props();

    const pageId = $derived(page.route.id);

    function getMenuItem(
        sampleType: SampleType,
        pageId: string | null,
        datasetId: string
    ): NavigationMenuItem | undefined {
        // The annotation view should be hidden since annotation view doesn't support VIDEO and VIDEO_FRAME.
        let parent_sample_type = dataset.sample_type;
        let isVideoOrVideoFrame =
            parent_sample_type == SampleType.VIDEO || parent_sample_type == SampleType.VIDEO_FRAME;

        if (isVideoOrVideoFrame && sampleType == SampleType.ANNOTATION) {
            return;
        }

        switch (sampleType) {
            case SampleType.IMAGE:
                return {
                    title: 'Images',
                    id: 'samples',
                    href: routeHelpers.toSamples(datasetId),
                    isSelected:
                        pageId === APP_ROUTES.samples ||
                        pageId === APP_ROUTES.sampleDetails ||
                        pageId === APP_ROUTES.sampleDetailsWithoutIndex,
                    icon: Image
                };

            case SampleType.VIDEO:
                return {
                    title: 'Videos',
                    id: 'videos',
                    href: routeHelpers.toVideos(datasetId),
                    isSelected: pageId === APP_ROUTES.videos || pageId === APP_ROUTES.videoDetails,
                    icon: Video
                };
            case SampleType.VIDEO_FRAME:
                return {
                    title: 'Frames',
                    id: 'frames',
                    icon: Frame,
                    href: routeHelpers.toFrames(datasetId),
                    isSelected: pageId == APP_ROUTES.frames || pageId == APP_ROUTES.frameDetails
                };
            case SampleType.ANNOTATION:
                return {
                    title: 'Annotations',
                    id: 'annotations',
                    icon: Frame,
                    href: routeHelpers.toAnnotations(datasetId),
                    isSelected:
                        pageId == APP_ROUTES.annotatiosns || pageId == APP_ROUTES.annotationDetails
                };
            case SampleType.CAPTION:
                return {
                    title: 'Captions',
                    id: 'captions',
                    href: routeHelpers.toCaptions(dataset.dataset_id),
                    isSelected: pageId === APP_ROUTES.captions,
                    icon: WholeWord
                };
            default:
                return undefined;
        }
    }

    const buildMenu = (): NavigationMenuItem[] => {
        let menuItem = getMenuItem(dataset.sample_type, pageId, dataset.dataset_id);
        if (!menuItem) return [];

        let children = dataset.children;

        let childrenItems = children
            ? children
<<<<<<< HEAD
                  ?.map((dataset2) => {
                      return getMenuItem(dataset2.sample_type, pageId, dataset2.dataset_id);
                  })
                  .filter((item) => item != undefined)
            : [];

        // This is required because we don't have multimodal support
        // for captions yet.
        if (dataset.sample_type == SampleType.IMAGE) {
            childrenItems = [
                ...childrenItems,
                {
                    title: 'Captions',
                    id: 'captions',
                    href: routeHelpers.toCaptions(dataset.dataset_id),
                    isSelected: pageId === APP_ROUTES.captions,
                    icon: WholeWord
                }
            ];
        }

        const allItems = [menuItem, ...childrenItems];

        return allItems;
=======
                  ?.map((child_dataset) =>
                      getMenuItem(child_dataset.sample_type, pageId, child_dataset.dataset_id)
                  )
                  .filter((item) => item != undefined)
            : [];

        return [menuItem, ...childrenItems];
>>>>>>> d0182499
    };

    const menuItems: NavigationMenuItem[] = $derived(buildMenu());
</script>

<div class="flex gap-2">
    {#each menuItems as { title, href, isSelected, icon: Icon, id } (id)}
        <Button
            variant="ghost"
            class={cn('nav-button flex items-center space-x-2', isSelected && 'bg-accent')}
            data-testid={`navigation-menu-${title.toLowerCase()}`}
            {href}
            {title}
        >
            {#if Icon}
                <Icon class="size-4" />
            {/if}
            <span>{title}</span>
        </Button>
    {/each}
</div><|MERGE_RESOLUTION|>--- conflicted
+++ resolved
@@ -88,32 +88,6 @@
 
         let childrenItems = children
             ? children
-<<<<<<< HEAD
-                  ?.map((dataset2) => {
-                      return getMenuItem(dataset2.sample_type, pageId, dataset2.dataset_id);
-                  })
-                  .filter((item) => item != undefined)
-            : [];
-
-        // This is required because we don't have multimodal support
-        // for captions yet.
-        if (dataset.sample_type == SampleType.IMAGE) {
-            childrenItems = [
-                ...childrenItems,
-                {
-                    title: 'Captions',
-                    id: 'captions',
-                    href: routeHelpers.toCaptions(dataset.dataset_id),
-                    isSelected: pageId === APP_ROUTES.captions,
-                    icon: WholeWord
-                }
-            ];
-        }
-
-        const allItems = [menuItem, ...childrenItems];
-
-        return allItems;
-=======
                   ?.map((child_dataset) =>
                       getMenuItem(child_dataset.sample_type, pageId, child_dataset.dataset_id)
                   )
@@ -121,7 +95,6 @@
             : [];
 
         return [menuItem, ...childrenItems];
->>>>>>> d0182499
     };
 
     const menuItems: NavigationMenuItem[] = $derived(buildMenu());
