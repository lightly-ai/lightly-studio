<script lang="ts">
    import { AnnotationsGridItem, SelectableBox, LazyTrigger } from '$lib/components';
    import { useGlobalStorage } from '$lib/hooks/useGlobalStorage';
    import { useSettings } from '$lib/hooks/useSettings';
    import { useTags } from '$lib/hooks/useTags/useTags';
    import { routeHelpers } from '$lib/routes';
    import { onMount } from 'svelte';
    import { Grid } from 'svelte-virtual';
    import { type Readable } from 'svelte/store';
    import { page } from '$app/state';
    import { useAnnotationsInfinite } from '$lib/hooks/useAnnotationsInfinite/useAnnotationsInfinite';
    import Spinner from '../Spinner/Spinner.svelte';
    import { afterNavigate, goto } from '$app/navigation';
    import SelectedAnnotations from './SelectedAnnotations/SelectedAnnotations.svelte';
    import { useScrollRestoration } from '$lib/hooks/useScrollRestoration/useScrollRestoration';
    import { addAnnotationLabelChangeToUndoStack } from '$lib/services/addAnnotationLabelChangeToUndoStack';
    import { useUpdateAnnotationsMutation } from '$lib/hooks/useUpdateAnnotationsMutation/useUpdateAnnotationsMutation';
<<<<<<< HEAD
    import { AnnotationType, type AnnotationWithPayloadView } from '$lib/api/lightly_studio_local';
=======
    import {
        AnnotationType,
        SampleType,
        type AnnotationWithPayloadView
    } from '$lib/api/lightly_studio_local';
>>>>>>> b79fd0d5

    type AnnotationsProps = {
        dataset_id: string;
        selectedAnnotationFilterIds: Readable<string[]>;
        itemWidth: number;
    };
    const { dataset_id, selectedAnnotationFilterIds, itemWidth }: AnnotationsProps = $props();

    // Use the dataset_id for tags - tags should use the specific dataset, not root
    const { tagsSelected } = $derived(
        useTags({
            dataset_id: dataset_id,
            kind: ['annotation']
        })
    );

    // Access the settings store
    const { showAnnotationTextLabelsStore } = useSettings();
    const { isEditingMode } = page.data.globalStorage;

    // Track the setting value
    let showLabels = $derived($showAnnotationTextLabelsStore);

    // Add datasetVersion state and preload it
    const {
        getDatasetVersion,
        setfilteredAnnotationCount,
        addReversibleAction,
        clearReversibleActions
    } = useGlobalStorage();

    afterNavigate(() => {
        clearReversibleActions();
    });
    let datasetVersion = $state('');

    const { initialize, savePosition, getRestoredPosition } =
        useScrollRestoration('annotations_scroll');

    onMount(async () => {
        initialize();
        datasetVersion = await getDatasetVersion(dataset_id);
    });

    let viewport: HTMLElement | null = $state(null);
    let size = $state(0);
    let annotationSize = $state(0);
    let clientWidth = $state(0);

    const queryParams = $derived({
        path: {
            dataset_id: dataset_id
        },
        query: {
            annotation_label_ids:
                $selectedAnnotationFilterIds.length > 0 ? $selectedAnnotationFilterIds : undefined,
            tag_ids: $tagsSelected.size > 0 ? Array.from($tagsSelected) : undefined,
            sample_type: SampleType.IMAGE
        }
    });

    const {
        annotations: infiniteAnnotations,
        updateAnnotations,
        refresh,
        isPending
    } = $derived(useAnnotationsInfinite(queryParams));

    const { updateAnnotations: updateAnnotationsRaw } = useUpdateAnnotationsMutation({
        datasetId: dataset_id
    });
    let infiniteLoaderIdentifier = $derived(
        $selectedAnnotationFilterIds.join(',') + Array.from($tagsSelected).join(',')
    );

    const filterHash = $derived(infiniteLoaderIdentifier);

    // Get initial scroll position (0 if filters changed, saved position if same filters).
    const initialScrollPosition = $derived(getRestoredPosition(filterHash));

    function handleScroll(event: Event) {
        const scrollTop = (event.target as HTMLElement).scrollTop;
        savePosition(scrollTop, filterHash);
    }

    $effect(() => {
        infiniteAnnotations.subscribe((result) => {
            if (result.isSuccess && result.data.pages.length > 0) {
                setfilteredAnnotationCount(result.data.pages[0].total_count);
            }
        });
    });

    const {
        selectedSampleAnnotationCropIds: pickedAnnotationIds,
        toggleSampleAnnotationCropSelection,
        clearSelectedSampleAnnotationCrops
    } = useGlobalStorage();

    const gridGap = 16;

    function handleToggleSelection(annotationId: string) {
        if (annotationId) {
            toggleSampleAnnotationCropSelection(annotationId);
        }
    }

    // Skip the classification annotations
    // because we don't have support for the annotation views
    const annotations: AnnotationWithPayloadView[] = $derived(
        $infiniteAnnotations.data?.pages.flatMap((page) =>
            page.data.filter(
                (annotation) =>
                    annotation.annotation.annotation_type != AnnotationType.CLASSIFICATION
            )
        ) || []
    );

    function handleLoadMore() {
        if ($infiniteAnnotations.hasNextPage) {
            $infiniteAnnotations.fetchNextPage();
        }
    }

    function handleOnClick(event: MouseEvent) {
        const annotationId = (event.currentTarget as HTMLElement).dataset.annotationId!;
        handleToggleSelection(annotationId);
    }

    function handleOnDoubleClick(event: MouseEvent) {
        const annotationId = (event.currentTarget as HTMLElement).dataset.annotationId!;
        const sampleId = (event.currentTarget as HTMLElement).dataset.sampleId!;
        const index = (event.currentTarget as HTMLElement).dataset.index!;

        goto(
            routeHelpers.toSampleWithAnnotation({
                sampleId,
                annotationId: annotationId,
                datasetId: dataset_id,
                annotationIndex: Number(index)
            })
        );
    }

    function handleKeyDown(event: KeyboardEvent) {
        if (event.key === 'Enter' || event.key === ' ') {
            event.preventDefault();
            const annotationId = (event.currentTarget as HTMLElement).dataset.annotationId!;
            handleToggleSelection(annotationId);
        }
    }

    const selectedAnnotations = $derived(
        annotations
            .map((annotation) => annotation.annotation)
            .filter((annotation) => $pickedAnnotationIds.has(annotation.sample_id))
    );

    const handleSelectLabel = async (item: { value: string; label: string }) => {
        addAnnotationLabelChangeToUndoStack({
            annotations: selectedAnnotations.map((annotation) => annotation),
            datasetId: dataset_id,
            addReversibleAction,
            updateAnnotations: updateAnnotationsRaw,
            refresh
        });

        await updateAnnotations(
            selectedAnnotations.map((annotation) => ({
                annotation_id: annotation.sample_id,
                label_name: item.value,
                dataset_id: dataset_id
            }))
        );
        clearSelectedSampleAnnotationCrops();
    };

    let viewportHeight = $state(600);

    $effect(() => {
        if (!viewport) return;
        size = clientWidth / itemWidth;
        annotationSize = size - gridGap;
        const resizeObserver = new ResizeObserver((entries) => {
            for (const entry of entries) {
                viewportHeight = entry.contentRect.height;
            }
        });

        resizeObserver.observe(viewport);

        return () => {
            resizeObserver.disconnect();
        };
    });
</script>

{#if $infiniteAnnotations.isFetched && annotations.length === 0}
    <div class="flex h-full flex-1 items-center justify-center">
        <div class="text-center text-muted-foreground">
            <div class="mb-2 text-lg font-medium">No annotations found</div>
            <div class="text-sm">This dataset doesn't contain any annotations.</div>
        </div>
    </div>
{:else}
    <div
        class="flex h-full flex-1"
        data-testid="annotations-grid"
        bind:this={viewport}
        bind:clientWidth
    >
        <div class="viewport flex-1">
            {#key infiniteLoaderIdentifier}
                <Grid
                    itemCount={annotations?.length}
                    itemHeight={size}
                    itemWidth={size}
                    height={viewportHeight}
                    scrollPosition={annotations.length > 0 ? initialScrollPosition : 0}
                    onscroll={handleScroll}
                    class="overflow-none overflow-y-auto dark:[color-scheme:dark]"
                    style="--sample-width: {annotationSize}px; --sample-height: {annotationSize}px;"
                >
                    {#snippet item({ index, style }: { index: number; style: string })}
                        {#key $infiniteAnnotations.dataUpdatedAt}
                            {#if annotations[index]}
                                <div
                                    {style}
                                    data-testid="annotation-grid-item"
                                    data-annotation-id={annotations[index].annotation.sample_id}
                                    data-sample-id={annotations[index].annotation.parent_sample_id}
                                    data-index={index}
                                    onclick={handleOnClick}
                                    ondblclick={handleOnDoubleClick}
                                    onkeydown={handleKeyDown}
                                    aria-label={`Edit annotation: ${annotations[index].annotation.sample_id}`}
                                    role="button"
                                    tabindex="0"
                                >
                                    <!-- Hide the SelectableBox when in editing mode -->
                                    <div class="absolute right-7 top-1 z-10">
                                        <SelectableBox
                                            onSelect={() => undefined}
                                            isSelected={$pickedAnnotationIds.has(
                                                annotations[index].annotation.sample_id
                                            )}
                                        />
                                    </div>

                                    <AnnotationsGridItem
                                        annotation={annotations[index]}
                                        width={annotationSize}
                                        height={annotationSize}
                                        cachedDatasetVersion={datasetVersion}
                                        showLabel={showLabels}
                                        selected={$pickedAnnotationIds.has(
                                            annotations[index].annotation.sample_id
                                        )}
                                    />
                                </div>
                            {/if}
                        {/key}
                    {/snippet}
                    {#snippet footer()}
                        {#key annotations.length}
                            <LazyTrigger onIntersect={handleLoadMore} />
                        {/key}
                        {#if $infiniteAnnotations.isFetchingNextPage}
                            <div class="flex justify-center p-4">
                                <Spinner />
                            </div>
                        {/if}
                    {/snippet}
                </Grid>
            {/key}
        </div>
        {#if $isEditingMode}
            <div class="min-w-[250px] max-w-[30%] flex-1">
                <SelectedAnnotations
                    {selectedAnnotations}
                    disabled={selectedAnnotations.length === 0}
                    isLoading={$isPending}
                    onSelect={handleSelectLabel}
                />
            </div>
        {/if}
    </div>
{/if}<|MERGE_RESOLUTION|>--- conflicted
+++ resolved
@@ -15,15 +15,7 @@
     import { useScrollRestoration } from '$lib/hooks/useScrollRestoration/useScrollRestoration';
     import { addAnnotationLabelChangeToUndoStack } from '$lib/services/addAnnotationLabelChangeToUndoStack';
     import { useUpdateAnnotationsMutation } from '$lib/hooks/useUpdateAnnotationsMutation/useUpdateAnnotationsMutation';
-<<<<<<< HEAD
     import { AnnotationType, type AnnotationWithPayloadView } from '$lib/api/lightly_studio_local';
-=======
-    import {
-        AnnotationType,
-        SampleType,
-        type AnnotationWithPayloadView
-    } from '$lib/api/lightly_studio_local';
->>>>>>> b79fd0d5
 
     type AnnotationsProps = {
         dataset_id: string;
