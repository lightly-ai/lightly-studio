--- conflicted
+++ resolved
@@ -1,20 +1,13 @@
 <script lang="ts">
-<<<<<<< HEAD
     import { toast } from 'svelte-sonner';
-=======
     import { page } from '$app/state';
->>>>>>> a25b179f
     import { Card, CardContent } from '$lib/components';
     import type { SampleView } from '$lib/api/lightly_studio_local';
     import { SampleImage } from '$lib/components';
     import CaptionField from '$lib/components/CaptionField/CaptionField.svelte';
     import { useSettings } from '$lib/hooks/useSettings';
-<<<<<<< HEAD
     import { useDeleteCaption } from '$lib/hooks/useDeleteCaption/useDeleteCaption';
-=======
     import { useCreateCaption } from '$lib/hooks/useCreateCaption/useCreateCaption';
-    import { toast } from 'svelte-sonner';
->>>>>>> a25b179f
 
     const {
         item,
@@ -32,20 +25,21 @@
     let objectFit = $derived($gridViewSampleRenderingStore); // Use store value directly
     $inspect(item);
 
-<<<<<<< HEAD
     const { deleteCaption } = useDeleteCaption();
 
-    const onDeleteCaption = async (captionId: string) => {
+    const onDeleteCaption = async (sampleId: string) => {
         if (!item) return;
 
         try {
-            await deleteCaption(captionId);
+            await deleteCaption(sampleId);
             toast.success('Caption deleted successfully');
             onUpdate();
         } catch (error) {
             toast.error('Failed to delete caption. Please try again.');
             console.error('Error deleting caption:', error);
-=======
+        }
+    };
+
     const { createCaption } = useCreateCaption();
 
     const onCreateCaption = async (sampleId: string) => {
@@ -56,7 +50,6 @@
         } catch (error) {
             toast.error('Failed to create caption. Please try again.');
             console.error('Error creating caption:', error);
->>>>>>> a25b179f
         }
     };
 </script>
@@ -69,7 +62,7 @@
                 {#each item.captions as caption}
                     <CaptionField
                         {caption}
-                        onDeleteCaption={() => onDeleteCaption(caption.caption_id)}
+                        onDeleteCaption={() => onDeleteCaption(caption.sample_id)}
                         {onUpdate}
                     />
                 {/each}
