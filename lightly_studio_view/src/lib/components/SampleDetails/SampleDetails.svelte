--- conflicted
+++ resolved
@@ -804,12 +804,8 @@
                         {onCreateCaption}
                         onRemoveTag={handleRemoveTag}
                         onUpdate={refetch}
-<<<<<<< HEAD
                         bind:annotationType
-                        {datasetId}
-=======
                         {collectionId}
->>>>>>> 77847b74
                     />
                 {/if}
             </div>
