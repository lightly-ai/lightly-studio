<script lang="ts">
    import { afterNavigate, goto } from '$app/navigation';
    import { Card, CardContent, SampleDetailsSidePanel, SelectableBox } from '$lib/components';
    import { ImageAdjustments } from '$lib/components/ImageAdjustments';
    import Separator from '$lib/components/ui/separator/separator.svelte';
    import SampleDetailsBreadcrumb from './SampleDetailsBreadcrumb/SampleDetailsBreadcrumb.svelte';
    import { useGlobalStorage } from '$lib/hooks/useGlobalStorage';
    import { useHideAnnotations } from '$lib/hooks/useHideAnnotations';
    import { useSettings } from '$lib/hooks/useSettings';
    import { routeHelpers } from '$lib/routes';
    import { type Snippet } from 'svelte';
    import { toast } from 'svelte-sonner';
    import type { QueryObserverResult } from '@tanstack/svelte-query';
    import _ from 'lodash';

    import { get } from 'svelte/store';
    import { ZoomableContainer } from '$lib/components';
    import { getImageURL } from '$lib/utils/getImageURL';
    import { useImage } from '$lib/hooks/useImage/useImage';
    import type { Collection } from '$lib/services/types';
    import { getAnnotations } from '../SampleAnnotation/utils';
    import Spinner from '../Spinner/Spinner.svelte';
    import {
        AnnotationType,
        type AnnotationView,
        type ImageView
    } from '$lib/api/lightly_studio_local';
    import type { BoundingBox } from '$lib/types';
    import SampleDetailsAnnotation from './SampleDetailsAnnotation/SampleDetailsAnnotation.svelte';
    import ResizableRectangle from '../ResizableRectangle/ResizableRectangle.svelte';
    import { drag, type D3DragEvent } from 'd3-drag';
    import { select } from 'd3-selection';
    import { useCreateAnnotation } from '$lib/hooks/useCreateAnnotation/useCreateAnnotation';
    import { useCreateLabel } from '$lib/hooks/useCreateLabel/useCreateLabel';
    import type { ListItem } from '../SelectList/types';
    import { useAnnotationLabels } from '$lib/hooks/useAnnotationLabels/useAnnotationLabels';
    import { getColorByLabel } from '$lib/utils';
    import { useDeleteAnnotation } from '$lib/hooks/useDeleteAnnotation/useDeleteAnnotation';
    import { useDeleteCaption } from '$lib/hooks/useDeleteCaption/useDeleteCaption';
    import { addAnnotationCreateToUndoStack } from '$lib/services/addAnnotationCreateToUndoStack';
    import { addAnnotationDeleteToUndoStack } from '$lib/services/addAnnotationDeleteToUndoStack';
    import { useRemoveTagFromSample } from '$lib/hooks/useRemoveTagFromSample/useRemoveTagFromSample';
    import { page } from '$app/state';
    import { useCreateCaption } from '$lib/hooks/useCreateCaption/useCreateCaption';
    import { useRootCollectionOptions } from '$lib/hooks/useRootCollection/useRootCollection';
    import { useAnnotation } from '$lib/hooks/useAnnotation/useAnnotation';
    import { Eraser } from '@lucide/svelte';

    const {
        sampleId,
        collection,
        sampleIndex,
        children
    }: {
        sampleId: string;
        collection: Collection;
        sampleIndex?: number;
        children: Snippet | undefined;
    } = $props();

    const {
        getSelectedSampleIds,
        toggleSampleSelection,
        addReversibleAction,
        clearReversibleActions,
        lastAnnotationType
    } = useGlobalStorage();
    const collectionId = collection.collection_id!;
    const selectedSampleIds = getSelectedSampleIds(collectionId);

    // Use our hide annotations hook
    const { isHidden, handleKeyEvent } = useHideAnnotations();
    const { settingsStore } = useSettings();
    const { deleteAnnotation } = useDeleteAnnotation({
        collectionId
    });
    const { deleteCaption } = useDeleteCaption();
    const { removeTagFromSample } = useRemoveTagFromSample({
        collectionId
    });

    // Setup keyboard shortcuts
    // Handle Escape key
    const handleEscape = () => {
        goto(routeHelpers.toSamples(collectionId));
    };

    const { image, refetch } = $derived(useImage({ sampleId }));

    let decodedMasks = new Map<string, Uint8Array>();

    // Populate the decoded masks with the annotations insance segmentation details.
    $effect(() => {
        decodedMasks.clear();

        if (!$image.data) return;

        for (const ann of $image.data.annotations ?? []) {
            const rle = ann.instance_segmentation_details?.segmentation_mask;
            if (!rle) continue;

            decodedMasks.set(
                ann.sample_id,
                decodeRLEToBinaryMask(rle, $image.data.width, $image.data.height)
            );
        }
    });

    const { createAnnotation } = useCreateAnnotation({
        collectionId
    });

    const labels = useAnnotationLabels({ collectionId });
    const { createLabel } = useCreateLabel({ collectionId });
    const { imageBrightness, imageContrast } = page.data.globalStorage;

    const { isEditingMode } = useGlobalStorage();

    let isPanModeEnabled = $state(false);

    const createObjectDetectionAnnotation = async ({
        x,
        y,
        width,
        height,
        labelName
    }: {
        x: number;
        y: number;
        width: number;
        height: number;
        labelName: string;
    }) => {
        if (!$labels.data) {
            return;
        }

        let label = $labels.data.find((label) => label.annotation_label_name === labelName);

        // Create label if it does not exist yet
        if (!label) {
            label = await createLabel({
                annotation_label_name: labelName
            });
        }

        try {
            const newAnnotation = await createAnnotation({
                parent_sample_id: sampleId,
                annotation_type: 'object_detection',
                x: Math.round(x),
                y: Math.round(y),
                width: Math.round(width),
                height: Math.round(height),
                annotation_label_id: label.annotation_label_id!
            });

            if (annotationsToShow.length == 0) {
                refetchRootCollection();
            }

            addAnnotationCreateToUndoStack({
                annotation: newAnnotation,
                addReversibleAction,
                deleteAnnotation,
                refetch
            });

            refetch();

            selectedAnnotationId = newAnnotation.sample_id;

            toast.success('Annotation created successfully');
            return newAnnotation;
        } catch (error) {
            toast.error('Failed to create annotation. Please try again.');
            console.error('Error creating annotation:', error);
            return;
        }
    };

    // Handle keyboard events
    const handleKeyDownEvent = (event: KeyboardEvent) => {
        switch (event.key) {
            // Check for escape key
            case get(settingsStore).key_go_back:
                if ($isEditingMode) {
                    if (addAnnotationEnabled) {
                        addAnnotationEnabled = false;
                    }
                } else {
                    handleEscape();
                }
                break;
            // Add spacebar handling for selection toggle
            case ' ': // Space key
                // Prevent default space behavior (like page scrolling)
                event.preventDefault();
                event.stopPropagation();

                console.log('space pressed in sample details');
                // Toggle selection based on context
                if (!$isEditingMode) {
                    toggleSampleSelection(sampleId, collectionId);
                } else {
                    isPanModeEnabled = true;
                }
                break;
        }

        // Always pass to the hide annotations handler
        handleKeyEvent(event);
    };

    const handleKeyUpEvent = (event: KeyboardEvent) => {
        if (event.key === ' ') {
            isPanModeEnabled = false;
        }
        handleKeyEvent(event);
    };

    let sampleURL = $derived(getImageURL(sampleId));

    let selectedAnnotationId = $state<string>();
    let resetZoomTransform: (() => void) | undefined = $state();

    afterNavigate(() => {
        selectedAnnotationId = undefined;
        boundingBox = undefined;
        // Reset zoom transform when navigating to new sample
        resetZoomTransform?.();
        addAnnotationEnabled = false;
        addAnnotationLabel = undefined;
        clearReversibleActions();
    });

    const toggleAnnotationSelection = (annotationId: string) => {
        if (isPanModeEnabled) return;

        if (selectedAnnotationId === annotationId && !isSegmentationMask) {
            selectedAnnotationId = undefined;
        } else {
            selectedAnnotationId = annotationId;
        }
    };

    let boundingBox = $state<BoundingBox | undefined>();

    let isDragging = $state(false);
    let temporaryBbox = $state<BoundingBox | null>(null);
    let interactionRect: SVGRectElement | null = $state(null);
    let mousePosition = $state<{ x: number; y: number } | null>(null);

    type D3Event = D3DragEvent<SVGRectElement, unknown, unknown>;

    const cancelDrag = () => {
        isDragging = false;
        temporaryBbox = null;
        mousePosition = null;
    };

    let addAnnotationEnabled = $state(false);

    const BOX_MIN_SIZE_PX = 4;
    const setupDragBehavior = () => {
        if (!interactionRect) return;

        const rectSelection = select(interactionRect);

        let startPoint: { x: number; y: number } | null = null;

        // Setup D3 drag behavior for annotation creation
        const dragBehavior = drag<SVGRectElement, unknown>()
            .on('start', (event: D3Event) => {
                if (!addAnnotationEnabled) return;
                isDragging = true;
                // Get mouse position relative to the SVG element
                const svgRect = interactionRect!.getBoundingClientRect();
                const clientX = event.sourceEvent.clientX;
                const clientY = event.sourceEvent.clientY;
                const x = ((clientX - svgRect.left) / svgRect.width) * $image.data!.width;
                const y = ((clientY - svgRect.top) / svgRect.height) * $image.data!.height;

                startPoint = { x, y };
                temporaryBbox = { x, y, width: 0, height: 0 };
                mousePosition = { x, y };
            })
            .on('drag', (event: D3Event) => {
                if (!temporaryBbox || !isDragging || !startPoint) return;

                // Get current mouse position relative to the SVG element
                const svgRect = interactionRect!.getBoundingClientRect();
                const clientX = event.sourceEvent.clientX;
                const clientY = event.sourceEvent.clientY;
                let currentX = ((clientX - svgRect.left) / svgRect.width) * $image.data!.width;
                let currentY = ((clientY - svgRect.top) / svgRect.height) * $image.data!.height;

                // Constrain current position to image bounds
                const imageWidth = $image.data!.width;
                const imageHeight = $image.data!.height;
                currentX = Math.max(0, Math.min(currentX, imageWidth));
                currentY = Math.max(0, Math.min(currentY, imageHeight));

                const x = Math.min(startPoint.x, currentX);
                const y = Math.min(startPoint.y, currentY);
                const width = Math.abs(currentX - startPoint.x);
                const height = Math.abs(currentY - startPoint.y);

                temporaryBbox = { x, y, width, height };
                mousePosition = { x: currentX, y: currentY };
            })
            .on('end', () => {
                if (!temporaryBbox || !isDragging) return;

                // Only create annotation if the rectangle has meaningful size (> 10px in both dimensions)
                if (
                    temporaryBbox.width > BOX_MIN_SIZE_PX &&
                    temporaryBbox.height > BOX_MIN_SIZE_PX
                ) {
                    if (addAnnotationLabel) {
                        createObjectDetectionAnnotation({
                            x: temporaryBbox.x,
                            y: temporaryBbox.y,
                            width: temporaryBbox.width,
                            height: temporaryBbox.height,
                            labelName: addAnnotationLabel.label
                        });
                    }
                }

                cancelDrag();
                startPoint = null;
            });

        if (!isSegmentationMask) rectSelection.call(dragBehavior);

        rectSelection.on('mousemove', trackMousePosition);

        // Return cleanup function
        return () => {
            dragBehavior.on('start', null).on('drag', null).on('end', null);
        };
    };

    const trackMousePositionOrig = (event: MouseEvent) => {
        if (!interactionRect || isDragging) return;

        const svgRect = interactionRect.getBoundingClientRect();
        const clientX = event.clientX;
        const clientY = event.clientY;
        const x = ((clientX - svgRect.left) / svgRect.width) * $image.data!.width;
        const y = ((clientY - svgRect.top) / svgRect.height) * $image.data!.height;

        mousePosition = { x, y };
        event.stopPropagation();
        event.preventDefault();
    };

    const trackMousePosition = _.throttle(trackMousePositionOrig, 50);

    // Setup drag behavior when rect becomes available or mode changes
    $effect(() => {
        setupDragBehavior();

        image.subscribe((result: QueryObserverResult<ImageView>) => {
            if (result.isSuccess && result.data) {
                let annotations = getAnnotations(result.data.annotations);

                annotationsToShow = annotations;
            } else {
                annotationsToShow = [];
            }
        });
    });

    let addAnnotationLabel = $state<ListItem | undefined>(undefined);

    let annotationsToShow = $state<AnnotationView[]>([]);

    let annotationsIdsToHide = $state<Set<string>>(new Set());

    const onToggleShowAnnotation = (annotationId: string) => {
        const newSet = new Set(annotationsIdsToHide);
        if (newSet.has(annotationId)) {
            newSet.delete(annotationId);
        } else {
            newSet.add(annotationId);
        }
        annotationsIdsToHide = newSet;
    };

    const actualAnnotationsToShow = $derived.by(() => {
        return annotationsToShow.filter(
            (annotation: AnnotationView) => !annotationsIdsToHide.has(annotation.sample_id)
        );
    });

    const drawerStrokeColor = $derived(
        addAnnotationLabel ? getColorByLabel(addAnnotationLabel.label, 1).color : 'blue'
    );

    const handleDeleteAnnotation = async (annotationId: string) => {
        if (!$image.data || !$labels.data) return;

        const annotation = $image.data.annotations?.find((a) => a.sample_id === annotationId);
        if (!annotation) return;

        const _delete = async () => {
            try {
                addAnnotationDeleteToUndoStack({
                    annotation,
                    labels: $labels.data!,
                    addReversibleAction,
                    createAnnotation,
                    refetch
                });

                await deleteAnnotation(annotationId);
                toast.success('Annotation deleted successfully');
                refetch();
                if (selectedAnnotationId === annotationId) {
                    selectedAnnotationId = undefined;
                }
            } catch (error) {
                toast.error('Failed to delete annotation. Please try again.');
                console.error('Error deleting annotation:', error);
            }
        };
        _delete();
    };

    const handleDeleteCaption = async (sampleId: string) => {
        if (!$image.data) return;

        try {
            await deleteCaption(sampleId);
            toast.success('Caption deleted successfully');
            refetch();
        } catch (error) {
            toast.error('Failed to delete caption. Please try again.');
            console.error('Error deleting caption:', error);
        }
    };

    const handleRemoveTag = async (tagId: string) => {
        try {
            await removeTagFromSample(sampleId, tagId);
            toast.success('Tag removed successfully');
            refetch();
        } catch (error) {
            toast.error('Failed to remove tag. Please try again.');
            console.error('Error removing tag from sample:', error);
        }
    };

    const { createCaption } = useCreateCaption();
    const { rootCollection, refetch: refetchRootCollection } = useRootCollectionOptions({
        collectionId
    });

    const onCreateCaption = async (sampleId: string) => {
        try {
            await createCaption({ parent_sample_id: sampleId });
            toast.success('Caption created successfully');
            refetch();

            if (!$image.captions) refetchRootCollection();
        } catch (error) {
            toast.error('Failed to create caption. Please try again.');
            console.error('Error creating caption:', error);
        }
    };

    const cursor = $derived.by(() => {
        if (!isEditingMode) return 'auto';
        if (isEraser) return 'auto';
        if (isPanModeEnabled) return 'grab';
        return isDrawingEnabled ? 'crosshair' : 'auto';
    });

    const isResizable = $derived($isEditingMode && !isPanModeEnabled);
    const isDrawingEnabled = $derived(
        addAnnotationEnabled && !isPanModeEnabled && addAnnotationLabel !== undefined
    );

    let htmlContainer: HTMLDivElement | null = $state(null);

    let isDrawingSegmentation = $state(false);
    let segmentationPath = $state<{ x: number; y: number }[]>([]);
    let annotationType = $state<string | null>(
        $lastAnnotationType[collectionId] ?? AnnotationType.OBJECT_DETECTION
    );
    let isSegmentationMask = $derived(annotationType == AnnotationType.INSTANCE_SEGMENTATION);

    const canDrawSegmentation = $derived(isSegmentationMask && addAnnotationEnabled);

    // Define the bounding box given a segmentation mask.
    const computeBoundingBoxFromMask = (
        mask: Uint8Array,
        imageWidth: number,
        imageHeight: number
    ): BoundingBox | null => {
        let minX = imageWidth;
        let minY = imageHeight;
        let maxX = -1;
        let maxY = -1;

        for (let y = 0; y < imageHeight; y++) {
            for (let x = 0; x < imageWidth; x++) {
                if (mask[y * imageWidth + x] === 1) {
                    minX = Math.min(minX, x);
                    minY = Math.min(minY, y);
                    maxX = Math.max(maxX, x);
                    maxY = Math.max(maxY, y);
                }
            }
        }

        if (maxX < minX || maxY < minY) return null;

        return {
            x: minX,
            y: minY,
            width: maxX - minX + 1,
            height: maxY - minY + 1
        };
    };

    const getImageCoordsFromMouse = (event: MouseEvent) => {
        if (!interactionRect || !$image.data) return null;

        const rect = interactionRect.getBoundingClientRect();

        return {
            x: ((event.clientX - rect.left) / rect.width) * $image.data.width,
            y: ((event.clientY - rect.top) / rect.height) * $image.data.height
        };
    };

    // Append the mouse point to the segmentation path while drawing.
    const continueSegmentationDraw = (event: MouseEvent) => {
        if (!isDrawingSegmentation || !canDrawSegmentation) return;

        const point = getImageCoordsFromMouse(event);

        if (!point) return;

        segmentationPath = [...segmentationPath, point];
    };

    const finishSegmentationDraw = async () => {
        if (!isDrawingSegmentation || segmentationPath.length < 3) {
            isDrawingSegmentation = false;
            segmentationPath = [];
            return;
        }

        isDrawingSegmentation = false;

        // Close polygon
        const closedPath = [...segmentationPath, segmentationPath[0]];

        await createSegmentationRLE(closedPath);

        segmentationPath = [];
    };

    // Converts a 2D polygon into a binary segmentation mask.
    const rasterizePolygonToMask = (
        polygon: { x: number; y: number }[],
        width: number,
        height: number
    ): Uint8Array => {
        const canvas = document.createElement('canvas');
        canvas.width = width;
        canvas.height = height;

        const ctx = canvas.getContext('2d')!;
        ctx.clearRect(0, 0, width, height);

        ctx.beginPath();
        polygon.forEach((p, i) => (i === 0 ? ctx.moveTo(p.x, p.y) : ctx.lineTo(p.x, p.y)));
        ctx.closePath();
        ctx.fillStyle = 'white';
        ctx.fill();

        const imageData = ctx.getImageData(0, 0, width, height).data;

        // Binary mask: 1 = foreground, 0 = background
        const mask = new Uint8Array(width * height);

        for (let i = 0; i < width * height; i++) {
            mask[i] = imageData[i * 4 + 3] > 0 ? 1 : 0; // alpha channel
        }

        return mask;
    };

    // Encode the binary mask into a RLE reprensetation.
    const encodeBinaryMaskToRLE = (mask: Uint8Array): number[] => {
        const rle: number[] = [];
        let lastValue = 0; // background
        let count = 0;

        for (let i = 0; i < mask.length; i++) {
            if (mask[i] === lastValue) {
                count++;
            } else {
                rle.push(count);
                count = 1;
                lastValue = mask[i];
            }
        }

        rle.push(count);
        return rle;
    };

    const createSegmentationRLE = async (polygon: { x: number; y: number }[]) => {
        if (!$image.data || !addAnnotationLabel || !$labels.data) return;

        let label = $labels.data.find((l) => l.annotation_label_name === addAnnotationLabel?.label);

        if (!label) {
            label = await createLabel({
                annotation_label_name: addAnnotationLabel.label
            });
        }

        const imageWidth = $image.data.width;
        const imageHeight = $image.data.height;

        const mask = rasterizePolygonToMask(polygon, imageWidth, imageHeight);

        const bbox = computeBoundingBoxFromMask(mask, imageWidth, imageHeight);

        if (!bbox) {
            toast.error('Invalid segmentation mask');
            return;
        }

        const rle = encodeBinaryMaskToRLE(mask);

        await createAnnotation({
            parent_sample_id: sampleId,
            annotation_type: 'instance_segmentation',
            x: bbox.x,
            y: bbox.y,
            width: bbox.width,
            height: bbox.height,
            segmentation_mask: rle,
            annotation_label_id: label.annotation_label_id!
        });

        refetch();
    };

    const handleSegmentationClick = (event: MouseEvent) => {
        if (!isDrawingSegmentation) {
            const point = getImageCoordsFromMouse(event);
            if (!point) return;

            isDrawingSegmentation = true;
            segmentationPath = [point];
        } else {
            finishSegmentationDraw();
        }
    };

    const withAlpha = (color: string, alpha: number) =>
        color.replace(/rgba?\(([^)]+)\)/, (_, c) => {
            const [r, g, b] = c.split(',').map(Number);
            return `rgba(${r}, ${g}, ${b}, ${alpha})`;
        });

    let isEraser = $state(false);

    let isErasing = $state(false);
    let eraserRadius = $state(5);
    let eraserPath = $state<{ x: number; y: number }[]>([]);

    const decodeRLEToBinaryMask = (rle: number[], width: number, height: number): Uint8Array => {
        const mask = new Uint8Array(width * height);
        let idx = 0;
        let value = 0;

        for (const count of rle) {
            for (let i = 0; i < count; i++) {
                if (idx < mask.length) {
                    mask[idx++] = value;
                }
            }
            value = value === 0 ? 1 : 0;
        }

        return mask;
    };

    // Apply the eraser to the mask at the eraser cursor is position.
    const applyEraserToMask = (
        mask: Uint8Array,
        imageWidth: number,
        imageHeight: number,
        path: { x: number; y: number }[],
        radius: number,
        value: 0 | 1
    ) => {
        const r2 = radius * radius;

        for (const p of path) {
            const cx = Math.round(p.x);
            const cy = Math.round(p.y);

            const minX = Math.max(0, cx - radius);
            const maxX = Math.min(imageWidth - 1, cx + radius);
            const minY = Math.max(0, cy - radius);
            const maxY = Math.min(imageHeight - 1, cy + radius);

            for (let y = minY; y <= maxY; y++) {
                for (let x = minX; x <= maxX; x++) {
                    const dx = x - cx;
                    const dy = y - cy;
                    if (dx * dx + dy * dy <= r2) {
                        mask[y * imageWidth + x] = value;
                    }
                }
            }
        }
    };

    const { updateAnnotation } = $derived(
        useAnnotation({
            collectionId,
            annotationId: selectedAnnotationId!
        })
    );

    const finishEraser = async () => {
        isErasing = false;

        if (!selectedAnnotationId) {
            return toast.info('Please, select an annotation first.');
        }

        if (eraserPath.length === 0 || !$image.data) {
            eraserPath = [];
            return;
        }

        const annotation = $image.data.annotations?.find(
            (a) => a.sample_id === selectedAnnotationId
        );
        const rle = annotation?.instance_segmentation_details?.segmentation_mask;
        if (!rle) {
            toast.error('No segmentation mask to edit');
            eraserPath = [];
            return;
        }

        const imageWidth = $image.data.width;
        const imageHeight = $image.data.height;

        // Decode
        const mask = decodeRLEToBinaryMask(rle, imageWidth, imageHeight);

        // Apply: add => 1, erase => 0
        const writeValue: 0 | 1 = isEraser ? 0 : 1;
        applyEraserToMask(mask, imageWidth, imageHeight, eraserPath, eraserRadius, writeValue);

        // Recompute bbox
        const bbox = computeBoundingBoxFromMask(mask, imageWidth, imageHeight);
        if (!bbox) {
            toast.error('Mask is empty after edit');
            eraserPath = [];
            return;
        }

        const newRLE = encodeBinaryMaskToRLE(mask);

        await updateAnnotation({
            annotation_id: selectedAnnotationId,
            collection_id: collectionId,
            segmentation_mask: newRLE,
            bounding_box: bbox
        });

        refetch();
        eraserPath = [];
    };

    $effect(() => {
        if (!$isEditingMode) {
            isEraser = false;
            isErasing = false;
        }
    });
<<<<<<< HEAD

    const findAnnotationAtPoint = (x: number, y: number): string | null => {
        if (!$image.data) return null;

        const ix = Math.round(x);
        const iy = Math.round(y);
        const w = $image.data.width;
        const idx = iy * w + ix;

        // Iterate in reverse draw order
        const anns = [...($image.data.annotations ?? [])].reverse();

        for (const ann of anns) {
            const mask = decodedMasks.get(ann.sample_id);
            if (!mask) continue;

            if (mask[idx] === 1) {
                return ann.sample_id;
            }
        }

        return null;
    };
=======
>>>>>>> a123b228
</script>

{#if $image.data}
    <div class="flex h-full w-full flex-col space-y-4">
        <div class="flex w-full items-center justify-between">
            {#if $rootCollection.data}
                <SampleDetailsBreadcrumb rootCollection={$rootCollection.data} {sampleIndex} />
            {/if}
            {#if $isEditingMode}
                <ImageAdjustments
                    bind:brightness={$imageBrightness}
                    bind:contrast={$imageContrast}
                />
            {/if}
        </div>
        <Separator class="bg-border-hard" />

        <div class="flex min-h-0 flex-1 gap-4">
<<<<<<< HEAD
            <Card>
                <CardContent>
                    <button
                        type="button"
                        aria-label="Toggle eraser"
                        disabled={!$isEditingMode}
                        onclick={() => (isEraser = !isEraser)}
                        class={`flex
=======
            {#if $isEditingMode}
                <Card>
                    <CardContent>
                        <button
                            type="button"
                            aria-label="Toggle eraser"
                            disabled={!$isEditingMode}
                            onclick={() => (isEraser = !isEraser)}
                            class={`flex
>>>>>>> a123b228
 items-center justify-center rounded-md p-2 transition-colors
        focus:outline-none 
        ${isEraser ? 'bg-black/40' : 'hover:bg-black/20'}
    `}
<<<<<<< HEAD
                    >
                        <Eraser
                            class={`
=======
                        >
                            <Eraser
                                class={`
>>>>>>> a123b228
            size-4
            ${$isEditingMode ? 'hover:text-primary' : ''}
            ${isEraser ? 'text-primary' : ''}
        `}
<<<<<<< HEAD
                        />
                    </button>
                </CardContent>
            </Card>
=======
                            />
                        </button>
                    </CardContent>
                </Card>
            {/if}
>>>>>>> a123b228
            <div class="flex-1">
                <Card className="h-full">
                    <CardContent className="h-full">
                        <div class="h-full w-full overflow-hidden">
                            <div class="sample relative h-full w-full" bind:this={htmlContainer}>
                                <div class="absolute right-4 top-2 z-30 flex items-center gap-2">
                                    <SelectableBox
                                        onSelect={() =>
                                            toggleSampleSelection(sampleId, collectionId)}
                                        isSelected={$selectedSampleIds.has(sampleId)}
                                    />
                                </div>

                                {#if children}
                                    {@render children()}
                                {/if}

                                <ZoomableContainer
                                    width={$image.data.width}
                                    height={$image.data.height}
                                    {cursor}
                                    {boundingBox}
                                    panEnabled={!isErasing}
                                    registerResetFn={(fn) => (resetZoomTransform = fn)}
                                >
                                    {#snippet zoomableContent()}
                                        <image
                                            href={sampleURL}
                                            style={`filter: brightness(${$imageBrightness}) contrast(${$imageContrast})`}
                                        />

                                        {#if $image.data}
                                            <g class:invisible={$isHidden}>
                                                {#each actualAnnotationsToShow as annotation (annotation.sample_id)}
                                                    <SampleDetailsAnnotation
                                                        annotationId={annotation.sample_id}
                                                        {sampleId}
                                                        {collectionId}
                                                        {isResizable}
                                                        isSelected={selectedAnnotationId ===
                                                            annotation.sample_id}
                                                        {toggleAnnotationSelection}
                                                    />
                                                {/each}

                                                {#if temporaryBbox && isDragging && addAnnotationLabel}
                                                    <ResizableRectangle
                                                        bbox={temporaryBbox}
                                                        colorStroke={drawerStrokeColor}
                                                        colorFill="rgba(0, 123, 255, 0.1)"
                                                        style="outline: 0;"
                                                        opacity={0.8}
                                                        scale={1}
                                                    />
                                                {/if}
                                                {#if isErasing && eraserPath.length}
                                                    <circle
                                                        cx={eraserPath[eraserPath.length - 1].x}
                                                        cy={eraserPath[eraserPath.length - 1].y}
                                                        r={eraserRadius}
                                                        fill="rgba(255,255,255,0.2)"
                                                        stroke="white"
                                                    />
                                                {/if}
                                                {#if mousePosition && isDrawingEnabled && $isEditingMode && !isEraser}
                                                    <!-- Horizontal crosshair line -->
                                                    <line
                                                        x1="0"
                                                        y1={mousePosition.y}
                                                        x2={$image.data.width}
                                                        y2={mousePosition.y}
                                                        stroke={drawerStrokeColor}
                                                        stroke-width="1"
                                                        vector-effect="non-scaling-stroke"
                                                        stroke-dasharray="5,5"
                                                        opacity="0.6"
                                                    />
                                                    <!-- Vertical crosshair line -->
                                                    <line
                                                        x1={mousePosition.x}
                                                        y1="0"
                                                        x2={mousePosition.x}
                                                        y2={$image.data.height}
                                                        stroke={drawerStrokeColor}
                                                        stroke-width="1"
                                                        stroke-dasharray="5,5"
                                                        opacity="0.6"
                                                    />
                                                {/if}
                                            </g>
                                            {#if segmentationPath.length > 1 && addAnnotationLabel}
                                                <path
                                                    d={`M ${segmentationPath.map((p) => `${p.x},${p.y}`).join(' L ')}`}
                                                    fill={withAlpha(drawerStrokeColor, 0.08)}
                                                    stroke={drawerStrokeColor}
                                                    stroke-width="2"
                                                    vector-effect="non-scaling-stroke"
                                                />
                                            {/if}
                                            {#if (isDrawingEnabled || isEraser) && $isEditingMode}
                                                <rect
                                                    bind:this={interactionRect}
                                                    width={$image.data.width}
                                                    height={$image.data.height}
                                                    fill="transparent"
                                                    style={`outline: 0; cursor: ${isEraser ? 'auto' : 'crosshair'}`}
                                                    tabindex="0"
                                                    role="button"
                                                    onpointerdown={(e) => {
<<<<<<< HEAD
                                                        if (!isEraser) return;
                                                        const p = getImageCoordsFromMouse(e);
                                                        if (!p) return;
                                                        isErasing = true;
                                                        const hitAnnotationId =
                                                            findAnnotationAtPoint(p.x, p.y);

                                                        if (!hitAnnotationId) return;

                                                        selectedAnnotationId = hitAnnotationId;
                                                        eraserPath = [p];
=======
                                                        if (isEraser) {
                                                            const p = getImageCoordsFromMouse(e);
                                                            if (!p) return;

                                                            isErasing = true;
                                                            eraserPath = [p];

                                                            return;
                                                        }
>>>>>>> a123b228
                                                    }}
                                                    onpointermove={(e) => {
                                                        if (isEraser) {
                                                            if (!isErasing) return;

                                                            const p = getImageCoordsFromMouse(e);
                                                            if (p) eraserPath = [...eraserPath, p];
                                                        } else {
                                                            if (!isSegmentationMask) return;

                                                            continueSegmentationDraw(e);
                                                        }
                                                    }}
                                                    onpointerup={() => {
                                                        if (isEraser && isErasing) {
                                                            finishEraser();
                                                        }
                                                    }}
                                                    onmouseleave={() => {
                                                        if (isEraser && isErasing) {
                                                            finishEraser();
                                                        } else if (
                                                            !isEraser &&
                                                            isSegmentationMask
                                                        ) {
                                                            finishSegmentationDraw();
                                                        }
                                                    }}
                                                    onclick={(e) => {
                                                        if (!isSegmentationMask || isEraser) return;
                                                        handleSegmentationClick(e);
                                                    }}
                                                    onkeydown={(e) => {
                                                        if (!isSegmentationMask || isEraser) return;

                                                        if (e.key === 'Enter' || e.key === ' ') {
                                                            e.preventDefault();
                                                            handleSegmentationClick(
                                                                e as unknown as MouseEvent
                                                            );
                                                        }
                                                    }}
                                                />
                                            {/if}
                                        {/if}
                                    {/snippet}
                                </ZoomableContainer>
                            </div>
                        </div>
                    </CardContent>
                </Card>
            </div>
            <div class="relative w-[375px]">
                {#if $image.data}
                    <SampleDetailsSidePanel
                        bind:addAnnotationEnabled
                        bind:addAnnotationLabel
                        sample={$image.data}
                        {annotationsIdsToHide}
                        {selectedAnnotationId}
                        onAnnotationClick={toggleAnnotationSelection}
                        {onToggleShowAnnotation}
                        onDeleteAnnotation={handleDeleteAnnotation}
                        onDeleteCaption={handleDeleteCaption}
                        {onCreateCaption}
                        onRemoveTag={handleRemoveTag}
                        onUpdate={refetch}
                        bind:annotationType
                        {collectionId}
                    />
                {/if}
            </div>
        </div>
    </div>
{:else}
    <div data-testid="sample-details-loading">
        <Spinner />
    </div>
{/if}

<svelte:window onkeydown={handleKeyDownEvent} onkeyup={handleKeyUpEvent} /><|MERGE_RESOLUTION|>--- conflicted
+++ resolved
@@ -794,7 +794,6 @@
             isErasing = false;
         }
     });
-<<<<<<< HEAD
 
     const findAnnotationAtPoint = (x: number, y: number): string | null => {
         if (!$image.data) return null;
@@ -818,8 +817,6 @@
 
         return null;
     };
-=======
->>>>>>> a123b228
 </script>
 
 {#if $image.data}
@@ -838,16 +835,6 @@
         <Separator class="bg-border-hard" />
 
         <div class="flex min-h-0 flex-1 gap-4">
-<<<<<<< HEAD
-            <Card>
-                <CardContent>
-                    <button
-                        type="button"
-                        aria-label="Toggle eraser"
-                        disabled={!$isEditingMode}
-                        onclick={() => (isEraser = !isEraser)}
-                        class={`flex
-=======
             {#if $isEditingMode}
                 <Card>
                     <CardContent>
@@ -857,36 +844,21 @@
                             disabled={!$isEditingMode}
                             onclick={() => (isEraser = !isEraser)}
                             class={`flex
->>>>>>> a123b228
  items-center justify-center rounded-md p-2 transition-colors
         focus:outline-none 
         ${isEraser ? 'bg-black/40' : 'hover:bg-black/20'}
     `}
-<<<<<<< HEAD
-                    >
-                        <Eraser
-                            class={`
-=======
                         >
                             <Eraser
                                 class={`
->>>>>>> a123b228
             size-4
             ${$isEditingMode ? 'hover:text-primary' : ''}
             ${isEraser ? 'text-primary' : ''}
         `}
-<<<<<<< HEAD
                         />
                     </button>
                 </CardContent>
             </Card>
-=======
-                            />
-                        </button>
-                    </CardContent>
-                </Card>
-            {/if}
->>>>>>> a123b228
             <div class="flex-1">
                 <Card className="h-full">
                     <CardContent className="h-full">
@@ -996,7 +968,6 @@
                                                     tabindex="0"
                                                     role="button"
                                                     onpointerdown={(e) => {
-<<<<<<< HEAD
                                                         if (!isEraser) return;
                                                         const p = getImageCoordsFromMouse(e);
                                                         if (!p) return;
@@ -1008,17 +979,6 @@
 
                                                         selectedAnnotationId = hitAnnotationId;
                                                         eraserPath = [p];
-=======
-                                                        if (isEraser) {
-                                                            const p = getImageCoordsFromMouse(e);
-                                                            if (!p) return;
-
-                                                            isErasing = true;
-                                                            eraserPath = [p];
-
-                                                            return;
-                                                        }
->>>>>>> a123b228
                                                     }}
                                                     onpointermove={(e) => {
                                                         if (isEraser) {
