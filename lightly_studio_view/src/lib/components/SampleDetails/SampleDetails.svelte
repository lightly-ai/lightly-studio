--- conflicted
+++ resolved
@@ -368,11 +368,11 @@
         _delete();
     };
 
-    const handleDeleteCaption = async (captionId: string) => {
-        if (!$sample.data) return;
+    const handleDeleteCaption = async (sampleId: string) => {
+        if (!$image.data) return;
 
         try {
-            await deleteCaption(captionId);
+            await deleteCaption(sampleId);
             toast.success('Caption deleted successfully');
             refetch();
         } catch (error) {
@@ -536,11 +536,8 @@
                         onAnnotationClick={toggleAnnotationSelection}
                         {onToggleShowAnnotation}
                         onDeleteAnnotation={handleDeleteAnnotation}
-<<<<<<< HEAD
                         onDeleteCaption={handleDeleteCaption}
-=======
                         {onCreateCaption}
->>>>>>> a25b179f
                         onRemoveTag={handleRemoveTag}
                         onUpdate={refetch}
                     />
