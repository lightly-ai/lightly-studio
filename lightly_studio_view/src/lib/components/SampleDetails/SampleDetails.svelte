<script lang="ts">
    import { afterNavigate, goto } from '$app/navigation';
    import { Card, CardContent, SampleDetailsSidePanel, SelectableBox } from '$lib/components';
    import { ImageAdjustments } from '$lib/components/ImageAdjustments';
    import Separator from '$lib/components/ui/separator/separator.svelte';
    import SampleDetailsBreadcrumb from './SampleDetailsBreadcrumb/SampleDetailsBreadcrumb.svelte';
    import { useGlobalStorage } from '$lib/hooks/useGlobalStorage';
    import { useHideAnnotations } from '$lib/hooks/useHideAnnotations';
    import { useSettings } from '$lib/hooks/useSettings';
    import { routeHelpers } from '$lib/routes';
    import { type Snippet } from 'svelte';
    import { toast } from 'svelte-sonner';
    import type { QueryObserverResult } from '@tanstack/svelte-query';
    import _ from 'lodash';

    import { get } from 'svelte/store';
    import { ZoomableContainer } from '$lib/components';
    import { getImageURL } from '$lib/utils/getImageURL';
    import { useImage } from '$lib/hooks/useImage/useImage';
    import type { Dataset } from '$lib/services/types';
    import { getAnnotations } from '../SampleAnnotation/utils';
    import Spinner from '../Spinner/Spinner.svelte';
    import {
        AnnotationType,
        type AnnotationView,
        type ImageView
    } from '$lib/api/lightly_studio_local';
    import type { BoundingBox } from '$lib/types';
    import SampleDetailsAnnotation from './SampleDetailsAnnotation/SampleDetailsAnnotation.svelte';
    import ResizableRectangle from '../ResizableRectangle/ResizableRectangle.svelte';
    import { drag, type D3DragEvent } from 'd3-drag';
    import { select } from 'd3-selection';
    import { useCreateAnnotation } from '$lib/hooks/useCreateAnnotation/useCreateAnnotation';
    import { useCreateLabel } from '$lib/hooks/useCreateLabel/useCreateLabel';
    import type { ListItem } from '../SelectList/types';
    import { useAnnotationLabels } from '$lib/hooks/useAnnotationLabels/useAnnotationLabels';
    import { getColorByLabel } from '$lib/utils';
    import { useDeleteAnnotation } from '$lib/hooks/useDeleteAnnotation/useDeleteAnnotation';
    import { useDeleteCaption } from '$lib/hooks/useDeleteCaption/useDeleteCaption';
    import { addAnnotationCreateToUndoStack } from '$lib/services/addAnnotationCreateToUndoStack';
    import { addAnnotationDeleteToUndoStack } from '$lib/services/addAnnotationDeleteToUndoStack';
    import { useRemoveTagFromSample } from '$lib/hooks/useRemoveTagFromSample/useRemoveTagFromSample';
    import { page } from '$app/state';
    import { useCreateCaption } from '$lib/hooks/useCreateCaption/useCreateCaption';
    import { useRootDatasetOptions } from '$lib/hooks/useRootDataset/useRootDataset';

    const {
        sampleId,
        dataset,
        sampleIndex,
        children
    }: {
        sampleId: string;
        dataset: Dataset;
        sampleIndex?: number;
        children: Snippet | undefined;
    } = $props();

    const {
        getSelectedSampleIds,
        toggleSampleSelection,
        addReversibleAction,
        clearReversibleActions
    } = useGlobalStorage();
    const datasetId = dataset.dataset_id!;
    const selectedSampleIds = getSelectedSampleIds(datasetId);

    // Use our hide annotations hook
    const { isHidden, handleKeyEvent } = useHideAnnotations();
    const { settingsStore } = useSettings();
    const { deleteAnnotation } = useDeleteAnnotation({
        datasetId
    });
    const { deleteCaption } = useDeleteCaption();
    const { removeTagFromSample } = useRemoveTagFromSample({
        datasetId
    });

    // Setup keyboard shortcuts
    // Handle Escape key
    const handleEscape = () => {
        goto(routeHelpers.toSamples(datasetId));
    };

    const { image, refetch } = $derived(useImage({ sampleId }));

    const { createAnnotation } = useCreateAnnotation({
        datasetId
    });

    const labels = useAnnotationLabels({ datasetId });
    const { createLabel } = useCreateLabel({ datasetId });
    const { isEditingMode, imageBrightness, imageContrast } = page.data.globalStorage;

    let isPanModeEnabled = $state(false);

    const createObjectDetectionAnnotation = async ({
        x,
        y,
        width,
        height,
        labelName
    }: {
        x: number;
        y: number;
        width: number;
        height: number;
        labelName: string;
    }) => {
        if (!$labels.data) {
            return;
        }

        let label = $labels.data.find((label) => label.annotation_label_name === labelName);

        // Create label if it does not exist yet
        if (!label) {
            label = await createLabel({
                annotation_label_name: labelName
            });
        }

        try {
            const newAnnotation = await createAnnotation({
                parent_sample_id: sampleId,
                annotation_type: 'object_detection',
                x: Math.round(x),
                y: Math.round(y),
                width: Math.round(width),
                height: Math.round(height),
                annotation_label_id: label.annotation_label_id!
            });

            if (annotationsToShow.length == 0) {
                refetchRootDataset();
            }

            addAnnotationCreateToUndoStack({
                annotation: newAnnotation,
                addReversibleAction,
                deleteAnnotation,
                refetch
            });

            refetch();

            selectedAnnotationId = newAnnotation.sample_id;

            toast.success('Annotation created successfully');
            return newAnnotation;
        } catch (error) {
            toast.error('Failed to create annotation. Please try again.');
            console.error('Error creating annotation:', error);
            return;
        }
    };

    // Handle keyboard events
    const handleKeyDownEvent = (event: KeyboardEvent) => {
        switch (event.key) {
            // Check for escape key
            case get(settingsStore).key_go_back:
                if ($isEditingMode) {
                    if (addAnnotationEnabled) {
                        addAnnotationEnabled = false;
                    }
                } else {
                    handleEscape();
                }
                break;
            // Add spacebar handling for selection toggle
            case ' ': // Space key
                // Prevent default space behavior (like page scrolling)
                event.preventDefault();
                event.stopPropagation();

                console.log('space pressed in sample details');
                // Toggle selection based on context
                if (!$isEditingMode) {
                    toggleSampleSelection(sampleId, datasetId);
                } else {
                    isPanModeEnabled = true;
                }
                break;
        }

        // Always pass to the hide annotations handler
        handleKeyEvent(event);
    };

    const handleKeyUpEvent = (event: KeyboardEvent) => {
        if (event.key === ' ') {
            isPanModeEnabled = false;
        }
        handleKeyEvent(event);
    };

    let sampleURL = $derived(getImageURL(sampleId));

    let selectedAnnotationId = $state<string>();
    let resetZoomTransform: (() => void) | undefined = $state();

    afterNavigate(() => {
        selectedAnnotationId = undefined;
        boundingBox = undefined;
        // Reset zoom transform when navigating to new sample
        resetZoomTransform?.();
        addAnnotationEnabled = false;
        addAnnotationLabel = undefined;
        clearReversibleActions();
    });

    const toggleAnnotationSelection = (annotationId: string) => {
        if (isPanModeEnabled) return;

        if (selectedAnnotationId === annotationId && !isSegmentationMask) {
            selectedAnnotationId = undefined;
        } else {
            selectedAnnotationId = annotationId;
        }
    };

    let boundingBox = $state<BoundingBox | undefined>();

    let isDragging = $state(false);
    let temporaryBbox = $state<BoundingBox | null>(null);
    let interactionRect: SVGRectElement | null = $state(null);
    let mousePosition = $state<{ x: number; y: number } | null>(null);

    type D3Event = D3DragEvent<SVGRectElement, unknown, unknown>;

    const cancelDrag = () => {
        isDragging = false;
        temporaryBbox = null;
        mousePosition = null;
    };

    let addAnnotationEnabled = $state(false);

    const BOX_MIN_SIZE_PX = 4;
    const setupDragBehavior = () => {
        if (!interactionRect) return;

        const rectSelection = select(interactionRect);

        let startPoint: { x: number; y: number } | null = null;

        // Setup D3 drag behavior for annotation creation
        const dragBehavior = drag<SVGRectElement, unknown>()
            .on('start', (event: D3Event) => {
                if (!addAnnotationEnabled) return;
                isDragging = true;
                // Get mouse position relative to the SVG element
                const svgRect = interactionRect!.getBoundingClientRect();
                const clientX = event.sourceEvent.clientX;
                const clientY = event.sourceEvent.clientY;
                const x = ((clientX - svgRect.left) / svgRect.width) * $image.data!.width;
                const y = ((clientY - svgRect.top) / svgRect.height) * $image.data!.height;

                startPoint = { x, y };
                temporaryBbox = { x, y, width: 0, height: 0 };
                mousePosition = { x, y };
            })
            .on('drag', (event: D3Event) => {
                if (!temporaryBbox || !isDragging || !startPoint) return;

                // Get current mouse position relative to the SVG element
                const svgRect = interactionRect!.getBoundingClientRect();
                const clientX = event.sourceEvent.clientX;
                const clientY = event.sourceEvent.clientY;
                let currentX = ((clientX - svgRect.left) / svgRect.width) * $image.data!.width;
                let currentY = ((clientY - svgRect.top) / svgRect.height) * $image.data!.height;

                // Constrain current position to image bounds
                const imageWidth = $image.data!.width;
                const imageHeight = $image.data!.height;
                currentX = Math.max(0, Math.min(currentX, imageWidth));
                currentY = Math.max(0, Math.min(currentY, imageHeight));

                const x = Math.min(startPoint.x, currentX);
                const y = Math.min(startPoint.y, currentY);
                const width = Math.abs(currentX - startPoint.x);
                const height = Math.abs(currentY - startPoint.y);

                temporaryBbox = { x, y, width, height };
                activeBbox = {
                    x: Math.round(x),
                    y: Math.round(y),
                    width: Math.round(width),
                    height: Math.round(height)
                };
                mousePosition = { x: currentX, y: currentY };
            })
            .on('end', () => {
                if (!temporaryBbox || !isDragging || isSegmentationMask) return;

                // Only create annotation if the rectangle has meaningful size (> 10px in both dimensions)
                if (
                    temporaryBbox.width > BOX_MIN_SIZE_PX &&
                    temporaryBbox.height > BOX_MIN_SIZE_PX
                ) {
                    if (addAnnotationLabel) {
                        createObjectDetectionAnnotation({
                            x: temporaryBbox.x,
                            y: temporaryBbox.y,
                            width: temporaryBbox.width,
                            height: temporaryBbox.height,
                            labelName: addAnnotationLabel.label
                        });
                    }
                }

                cancelDrag();
                startPoint = null;
            });

        rectSelection.call(dragBehavior);

        rectSelection.on('mousemove', trackMousePosition);

        // Return cleanup function
        return () => {
            dragBehavior.on('start', null).on('drag', null).on('end', null);
        };
    };

    const trackMousePositionOrig = (event: MouseEvent) => {
        if (!interactionRect || isDragging) return;

        const svgRect = interactionRect.getBoundingClientRect();
        const clientX = event.clientX;
        const clientY = event.clientY;
        const x = ((clientX - svgRect.left) / svgRect.width) * $image.data!.width;
        const y = ((clientY - svgRect.top) / svgRect.height) * $image.data!.height;

        mousePosition = { x, y };
        event.stopPropagation();
        event.preventDefault();
    };

    const trackMousePosition = _.throttle(trackMousePositionOrig, 50);

    // Setup drag behavior when rect becomes available or mode changes
    $effect(() => {
        setupDragBehavior();

        image.subscribe((result: QueryObserverResult<ImageView>) => {
            if (result.isSuccess && result.data) {
                let annotations = getAnnotations(result.data.annotations);

                annotationsToShow = annotations;
            } else {
                annotationsToShow = [];
            }
        });
    });

    let addAnnotationLabel = $state<ListItem | undefined>(undefined);

    let annotationsToShow = $state<AnnotationView[]>([]);

    let annotationsIdsToHide = $state<Set<string>>(new Set());

    const onToggleShowAnnotation = (annotationId: string) => {
        const newSet = new Set(annotationsIdsToHide);
        if (newSet.has(annotationId)) {
            newSet.delete(annotationId);
        } else {
            newSet.add(annotationId);
        }
        annotationsIdsToHide = newSet;
    };

    const actualAnnotationsToShow = $derived.by(() => {
        return annotationsToShow.filter(
            (annotation: AnnotationView) => !annotationsIdsToHide.has(annotation.sample_id)
        );
    });

    const drawerStrokeColor = $derived(
        addAnnotationLabel ? getColorByLabel(addAnnotationLabel.label, 1).color : 'blue'
    );

    const handleDeleteAnnotation = async (annotationId: string) => {
        if (!$image.data || !$labels.data) return;

        const annotation = $image.data.annotations?.find((a) => a.sample_id === annotationId);
        if (!annotation) return;

        const _delete = async () => {
            try {
                addAnnotationDeleteToUndoStack({
                    annotation,
                    labels: $labels.data!,
                    addReversibleAction,
                    createAnnotation,
                    refetch
                });

                await deleteAnnotation(annotationId);
                toast.success('Annotation deleted successfully');
                refetch();
                if (selectedAnnotationId === annotationId) {
                    selectedAnnotationId = undefined;
                }
            } catch (error) {
                toast.error('Failed to delete annotation. Please try again.');
                console.error('Error deleting annotation:', error);
            }
        };
        _delete();
    };

    const handleDeleteCaption = async (sampleId: string) => {
        if (!$image.data) return;

        try {
            await deleteCaption(sampleId);
            toast.success('Caption deleted successfully');
            refetch();
        } catch (error) {
            toast.error('Failed to delete caption. Please try again.');
            console.error('Error deleting caption:', error);
        }
    };

    const handleRemoveTag = async (tagId: string) => {
        try {
            await removeTagFromSample(sampleId, tagId);
            toast.success('Tag removed successfully');
            refetch();
        } catch (error) {
            toast.error('Failed to remove tag. Please try again.');
            console.error('Error removing tag from sample:', error);
        }
    };

    const { createCaption } = useCreateCaption();
    const { rootDataset, refetch: refetchRootDataset } = useRootDatasetOptions({ datasetId });

    const onCreateCaption = async (sampleId: string) => {
        try {
            await createCaption({ parent_sample_id: sampleId });
            toast.success('Caption created successfully');
            refetch();

            if (!$image.captions) refetchRootDataset();
        } catch (error) {
            toast.error('Failed to create caption. Please try again.');
            console.error('Error creating caption:', error);
        }
    };

    const cursor = $derived.by(() => {
        if (isPanModeEnabled) {
            return 'grab';
        }
        return isDrawingEnabled ? 'crosshair' : 'auto';
    });

    const isResizable = $derived($isEditingMode && !isPanModeEnabled);
    const isDrawingEnabled = $derived(
        addAnnotationEnabled && !isPanModeEnabled && addAnnotationLabel !== undefined
    );

    let htmlContainer: HTMLDivElement | null = $state(null);

    let isDrawingSegmentation = $state(false);
    let segmentationPath = $state<{ x: number; y: number }[]>([]);
    let activeBbox = $state<BoundingBox | null>(null);
    let annotationType = $state<string | null>(AnnotationType.OBJECT_DETECTION);
    let isSegmentationMask = $derived(annotationType == AnnotationType.INSTANCE_SEGMENTATION);

    const canDrawSegmentation = $derived(isSegmentationMask && addAnnotationEnabled && activeBbox);

    const getImageCoordsFromMouse = (event: MouseEvent) => {
        if (!interactionRect || !$image.data) return null;

        const rect = interactionRect.getBoundingClientRect();

        return {
            x: ((event.clientX - rect.left) / rect.width) * $image.data.width,
            y: ((event.clientY - rect.top) / rect.height) * $image.data.height
        };
    };

    const continueSegmentationDraw = (event: MouseEvent) => {
        if (!isDrawingSegmentation || !canDrawSegmentation || !activeBbox) return;

        const point = getImageCoordsFromMouse(event);
        if (!point) return;

        const { x, y, width, height } = activeBbox;

        if (point.x < x || point.y < y || point.x > x + width || point.y > y + height) {
            return; // outside bbox
        }

        segmentationPath = [...segmentationPath, point];
    };

    const finishSegmentationDraw = async () => {
        if (!isDrawingSegmentation || segmentationPath.length < 3) {
            isDrawingSegmentation = false;
            segmentationPath = [];
            return;
        }

        isDrawingSegmentation = false;

        // Close polygon
        const closedPath = [...segmentationPath, segmentationPath[0]];

        await createSegmentationRLE(closedPath);

        segmentationPath = [];
    };

    const rasterizePolygonToMask = (
        polygon: { x: number; y: number }[],
        width: number,
        height: number
    ): Uint8Array => {
        const canvas = document.createElement('canvas');
        canvas.width = width;
        canvas.height = height;

        const ctx = canvas.getContext('2d')!;
        ctx.clearRect(0, 0, width, height);

        ctx.beginPath();
        polygon.forEach((p, i) => (i === 0 ? ctx.moveTo(p.x, p.y) : ctx.lineTo(p.x, p.y)));
        ctx.closePath();
        ctx.fillStyle = 'white';
        ctx.fill();

        const imageData = ctx.getImageData(0, 0, width, height).data;

        // Binary mask: 1 = foreground, 0 = background
        const mask = new Uint8Array(width * height);

        for (let i = 0; i < width * height; i++) {
            mask[i] = imageData[i * 4 + 3] > 0 ? 1 : 0; // alpha channel
        }

        return mask;
    };

    const encodeBinaryMaskToRLE = (mask: Uint8Array): number[] => {
        const rle: number[] = [];
        let lastValue = 0; // background
        let count = 0;

        for (let i = 0; i < mask.length; i++) {
            if (mask[i] === lastValue) {
                count++;
            } else {
                rle.push(count);
                count = 1;
                lastValue = mask[i];
            }
        }

        rle.push(count);
        return rle;
    };

    const createSegmentationRLE = async (polygon: { x: number; y: number }[]) => {
        if (!$image.data || !addAnnotationLabel || !$labels.data || !activeBbox) return;

        let label = $labels.data.find((l) => l.annotation_label_name === addAnnotationLabel?.label);
        if (!label) {
            label = await createLabel({
                annotation_label_name: addAnnotationLabel?.label
            });
        }

        const mask = rasterizePolygonToMask(polygon, $image.data.width, $image.data.height);

        const rle = encodeBinaryMaskToRLE(mask);

        await createAnnotation({
            parent_sample_id: sampleId,
            annotation_type: 'instance_segmentation',
            x: activeBbox.x,
            y: activeBbox.y,
            width: activeBbox.width,
            height: activeBbox.height,
            segmentation_mask: rle,
            annotation_label_id: label.annotation_label_id!
        });

        refetch();
    };

    const handleSegmentationClick = (event: MouseEvent) => {
        if (!canDrawSegmentation) {
            toast.info('Draw or select a bounding box first.');
            return;
        }

        if (!isDrawingSegmentation) {
            const point = getImageCoordsFromMouse(event);
            if (!point) return;

            // Ensure first point is inside bbox
            const { x, y, width, height } = activeBbox!;
            if (point.x < x || point.y < y || point.x > x + width || point.y > y + height) {
                return;
            }

            isDrawingSegmentation = true;
            segmentationPath = [point];
        } else {
            finishSegmentationDraw();
        }
    };

    const withAlpha = (color: string, alpha: number) =>
        color.replace(/rgba?\(([^)]+)\)/, (_, c) => {
            const [r, g, b] = c.split(',').map(Number);
            return `rgba(${r}, ${g}, ${b}, ${alpha})`;
        });
</script>

{#if $image.data}
    <div class="flex h-full w-full flex-col space-y-4">
        <div class="flex w-full items-center justify-between">
            {#if $rootDataset.data}
                <SampleDetailsBreadcrumb rootDataset={$rootDataset.data} {sampleIndex} />
            {/if}
            {#if $isEditingMode}
                <ImageAdjustments
                    bind:brightness={$imageBrightness}
                    bind:contrast={$imageContrast}
                />
            {/if}
        </div>
        <Separator class="bg-border-hard" />
        <div class="flex min-h-0 flex-1 gap-4">
            <div class="flex-1">
                <Card className="h-full">
                    <CardContent className="h-full">
                        <div class="h-full w-full overflow-hidden">
                            <div class="sample relative h-full w-full" bind:this={htmlContainer}>
                                <div class="absolute right-4 top-2 z-30">
                                    <SelectableBox
                                        onSelect={() => toggleSampleSelection(sampleId, datasetId)}
                                        isSelected={$selectedSampleIds.has(sampleId)}
                                    />
                                </div>

                                {#if children}
                                    {@render children()}
                                {/if}

                                <ZoomableContainer
                                    width={$image.data.width}
                                    height={$image.data.height}
                                    {cursor}
                                    {boundingBox}
                                    registerResetFn={(fn) => (resetZoomTransform = fn)}
                                >
                                    {#snippet zoomableContent()}
                                        <image
                                            href={sampleURL}
                                            style={`filter: brightness(${$imageBrightness}) contrast(${$imageContrast})`}
                                        />

                                        {#if $image.data}
                                            <g class:invisible={$isHidden}>
                                                {#each actualAnnotationsToShow as annotation (annotation.sample_id)}
                                                    <SampleDetailsAnnotation
                                                        annotationId={annotation.sample_id}
                                                        {sampleId}
                                                        {datasetId}
                                                        {isResizable}
                                                        isSelected={selectedAnnotationId ===
                                                            annotation.sample_id}
                                                        {toggleAnnotationSelection}
                                                    />
                                                {/each}

                                                {#if temporaryBbox && isDragging && addAnnotationLabel}
                                                    <ResizableRectangle
                                                        bbox={temporaryBbox}
                                                        colorStroke={drawerStrokeColor}
                                                        colorFill="rgba(0, 123, 255, 0.1)"
                                                        style="outline: 0;"
                                                        opacity={0.8}
                                                        scale={1}
                                                    />
                                                {/if}
                                                {#if isSegmentationMask && activeBbox && addAnnotationLabel}
                                                    <ResizableRectangle
                                                        bbox={activeBbox}
                                                        colorStroke={drawerStrokeColor}
                                                        colorFill={withAlpha(
                                                            drawerStrokeColor,
                                                            0.8
                                                        )}
                                                        scale={1}
                                                    />
                                                {/if}

                                                {#if mousePosition && isDrawingEnabled}
                                                    <!-- Horizontal crosshair line -->
                                                    <line
                                                        x1="0"
                                                        y1={mousePosition.y}
                                                        x2={$image.data.width}
                                                        y2={mousePosition.y}
                                                        stroke={drawerStrokeColor}
                                                        stroke-width="1"
                                                        vector-effect="non-scaling-stroke"
                                                        stroke-dasharray="5,5"
                                                        opacity="0.6"
                                                    />
                                                    <!-- Vertical crosshair line -->
                                                    <line
                                                        x1={mousePosition.x}
                                                        y1="0"
                                                        x2={mousePosition.x}
                                                        y2={$image.data.height}
                                                        stroke={drawerStrokeColor}
                                                        stroke-width="1"
                                                        stroke-dasharray="5,5"
                                                        opacity="0.6"
                                                    />
                                                {/if}
                                            </g>
                                            {#if segmentationPath.length > 1 && addAnnotationLabel}
                                                <path
                                                    d={`M ${segmentationPath.map((p) => `${p.x},${p.y}`).join(' L ')}`}
                                                    fill={withAlpha(drawerStrokeColor, 0.08)}
                                                    stroke={drawerStrokeColor}
                                                    stroke-width="2"
                                                    vector-effect="non-scaling-stroke"
                                                />
                                            {/if}
                                            {#if isDrawingEnabled}
                                                <rect
                                                    bind:this={interactionRect}
                                                    width={$image.data.width}
                                                    height={$image.data.height}
                                                    class="select-none"
                                                    fill="transparent"
                                                    role="button"
                                                    style="outline: 0;cursor: crosshair;"
                                                    tabindex="0"
                                                    onclick={isSegmentationMask
                                                        ? handleSegmentationClick
                                                        : null}
                                                    onmousemove={isSegmentationMask
                                                        ? continueSegmentationDraw
                                                        : null}
                                                    onmouseleave={isSegmentationMask
                                                        ? finishSegmentationDraw
                                                        : null}
                                                    onkeydown={(e) => {
                                                        if (!isSegmentationMask) return;

                                                        if (e.key === 'Enter' || e.key === ' ') {
                                                            e.preventDefault();
                                                            handleSegmentationClick(
                                                                e as unknown as MouseEvent
                                                            );
                                                        }
                                                    }}
                                                />
                                            {/if}
                                        {/if}
                                    {/snippet}
                                </ZoomableContainer>
                            </div>
                        </div>
                    </CardContent>
                </Card>
            </div>
            <div class="relative w-[375px]">
                {#if $image.data}
                    <SampleDetailsSidePanel
                        bind:addAnnotationEnabled
                        bind:addAnnotationLabel
                        sample={$image.data}
                        {annotationsIdsToHide}
                        {selectedAnnotationId}
                        onAnnotationClick={toggleAnnotationSelection}
                        {onToggleShowAnnotation}
                        onDeleteAnnotation={handleDeleteAnnotation}
                        onDeleteCaption={handleDeleteCaption}
                        {onCreateCaption}
                        onRemoveTag={handleRemoveTag}
                        onUpdate={refetch}
<<<<<<< HEAD
                        bind:annotationType
=======
                        {datasetId}
>>>>>>> 749dbb4f
                    />
                {/if}
            </div>
        </div>
    </div>
{:else}
    <div data-testid="sample-details-loading">
        <Spinner />
    </div>
{/if}

<svelte:window onkeydown={handleKeyDownEvent} onkeyup={handleKeyUpEvent} /><|MERGE_RESOLUTION|>--- conflicted
+++ resolved
@@ -792,11 +792,8 @@
                         {onCreateCaption}
                         onRemoveTag={handleRemoveTag}
                         onUpdate={refetch}
-<<<<<<< HEAD
                         bind:annotationType
-=======
                         {datasetId}
->>>>>>> 749dbb4f
                     />
                 {/if}
             </div>
