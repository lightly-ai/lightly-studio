<script lang="ts">
    import { afterNavigate, goto } from '$app/navigation';
    import { Card, CardContent, SampleDetailsSidePanel, SelectableBox } from '$lib/components';
    import { ImageAdjustments } from '$lib/components/ImageAdjustments';
    import Separator from '$lib/components/ui/separator/separator.svelte';
    import SampleDetailsBreadcrumb from './SampleDetailsBreadcrumb/SampleDetailsBreadcrumb.svelte';
    import { useGlobalStorage } from '$lib/hooks/useGlobalStorage';
    import { useHideAnnotations } from '$lib/hooks/useHideAnnotations';
    import { useSettings } from '$lib/hooks/useSettings';
    import { routeHelpers } from '$lib/routes';
    import { type Snippet } from 'svelte';
    import { toast } from 'svelte-sonner';
    import type { QueryObserverResult } from '@tanstack/svelte-query';
    import _ from 'lodash';

    import { get } from 'svelte/store';
    import { ZoomableContainer } from '$lib/components';
    import { getImageURL } from '$lib/utils/getImageURL';
    import { useImage } from '$lib/hooks/useImage/useImage';
    import type { Collection } from '$lib/services/types';
    import { getAnnotations } from '../SampleAnnotation/utils';
    import Spinner from '../Spinner/Spinner.svelte';
    import {
        AnnotationType,
        type AnnotationView,
        type ImageView
    } from '$lib/api/lightly_studio_local';
    import type { BoundingBox } from '$lib/types';
    import SampleDetailsAnnotation from './SampleDetailsAnnotation/SampleDetailsAnnotation.svelte';
    import { select } from 'd3-selection';
    import { useCreateAnnotation } from '$lib/hooks/useCreateAnnotation/useCreateAnnotation';
    import type { ListItem } from '../SelectList/types';
    import { useAnnotationLabels } from '$lib/hooks/useAnnotationLabels/useAnnotationLabels';
    import { getColorByLabel } from '$lib/utils';
    import { useDeleteAnnotation } from '$lib/hooks/useDeleteAnnotation/useDeleteAnnotation';
    import { useDeleteCaption } from '$lib/hooks/useDeleteCaption/useDeleteCaption';
    import { addAnnotationDeleteToUndoStack } from '$lib/services/addAnnotationDeleteToUndoStack';
    import { useRemoveTagFromSample } from '$lib/hooks/useRemoveTagFromSample/useRemoveTagFromSample';
    import { page } from '$app/state';
    import { useCreateCaption } from '$lib/hooks/useCreateCaption/useCreateCaption';
    import { useRootCollectionOptions } from '$lib/hooks/useRootCollection/useRootCollection';
<<<<<<< HEAD
    import { Eraser } from '@lucide/svelte';
    import ResizeBrushButton from '../ResizeBrushButton/ResizeBrushButton.svelte';
    import SampleInstanceSegmentationRect from './SampleInstanceSegmentationRect/SampleInstanceSegmentationRect.svelte';
    import SampleEraserRect from './SampleEraserRect/SampleEraserRect.svelte';
    import SampleObjectDetectionRect from './SampleObjectDetectionRect/SampleObjectDetectionRect.svelte';
=======
    import { useAnnotation } from '$lib/hooks/useAnnotation/useAnnotation';
    import { Eraser } from '@lucide/svelte';
    import ResizeBrushButton from '../ResizeBrushButton/ResizeBrushButton.svelte';
>>>>>>> a491e401

    const {
        sampleId,
        collection,
        sampleIndex,
        children
    }: {
        sampleId: string;
        collection: Collection;
        sampleIndex?: number;
        children: Snippet | undefined;
    } = $props();

    const {
        getSelectedSampleIds,
        toggleSampleSelection,
        addReversibleAction,
        clearReversibleActions,
        lastAnnotationType,
        lastAnnotationBrushSize
    } = useGlobalStorage();
    const collectionId = collection.collection_id!;
    const selectedSampleIds = getSelectedSampleIds(collectionId);

    // Use our hide annotations hook
    const { isHidden, handleKeyEvent } = useHideAnnotations();
    const { settingsStore } = useSettings();
    const { deleteAnnotation } = useDeleteAnnotation({
        collectionId
    });
    const { deleteCaption } = useDeleteCaption();
    const { removeTagFromSample } = useRemoveTagFromSample({
        collectionId
    });

    // Setup keyboard shortcuts
    // Handle Escape key
    const handleEscape = () => {
        goto(routeHelpers.toSamples(collectionId));
    };

    const { image, refetch } = $derived(useImage({ sampleId }));

    let decodedMasks = new Map<string, Uint8Array>();

    // Populate the decoded masks with the annotations insance segmentation details.
    $effect(() => {
        decodedMasks.clear();

        if (!$image.data) return;

        for (const ann of $image.data.annotations ?? []) {
            const rle = ann.instance_segmentation_details?.segmentation_mask;
            if (!rle) continue;

            decodedMasks.set(
                ann.sample_id,
                decodeRLEToBinaryMask(rle, $image.data.width, $image.data.height)
            );
        }
    });

    const { createAnnotation } = useCreateAnnotation({
        collectionId
    });

    const labels = useAnnotationLabels({ collectionId });
<<<<<<< HEAD
    const { imageBrightness, imageContrast } = page.data.globalStorage;
=======
    const { createLabel } = useCreateLabel({ collectionId });
    const { imageBrightness, imageContrast } = page.data.globalStorage;

    const { isEditingMode } = useGlobalStorage();
>>>>>>> a491e401

    const { isEditingMode } = useGlobalStorage();

    let isPanModeEnabled = $state(false);

    // Handle keyboard events
    const handleKeyDownEvent = (event: KeyboardEvent) => {
        switch (event.key) {
            // Check for escape key
            case get(settingsStore).key_go_back:
                if ($isEditingMode) {
                    if (addAnnotationEnabled) {
                        addAnnotationEnabled = false;
                    }
                } else {
                    handleEscape();
                }
                break;
            // Add spacebar handling for selection toggle
            case ' ': // Space key
                // Prevent default space behavior (like page scrolling)
                event.preventDefault();
                event.stopPropagation();

                console.log('space pressed in sample details');
                // Toggle selection based on context
                if (!$isEditingMode) {
                    toggleSampleSelection(sampleId, collectionId);
                } else {
                    isPanModeEnabled = true;
                }
                break;
        }

        // Always pass to the hide annotations handler
        handleKeyEvent(event);
    };

    const handleKeyUpEvent = (event: KeyboardEvent) => {
        if (event.key === ' ') {
            isPanModeEnabled = false;
        }
        handleKeyEvent(event);
    };

    let sampleURL = $derived(getImageURL(sampleId));

    let selectedAnnotationId = $state<string>();
    let resetZoomTransform: (() => void) | undefined = $state();

    afterNavigate(() => {
        selectedAnnotationId = undefined;
        boundingBox = undefined;
        // Reset zoom transform when navigating to new sample
        resetZoomTransform?.();
        addAnnotationEnabled = false;
        addAnnotationLabel = undefined;
        clearReversibleActions();
    });

    const toggleAnnotationSelection = (annotationId: string) => {
        if (isPanModeEnabled) return;

        if (selectedAnnotationId === annotationId && !isSegmentationMask) {
            selectedAnnotationId = undefined;
        } else {
            selectedAnnotationId = annotationId;
        }
    };

    let boundingBox = $state<BoundingBox | undefined>();
    let interactionRect: SVGRectElement | null = $state(null);
    let mousePosition = $state<{ x: number; y: number } | null>(null);
    let addAnnotationEnabled = $state(false);

    const setupMouseMonitor = () => {
        if (!interactionRect) return;

        const rectSelection = select(interactionRect);

        rectSelection.on('mousemove', trackMousePosition);
    };

    const trackMousePositionOrig = (event: MouseEvent) => {
        if (!interactionRect) return;

        const svgRect = interactionRect.getBoundingClientRect();
        const clientX = event.clientX;
        const clientY = event.clientY;
        const x = ((clientX - svgRect.left) / svgRect.width) * $image.data!.width;
        const y = ((clientY - svgRect.top) / svgRect.height) * $image.data!.height;

        mousePosition = { x, y };
        event.stopPropagation();
        event.preventDefault();
    };

    const trackMousePosition = _.throttle(trackMousePositionOrig, 50);

    $effect(() => {
        setupMouseMonitor();

        image.subscribe((result: QueryObserverResult<ImageView>) => {
            if (result.isSuccess && result.data) {
                let annotations = getAnnotations(result.data.annotations);

                annotationsToShow = annotations;
            } else {
                annotationsToShow = [];
            }
        });
    });

    let addAnnotationLabel = $state<ListItem | undefined>(undefined);
    let annotationsToShow = $state<AnnotationView[]>([]);
    let annotationsIdsToHide = $state<Set<string>>(new Set());

    const onToggleShowAnnotation = (annotationId: string) => {
        const newSet = new Set(annotationsIdsToHide);
        if (newSet.has(annotationId)) {
            newSet.delete(annotationId);
        } else {
            newSet.add(annotationId);
        }
        annotationsIdsToHide = newSet;
    };

    const actualAnnotationsToShow = $derived.by(() => {
        return annotationsToShow.filter(
            (annotation: AnnotationView) => !annotationsIdsToHide.has(annotation.sample_id)
        );
    });

    const drawerStrokeColor = $derived(
        addAnnotationLabel ? getColorByLabel(addAnnotationLabel.label, 1).color : 'blue'
    );

    const handleDeleteAnnotation = async (annotationId: string) => {
        if (!$image.data || !$labels.data) return;

        const annotation = $image.data.annotations?.find((a) => a.sample_id === annotationId);
        if (!annotation) return;

        const _delete = async () => {
            try {
                addAnnotationDeleteToUndoStack({
                    annotation,
                    labels: $labels.data!,
                    addReversibleAction,
                    createAnnotation,
                    refetch
                });

                await deleteAnnotation(annotationId);
                toast.success('Annotation deleted successfully');
                refetch();
                if (selectedAnnotationId === annotationId) {
                    selectedAnnotationId = undefined;
                }
            } catch (error) {
                toast.error('Failed to delete annotation. Please try again.');
                console.error('Error deleting annotation:', error);
            }
        };
        _delete();
    };

    const handleDeleteCaption = async (sampleId: string) => {
        if (!$image.data) return;

        try {
            await deleteCaption(sampleId);
            toast.success('Caption deleted successfully');
            refetch();
        } catch (error) {
            toast.error('Failed to delete caption. Please try again.');
            console.error('Error deleting caption:', error);
        }
    };

    const handleRemoveTag = async (tagId: string) => {
        try {
            await removeTagFromSample(sampleId, tagId);
            toast.success('Tag removed successfully');
            refetch();
        } catch (error) {
            toast.error('Failed to remove tag. Please try again.');
            console.error('Error removing tag from sample:', error);
        }
    };

    const { createCaption } = useCreateCaption();
    const { rootCollection, refetch: refetchRootCollection } = useRootCollectionOptions({
        collectionId
    });

    const onCreateCaption = async (sampleId: string) => {
        try {
            await createCaption({ parent_sample_id: sampleId });
            toast.success('Caption created successfully');
            refetch();

            if (!$image.captions) refetchRootCollection();
        } catch (error) {
            toast.error('Failed to create caption. Please try again.');
            console.error('Error creating caption:', error);
        }
    };

    const cursor = $derived.by(() => {
        if (!isEditingMode) return 'auto';
        if (isEraser) return 'auto';
        if (isPanModeEnabled) return 'grab';
        return isDrawingEnabled ? 'crosshair' : 'auto';
    });

    const isResizable = $derived($isEditingMode && !isPanModeEnabled);
    const isDrawingEnabled = $derived(
        addAnnotationEnabled && !isPanModeEnabled && addAnnotationLabel !== undefined
    );

    let htmlContainer: HTMLDivElement | null = $state(null);
    let segmentationPath = $state<{ x: number; y: number }[]>([]);
    let annotationType = $state<string | null>(
        $lastAnnotationType[collectionId] ?? AnnotationType.OBJECT_DETECTION
    );
    let isSegmentationMask = $derived(annotationType == AnnotationType.INSTANCE_SEGMENTATION);
    const canDrawSegmentation = $derived(isSegmentationMask && addAnnotationEnabled);

<<<<<<< HEAD
    let isEraser = $state(false);
    let isErasing = $state(false);
=======
    // Define the bounding box given a segmentation mask.
    const computeBoundingBoxFromMask = (
        mask: Uint8Array,
        imageWidth: number,
        imageHeight: number
    ): BoundingBox | null => {
        let minX = imageWidth;
        let minY = imageHeight;
        let maxX = -1;
        let maxY = -1;

        for (let y = 0; y < imageHeight; y++) {
            for (let x = 0; x < imageWidth; x++) {
                if (mask[y * imageWidth + x] === 1) {
                    minX = Math.min(minX, x);
                    minY = Math.min(minY, y);
                    maxX = Math.max(maxX, x);
                    maxY = Math.max(maxY, y);
                }
            }
        }

        if (maxX < minX || maxY < minY) return null;

        return {
            x: minX,
            y: minY,
            width: maxX - minX + 1,
            height: maxY - minY + 1
        };
    };

    const getImageCoordsFromMouse = (event: MouseEvent) => {
        if (!interactionRect || !$image.data) return null;

        const rect = interactionRect.getBoundingClientRect();

        return {
            x: ((event.clientX - rect.left) / rect.width) * $image.data.width,
            y: ((event.clientY - rect.top) / rect.height) * $image.data.height
        };
    };

    // Append the mouse point to the segmentation path while drawing.
    const continueSegmentationDraw = (event: MouseEvent) => {
        if (!isDrawingSegmentation || !canDrawSegmentation) return;

        const point = getImageCoordsFromMouse(event);

        if (!point) return;

        segmentationPath = [...segmentationPath, point];
    };

    const finishSegmentationDraw = async () => {
        if (!isDrawingSegmentation || segmentationPath.length < 3) {
            isDrawingSegmentation = false;
            segmentationPath = [];
            return;
        }

        isDrawingSegmentation = false;

        // Close polygon
        const closedPath = [...segmentationPath, segmentationPath[0]];

        await createSegmentationRLE(closedPath);

        segmentationPath = [];
    };

    // Converts a 2D polygon into a binary segmentation mask.
    const rasterizePolygonToMask = (
        polygon: { x: number; y: number }[],
        width: number,
        height: number
    ): Uint8Array => {
        const canvas = document.createElement('canvas');
        canvas.width = width;
        canvas.height = height;

        const ctx = canvas.getContext('2d')!;
        ctx.clearRect(0, 0, width, height);

        ctx.beginPath();
        polygon.forEach((p, i) => (i === 0 ? ctx.moveTo(p.x, p.y) : ctx.lineTo(p.x, p.y)));
        ctx.closePath();
        ctx.fillStyle = 'white';
        ctx.fill();

        const imageData = ctx.getImageData(0, 0, width, height).data;

        // Binary mask: 1 = foreground, 0 = background
        const mask = new Uint8Array(width * height);

        for (let i = 0; i < width * height; i++) {
            mask[i] = imageData[i * 4 + 3] > 0 ? 1 : 0; // alpha channel
        }

        return mask;
    };

    // Encode the binary mask into a RLE reprensetation.
    const encodeBinaryMaskToRLE = (mask: Uint8Array): number[] => {
        const rle: number[] = [];
        let lastValue = 0; // background
        let count = 0;

        for (let i = 0; i < mask.length; i++) {
            if (mask[i] === lastValue) {
                count++;
            } else {
                rle.push(count);
                count = 1;
                lastValue = mask[i];
            }
        }

        rle.push(count);
        return rle;
    };

    const createSegmentationRLE = async (polygon: { x: number; y: number }[]) => {
        if (!$image.data || !addAnnotationLabel || !$labels.data) return;

        let label = $labels.data.find((l) => l.annotation_label_name === addAnnotationLabel?.label);

        if (!label) {
            label = await createLabel({
                annotation_label_name: addAnnotationLabel.label
            });
        }

        const imageWidth = $image.data.width;
        const imageHeight = $image.data.height;

        const mask = rasterizePolygonToMask(polygon, imageWidth, imageHeight);

        const bbox = computeBoundingBoxFromMask(mask, imageWidth, imageHeight);
>>>>>>> a491e401

    $effect(() => {
        if (!$isEditingMode) {
            isEraser = false;
            isErasing = false;
        }
    });

<<<<<<< HEAD
=======
    const withAlpha = (color: string, alpha: number) =>
        color.replace(/rgba?\(([^)]+)\)/, (_, c) => {
            const [r, g, b] = c.split(',').map(Number);
            return `rgba(${r}, ${g}, ${b}, ${alpha})`;
        });

    let isEraser = $state(false);

    let isErasing = $state(false);
    let eraserPath = $state<{ x: number; y: number }[]>([]);

    const decodeRLEToBinaryMask = (rle: number[], width: number, height: number): Uint8Array => {
        const mask = new Uint8Array(width * height);
        let idx = 0;
        let value = 0;

        for (const count of rle) {
            for (let i = 0; i < count; i++) {
                if (idx < mask.length) {
                    mask[idx++] = value;
                }
            }
            value = value === 0 ? 1 : 0;
        }

        return mask;
    };

    // Apply the eraser to the mask at the eraser cursor is position.
    const applyEraserToMask = (
        mask: Uint8Array,
        imageWidth: number,
        imageHeight: number,
        path: { x: number; y: number }[],
        radius: number,
        value: 0 | 1
    ) => {
        const r2 = radius * radius;

        for (const p of path) {
            const cx = Math.round(p.x);
            const cy = Math.round(p.y);

            const minX = Math.max(0, cx - radius);
            const maxX = Math.min(imageWidth - 1, cx + radius);
            const minY = Math.max(0, cy - radius);
            const maxY = Math.min(imageHeight - 1, cy + radius);

            for (let y = minY; y <= maxY; y++) {
                for (let x = minX; x <= maxX; x++) {
                    const dx = x - cx;
                    const dy = y - cy;
                    if (dx * dx + dy * dy <= r2) {
                        mask[y * imageWidth + x] = value;
                    }
                }
            }
        }
    };

    const { updateAnnotation } = $derived(
        useAnnotation({
            collectionId,
            annotationId: selectedAnnotationId!
        })
    );

    const finishEraser = async () => {
        isErasing = false;

        if (!selectedAnnotationId) {
            return toast.info('Please, select an annotation first.');
        }

        if (eraserPath.length === 0 || !$image.data) {
            eraserPath = [];
            return;
        }

        const annotation = $image.data.annotations?.find(
            (a) => a.sample_id === selectedAnnotationId
        );
        const rle = annotation?.instance_segmentation_details?.segmentation_mask;
        if (!rle) {
            toast.error('No segmentation mask to edit');
            eraserPath = [];
            return;
        }

        const imageWidth = $image.data.width;
        const imageHeight = $image.data.height;

        // Decode
        const mask = decodeRLEToBinaryMask(rle, imageWidth, imageHeight);

        // Apply: add => 1, erase => 0
        const writeValue: 0 | 1 = isEraser ? 0 : 1;
        applyEraserToMask(mask, imageWidth, imageHeight, eraserPath, brushRadius, writeValue);

        // Recompute bbox
        const bbox = computeBoundingBoxFromMask(mask, imageWidth, imageHeight);
        if (!bbox) {
            toast.error('Mask is empty after edit');
            eraserPath = [];
            return;
        }

        const newRLE = encodeBinaryMaskToRLE(mask);

        await updateAnnotation({
            annotation_id: selectedAnnotationId,
            collection_id: collectionId,
            segmentation_mask: newRLE,
            bounding_box: bbox
        });

        refetch();
        eraserPath = [];
    };

    $effect(() => {
        if (!$isEditingMode) {
            isEraser = false;
            isErasing = false;
        }
    });

    const findAnnotationAtPoint = (x: number, y: number): string | null => {
        if (!$image.data) return null;

        const ix = Math.round(x);
        const iy = Math.round(y);
        const w = $image.data.width;
        const idx = iy * w + ix;

        // Iterate in reverse draw order
        const anns = [...($image.data.annotations ?? [])].reverse();

        for (const ann of anns) {
            const mask = decodedMasks.get(ann.sample_id);
            if (!mask) continue;

            if (mask[idx] === 1) {
                return ann.sample_id;
            }
        }

        return null;
    };

>>>>>>> a491e401
    let brushRadius = $state($lastAnnotationBrushSize[collectionId] ?? 2);
</script>

{#if $image.data}
    <div class="flex h-full w-full flex-col space-y-4">
        <div class="flex w-full items-center justify-between">
            {#if $rootCollection.data}
                <SampleDetailsBreadcrumb rootCollection={$rootCollection.data} {sampleIndex} />
            {/if}
            {#if $isEditingMode}
                <ImageAdjustments
                    bind:brightness={$imageBrightness}
                    bind:contrast={$imageContrast}
                />
            {/if}
        </div>
        <Separator class="bg-border-hard" />

        <div class="flex min-h-0 flex-1 gap-4">
<<<<<<< HEAD
            <Card>
                <CardContent>
                    <button
                        type="button"
                        aria-label="Toggle eraser"
                        disabled={!$isEditingMode}
                        onclick={() => (isEraser = !isEraser)}
                        class={`flex
=======
            {#if $isEditingMode}
                <Card>
                    <CardContent>
                        <button
                            type="button"
                            aria-label="Toggle eraser"
                            disabled={!$isEditingMode}
                            onclick={() => (isEraser = !isEraser)}
                            class={`flex
>>>>>>> a491e401
 items-center justify-center rounded-md p-2 transition-colors
        focus:outline-none 
        ${isEraser ? 'bg-black/40' : 'hover:bg-black/20'}
    `}
<<<<<<< HEAD
                    >
                        <Eraser
                            class={`
=======
                        >
                            <Eraser
                                class={`
>>>>>>> a491e401
            size-4
            ${$isEditingMode ? 'hover:text-primary' : ''}
            ${isEraser ? 'text-primary' : ''}
        `}
<<<<<<< HEAD
                        />
                    </button>
                    <ResizeBrushButton bind:value={brushRadius} {collectionId} />
                </CardContent>
            </Card>
=======
                            />
                        </button>
                        <ResizeBrushButton bind:value={brushRadius} {collectionId} />
                    </CardContent>
                </Card>
            {/if}
>>>>>>> a491e401
            <div class="flex-1">
                <Card className="h-full">
                    <CardContent className="h-full">
                        <div class="h-full w-full overflow-hidden">
                            <div class="sample relative h-full w-full" bind:this={htmlContainer}>
                                <div class="absolute right-4 top-2 z-30 flex items-center gap-2">
                                    <SelectableBox
                                        onSelect={() =>
                                            toggleSampleSelection(sampleId, collectionId)}
                                        isSelected={$selectedSampleIds.has(sampleId)}
                                    />
                                </div>

                                {#if children}
                                    {@render children()}
                                {/if}

                                <ZoomableContainer
                                    width={$image.data.width}
                                    height={$image.data.height}
                                    {cursor}
                                    {boundingBox}
                                    panEnabled={!isErasing}
                                    registerResetFn={(fn) => (resetZoomTransform = fn)}
                                >
                                    {#snippet zoomableContent()}
                                        <image
                                            href={sampleURL}
                                            style={`filter: brightness(${$imageBrightness}) contrast(${$imageContrast})`}
                                        />

                                        {#if $image.data}
                                            <g class:invisible={$isHidden}>
                                                {#each actualAnnotationsToShow as annotation (annotation.sample_id)}
                                                    <SampleDetailsAnnotation
                                                        annotationId={annotation.sample_id}
                                                        {sampleId}
                                                        {collectionId}
                                                        {isResizable}
                                                        isSelected={selectedAnnotationId ===
                                                            annotation.sample_id}
                                                        {toggleAnnotationSelection}
                                                    />
                                                {/each}
<<<<<<< HEAD
=======

                                                {#if temporaryBbox && isDragging && addAnnotationLabel}
                                                    <ResizableRectangle
                                                        bbox={temporaryBbox}
                                                        colorStroke={drawerStrokeColor}
                                                        colorFill="rgba(0, 123, 255, 0.1)"
                                                        style="outline: 0;"
                                                        opacity={0.8}
                                                        scale={1}
                                                    />
                                                {/if}
                                                {#if isErasing && eraserPath.length}
                                                    <circle
                                                        cx={eraserPath[eraserPath.length - 1].x}
                                                        cy={eraserPath[eraserPath.length - 1].y}
                                                        r={brushRadius}
                                                        fill="rgba(255,255,255,0.2)"
                                                        stroke="white"
                                                    />
                                                {/if}
>>>>>>> a491e401
                                                {#if mousePosition && isDrawingEnabled && $isEditingMode && !isEraser}
                                                    <!-- Horizontal crosshair line -->
                                                    <line
                                                        x1="0"
                                                        y1={mousePosition.y}
                                                        x2={$image.data.width}
                                                        y2={mousePosition.y}
                                                        stroke={drawerStrokeColor}
                                                        stroke-width="1"
                                                        vector-effect="non-scaling-stroke"
                                                        stroke-dasharray="5,5"
                                                        opacity="0.6"
                                                    />
                                                    <!-- Vertical crosshair line -->
                                                    <line
                                                        x1={mousePosition.x}
                                                        y1="0"
                                                        x2={mousePosition.x}
                                                        y2={$image.data.height}
                                                        stroke={drawerStrokeColor}
                                                        stroke-width="1"
                                                        stroke-dasharray="5,5"
                                                        opacity="0.6"
                                                    />
                                                {/if}
                                            </g>
<<<<<<< HEAD
                                            {#if $isEditingMode}
                                                {#if isEraser}
                                                    <SampleEraserRect
                                                        bind:interactionRect
                                                        bind:isErasing
                                                        {selectedAnnotationId}
                                                        {collectionId}
                                                        {brushRadius}
                                                        {refetch}
                                                        sample={{
                                                            width: $image.data.width,
                                                            height: $image.data.height,
                                                            annotations: $image.data.annotations
                                                        }}
                                                    />
                                                {:else if canDrawSegmentation}
                                                    <SampleInstanceSegmentationRect
                                                        bind:interactionRect
                                                        {segmentationPath}
                                                        {sampleId}
                                                        {collectionId}
                                                        {brushRadius}
                                                        {refetch}
                                                        {drawerStrokeColor}
                                                        draftAnnotationLabel={addAnnotationLabel}
                                                        sample={{
                                                            width: $image.data.width,
                                                            height: $image.data.height
                                                        }}
                                                    />
                                                {:else if isDrawingEnabled}
                                                    <SampleObjectDetectionRect
                                                        bind:interactionRect
                                                        bind:selectedAnnotationId
                                                        sample={{
                                                            width: $image.data.width,
                                                            height: $image.data.height,
                                                            annotations: annotationsToShow
                                                        }}
                                                        {sampleId}
                                                        {collectionId}
                                                        draftAnnotationLabel={addAnnotationLabel}
                                                        {drawerStrokeColor}
                                                        {refetch}
                                                    />
                                                {/if}
=======
                                            {#if segmentationPath.length > 1 && addAnnotationLabel}
                                                <path
                                                    d={`M ${segmentationPath.map((p) => `${p.x},${p.y}`).join(' L ')}`}
                                                    fill={withAlpha(drawerStrokeColor, 0.08)}
                                                    stroke={drawerStrokeColor}
                                                    stroke-width={brushRadius}
                                                    vector-effect="non-scaling-stroke"
                                                />
                                            {/if}
                                            {#if (isDrawingEnabled || isEraser) && $isEditingMode}
                                                <rect
                                                    bind:this={interactionRect}
                                                    width={$image.data.width}
                                                    height={$image.data.height}
                                                    fill="transparent"
                                                    style={`outline: 0; cursor: ${isEraser ? 'auto' : 'crosshair'}`}
                                                    tabindex="0"
                                                    role="button"
                                                    onpointerdown={(e) => {
                                                        if (!isEraser) return;
                                                        const p = getImageCoordsFromMouse(e);
                                                        if (!p) return;
                                                        isErasing = true;
                                                        const hitAnnotationId =
                                                            findAnnotationAtPoint(p.x, p.y);

                                                        if (!hitAnnotationId) return;

                                                        selectedAnnotationId = hitAnnotationId;
                                                        eraserPath = [p];
                                                    }}
                                                    onpointermove={(e) => {
                                                        if (isEraser) {
                                                            if (!isErasing) return;

                                                            const p = getImageCoordsFromMouse(e);
                                                            if (p) eraserPath = [...eraserPath, p];
                                                        } else {
                                                            if (!isSegmentationMask) return;

                                                            continueSegmentationDraw(e);
                                                        }
                                                    }}
                                                    onpointerup={() => {
                                                        if (isEraser && isErasing) {
                                                            finishEraser();
                                                        }
                                                    }}
                                                    onmouseleave={() => {
                                                        if (isEraser && isErasing) {
                                                            finishEraser();
                                                        } else if (
                                                            !isEraser &&
                                                            isSegmentationMask
                                                        ) {
                                                            finishSegmentationDraw();
                                                        }
                                                    }}
                                                    onclick={(e) => {
                                                        if (!isSegmentationMask || isEraser) return;
                                                        handleSegmentationClick(e);
                                                    }}
                                                    onkeydown={(e) => {
                                                        if (!isSegmentationMask || isEraser) return;

                                                        if (e.key === 'Enter' || e.key === ' ') {
                                                            e.preventDefault();
                                                            handleSegmentationClick(
                                                                e as unknown as MouseEvent
                                                            );
                                                        }
                                                    }}
                                                />
>>>>>>> a491e401
                                            {/if}
                                        {/if}
                                    {/snippet}
                                </ZoomableContainer>
                            </div>
                        </div>
                    </CardContent>
                </Card>
            </div>
            <div class="relative w-[375px]">
                {#if $image.data}
                    <SampleDetailsSidePanel
                        bind:addAnnotationEnabled
                        bind:addAnnotationLabel
                        sample={$image.data}
                        {annotationsIdsToHide}
                        {selectedAnnotationId}
                        onAnnotationClick={toggleAnnotationSelection}
                        {onToggleShowAnnotation}
                        onDeleteAnnotation={handleDeleteAnnotation}
                        onDeleteCaption={handleDeleteCaption}
                        {onCreateCaption}
                        onRemoveTag={handleRemoveTag}
                        onUpdate={refetch}
                        bind:annotationType
                        {collectionId}
                    />
                {/if}
            </div>
        </div>
    </div>
{:else}
    <div data-testid="sample-details-loading">
        <Spinner />
    </div>
{/if}

<svelte:window onkeydown={handleKeyDownEvent} onkeyup={handleKeyUpEvent} /><|MERGE_RESOLUTION|>--- conflicted
+++ resolved
@@ -39,17 +39,11 @@
     import { page } from '$app/state';
     import { useCreateCaption } from '$lib/hooks/useCreateCaption/useCreateCaption';
     import { useRootCollectionOptions } from '$lib/hooks/useRootCollection/useRootCollection';
-<<<<<<< HEAD
     import { Eraser } from '@lucide/svelte';
     import ResizeBrushButton from '../ResizeBrushButton/ResizeBrushButton.svelte';
     import SampleInstanceSegmentationRect from './SampleInstanceSegmentationRect/SampleInstanceSegmentationRect.svelte';
     import SampleEraserRect from './SampleEraserRect/SampleEraserRect.svelte';
     import SampleObjectDetectionRect from './SampleObjectDetectionRect/SampleObjectDetectionRect.svelte';
-=======
-    import { useAnnotation } from '$lib/hooks/useAnnotation/useAnnotation';
-    import { Eraser } from '@lucide/svelte';
-    import ResizeBrushButton from '../ResizeBrushButton/ResizeBrushButton.svelte';
->>>>>>> a491e401
 
     const {
         sampleId,
@@ -117,14 +111,7 @@
     });
 
     const labels = useAnnotationLabels({ collectionId });
-<<<<<<< HEAD
     const { imageBrightness, imageContrast } = page.data.globalStorage;
-=======
-    const { createLabel } = useCreateLabel({ collectionId });
-    const { imageBrightness, imageContrast } = page.data.globalStorage;
-
-    const { isEditingMode } = useGlobalStorage();
->>>>>>> a491e401
 
     const { isEditingMode } = useGlobalStorage();
 
@@ -354,150 +341,8 @@
     let isSegmentationMask = $derived(annotationType == AnnotationType.INSTANCE_SEGMENTATION);
     const canDrawSegmentation = $derived(isSegmentationMask && addAnnotationEnabled);
 
-<<<<<<< HEAD
     let isEraser = $state(false);
     let isErasing = $state(false);
-=======
-    // Define the bounding box given a segmentation mask.
-    const computeBoundingBoxFromMask = (
-        mask: Uint8Array,
-        imageWidth: number,
-        imageHeight: number
-    ): BoundingBox | null => {
-        let minX = imageWidth;
-        let minY = imageHeight;
-        let maxX = -1;
-        let maxY = -1;
-
-        for (let y = 0; y < imageHeight; y++) {
-            for (let x = 0; x < imageWidth; x++) {
-                if (mask[y * imageWidth + x] === 1) {
-                    minX = Math.min(minX, x);
-                    minY = Math.min(minY, y);
-                    maxX = Math.max(maxX, x);
-                    maxY = Math.max(maxY, y);
-                }
-            }
-        }
-
-        if (maxX < minX || maxY < minY) return null;
-
-        return {
-            x: minX,
-            y: minY,
-            width: maxX - minX + 1,
-            height: maxY - minY + 1
-        };
-    };
-
-    const getImageCoordsFromMouse = (event: MouseEvent) => {
-        if (!interactionRect || !$image.data) return null;
-
-        const rect = interactionRect.getBoundingClientRect();
-
-        return {
-            x: ((event.clientX - rect.left) / rect.width) * $image.data.width,
-            y: ((event.clientY - rect.top) / rect.height) * $image.data.height
-        };
-    };
-
-    // Append the mouse point to the segmentation path while drawing.
-    const continueSegmentationDraw = (event: MouseEvent) => {
-        if (!isDrawingSegmentation || !canDrawSegmentation) return;
-
-        const point = getImageCoordsFromMouse(event);
-
-        if (!point) return;
-
-        segmentationPath = [...segmentationPath, point];
-    };
-
-    const finishSegmentationDraw = async () => {
-        if (!isDrawingSegmentation || segmentationPath.length < 3) {
-            isDrawingSegmentation = false;
-            segmentationPath = [];
-            return;
-        }
-
-        isDrawingSegmentation = false;
-
-        // Close polygon
-        const closedPath = [...segmentationPath, segmentationPath[0]];
-
-        await createSegmentationRLE(closedPath);
-
-        segmentationPath = [];
-    };
-
-    // Converts a 2D polygon into a binary segmentation mask.
-    const rasterizePolygonToMask = (
-        polygon: { x: number; y: number }[],
-        width: number,
-        height: number
-    ): Uint8Array => {
-        const canvas = document.createElement('canvas');
-        canvas.width = width;
-        canvas.height = height;
-
-        const ctx = canvas.getContext('2d')!;
-        ctx.clearRect(0, 0, width, height);
-
-        ctx.beginPath();
-        polygon.forEach((p, i) => (i === 0 ? ctx.moveTo(p.x, p.y) : ctx.lineTo(p.x, p.y)));
-        ctx.closePath();
-        ctx.fillStyle = 'white';
-        ctx.fill();
-
-        const imageData = ctx.getImageData(0, 0, width, height).data;
-
-        // Binary mask: 1 = foreground, 0 = background
-        const mask = new Uint8Array(width * height);
-
-        for (let i = 0; i < width * height; i++) {
-            mask[i] = imageData[i * 4 + 3] > 0 ? 1 : 0; // alpha channel
-        }
-
-        return mask;
-    };
-
-    // Encode the binary mask into a RLE reprensetation.
-    const encodeBinaryMaskToRLE = (mask: Uint8Array): number[] => {
-        const rle: number[] = [];
-        let lastValue = 0; // background
-        let count = 0;
-
-        for (let i = 0; i < mask.length; i++) {
-            if (mask[i] === lastValue) {
-                count++;
-            } else {
-                rle.push(count);
-                count = 1;
-                lastValue = mask[i];
-            }
-        }
-
-        rle.push(count);
-        return rle;
-    };
-
-    const createSegmentationRLE = async (polygon: { x: number; y: number }[]) => {
-        if (!$image.data || !addAnnotationLabel || !$labels.data) return;
-
-        let label = $labels.data.find((l) => l.annotation_label_name === addAnnotationLabel?.label);
-
-        if (!label) {
-            label = await createLabel({
-                annotation_label_name: addAnnotationLabel.label
-            });
-        }
-
-        const imageWidth = $image.data.width;
-        const imageHeight = $image.data.height;
-
-        const mask = rasterizePolygonToMask(polygon, imageWidth, imageHeight);
-
-        const bbox = computeBoundingBoxFromMask(mask, imageWidth, imageHeight);
->>>>>>> a491e401
 
     $effect(() => {
         if (!$isEditingMode) {
@@ -506,159 +351,6 @@
         }
     });
 
-<<<<<<< HEAD
-=======
-    const withAlpha = (color: string, alpha: number) =>
-        color.replace(/rgba?\(([^)]+)\)/, (_, c) => {
-            const [r, g, b] = c.split(',').map(Number);
-            return `rgba(${r}, ${g}, ${b}, ${alpha})`;
-        });
-
-    let isEraser = $state(false);
-
-    let isErasing = $state(false);
-    let eraserPath = $state<{ x: number; y: number }[]>([]);
-
-    const decodeRLEToBinaryMask = (rle: number[], width: number, height: number): Uint8Array => {
-        const mask = new Uint8Array(width * height);
-        let idx = 0;
-        let value = 0;
-
-        for (const count of rle) {
-            for (let i = 0; i < count; i++) {
-                if (idx < mask.length) {
-                    mask[idx++] = value;
-                }
-            }
-            value = value === 0 ? 1 : 0;
-        }
-
-        return mask;
-    };
-
-    // Apply the eraser to the mask at the eraser cursor is position.
-    const applyEraserToMask = (
-        mask: Uint8Array,
-        imageWidth: number,
-        imageHeight: number,
-        path: { x: number; y: number }[],
-        radius: number,
-        value: 0 | 1
-    ) => {
-        const r2 = radius * radius;
-
-        for (const p of path) {
-            const cx = Math.round(p.x);
-            const cy = Math.round(p.y);
-
-            const minX = Math.max(0, cx - radius);
-            const maxX = Math.min(imageWidth - 1, cx + radius);
-            const minY = Math.max(0, cy - radius);
-            const maxY = Math.min(imageHeight - 1, cy + radius);
-
-            for (let y = minY; y <= maxY; y++) {
-                for (let x = minX; x <= maxX; x++) {
-                    const dx = x - cx;
-                    const dy = y - cy;
-                    if (dx * dx + dy * dy <= r2) {
-                        mask[y * imageWidth + x] = value;
-                    }
-                }
-            }
-        }
-    };
-
-    const { updateAnnotation } = $derived(
-        useAnnotation({
-            collectionId,
-            annotationId: selectedAnnotationId!
-        })
-    );
-
-    const finishEraser = async () => {
-        isErasing = false;
-
-        if (!selectedAnnotationId) {
-            return toast.info('Please, select an annotation first.');
-        }
-
-        if (eraserPath.length === 0 || !$image.data) {
-            eraserPath = [];
-            return;
-        }
-
-        const annotation = $image.data.annotations?.find(
-            (a) => a.sample_id === selectedAnnotationId
-        );
-        const rle = annotation?.instance_segmentation_details?.segmentation_mask;
-        if (!rle) {
-            toast.error('No segmentation mask to edit');
-            eraserPath = [];
-            return;
-        }
-
-        const imageWidth = $image.data.width;
-        const imageHeight = $image.data.height;
-
-        // Decode
-        const mask = decodeRLEToBinaryMask(rle, imageWidth, imageHeight);
-
-        // Apply: add => 1, erase => 0
-        const writeValue: 0 | 1 = isEraser ? 0 : 1;
-        applyEraserToMask(mask, imageWidth, imageHeight, eraserPath, brushRadius, writeValue);
-
-        // Recompute bbox
-        const bbox = computeBoundingBoxFromMask(mask, imageWidth, imageHeight);
-        if (!bbox) {
-            toast.error('Mask is empty after edit');
-            eraserPath = [];
-            return;
-        }
-
-        const newRLE = encodeBinaryMaskToRLE(mask);
-
-        await updateAnnotation({
-            annotation_id: selectedAnnotationId,
-            collection_id: collectionId,
-            segmentation_mask: newRLE,
-            bounding_box: bbox
-        });
-
-        refetch();
-        eraserPath = [];
-    };
-
-    $effect(() => {
-        if (!$isEditingMode) {
-            isEraser = false;
-            isErasing = false;
-        }
-    });
-
-    const findAnnotationAtPoint = (x: number, y: number): string | null => {
-        if (!$image.data) return null;
-
-        const ix = Math.round(x);
-        const iy = Math.round(y);
-        const w = $image.data.width;
-        const idx = iy * w + ix;
-
-        // Iterate in reverse draw order
-        const anns = [...($image.data.annotations ?? [])].reverse();
-
-        for (const ann of anns) {
-            const mask = decodedMasks.get(ann.sample_id);
-            if (!mask) continue;
-
-            if (mask[idx] === 1) {
-                return ann.sample_id;
-            }
-        }
-
-        return null;
-    };
-
->>>>>>> a491e401
     let brushRadius = $state($lastAnnotationBrushSize[collectionId] ?? 2);
 </script>
 
@@ -678,7 +370,6 @@
         <Separator class="bg-border-hard" />
 
         <div class="flex min-h-0 flex-1 gap-4">
-<<<<<<< HEAD
             <Card>
                 <CardContent>
                     <button
@@ -687,48 +378,22 @@
                         disabled={!$isEditingMode}
                         onclick={() => (isEraser = !isEraser)}
                         class={`flex
-=======
-            {#if $isEditingMode}
-                <Card>
-                    <CardContent>
-                        <button
-                            type="button"
-                            aria-label="Toggle eraser"
-                            disabled={!$isEditingMode}
-                            onclick={() => (isEraser = !isEraser)}
-                            class={`flex
->>>>>>> a491e401
  items-center justify-center rounded-md p-2 transition-colors
         focus:outline-none 
         ${isEraser ? 'bg-black/40' : 'hover:bg-black/20'}
     `}
-<<<<<<< HEAD
                     >
                         <Eraser
                             class={`
-=======
-                        >
-                            <Eraser
-                                class={`
->>>>>>> a491e401
             size-4
             ${$isEditingMode ? 'hover:text-primary' : ''}
             ${isEraser ? 'text-primary' : ''}
         `}
-<<<<<<< HEAD
                         />
                     </button>
                     <ResizeBrushButton bind:value={brushRadius} {collectionId} />
                 </CardContent>
             </Card>
-=======
-                            />
-                        </button>
-                        <ResizeBrushButton bind:value={brushRadius} {collectionId} />
-                    </CardContent>
-                </Card>
-            {/if}
->>>>>>> a491e401
             <div class="flex-1">
                 <Card className="h-full">
                     <CardContent className="h-full">
@@ -773,29 +438,6 @@
                                                         {toggleAnnotationSelection}
                                                     />
                                                 {/each}
-<<<<<<< HEAD
-=======
-
-                                                {#if temporaryBbox && isDragging && addAnnotationLabel}
-                                                    <ResizableRectangle
-                                                        bbox={temporaryBbox}
-                                                        colorStroke={drawerStrokeColor}
-                                                        colorFill="rgba(0, 123, 255, 0.1)"
-                                                        style="outline: 0;"
-                                                        opacity={0.8}
-                                                        scale={1}
-                                                    />
-                                                {/if}
-                                                {#if isErasing && eraserPath.length}
-                                                    <circle
-                                                        cx={eraserPath[eraserPath.length - 1].x}
-                                                        cy={eraserPath[eraserPath.length - 1].y}
-                                                        r={brushRadius}
-                                                        fill="rgba(255,255,255,0.2)"
-                                                        stroke="white"
-                                                    />
-                                                {/if}
->>>>>>> a491e401
                                                 {#if mousePosition && isDrawingEnabled && $isEditingMode && !isEraser}
                                                     <!-- Horizontal crosshair line -->
                                                     <line
@@ -822,7 +464,6 @@
                                                     />
                                                 {/if}
                                             </g>
-<<<<<<< HEAD
                                             {#if $isEditingMode}
                                                 {#if isEraser}
                                                     <SampleEraserRect
@@ -869,81 +510,6 @@
                                                         {refetch}
                                                     />
                                                 {/if}
-=======
-                                            {#if segmentationPath.length > 1 && addAnnotationLabel}
-                                                <path
-                                                    d={`M ${segmentationPath.map((p) => `${p.x},${p.y}`).join(' L ')}`}
-                                                    fill={withAlpha(drawerStrokeColor, 0.08)}
-                                                    stroke={drawerStrokeColor}
-                                                    stroke-width={brushRadius}
-                                                    vector-effect="non-scaling-stroke"
-                                                />
-                                            {/if}
-                                            {#if (isDrawingEnabled || isEraser) && $isEditingMode}
-                                                <rect
-                                                    bind:this={interactionRect}
-                                                    width={$image.data.width}
-                                                    height={$image.data.height}
-                                                    fill="transparent"
-                                                    style={`outline: 0; cursor: ${isEraser ? 'auto' : 'crosshair'}`}
-                                                    tabindex="0"
-                                                    role="button"
-                                                    onpointerdown={(e) => {
-                                                        if (!isEraser) return;
-                                                        const p = getImageCoordsFromMouse(e);
-                                                        if (!p) return;
-                                                        isErasing = true;
-                                                        const hitAnnotationId =
-                                                            findAnnotationAtPoint(p.x, p.y);
-
-                                                        if (!hitAnnotationId) return;
-
-                                                        selectedAnnotationId = hitAnnotationId;
-                                                        eraserPath = [p];
-                                                    }}
-                                                    onpointermove={(e) => {
-                                                        if (isEraser) {
-                                                            if (!isErasing) return;
-
-                                                            const p = getImageCoordsFromMouse(e);
-                                                            if (p) eraserPath = [...eraserPath, p];
-                                                        } else {
-                                                            if (!isSegmentationMask) return;
-
-                                                            continueSegmentationDraw(e);
-                                                        }
-                                                    }}
-                                                    onpointerup={() => {
-                                                        if (isEraser && isErasing) {
-                                                            finishEraser();
-                                                        }
-                                                    }}
-                                                    onmouseleave={() => {
-                                                        if (isEraser && isErasing) {
-                                                            finishEraser();
-                                                        } else if (
-                                                            !isEraser &&
-                                                            isSegmentationMask
-                                                        ) {
-                                                            finishSegmentationDraw();
-                                                        }
-                                                    }}
-                                                    onclick={(e) => {
-                                                        if (!isSegmentationMask || isEraser) return;
-                                                        handleSegmentationClick(e);
-                                                    }}
-                                                    onkeydown={(e) => {
-                                                        if (!isSegmentationMask || isEraser) return;
-
-                                                        if (e.key === 'Enter' || e.key === ' ') {
-                                                            e.preventDefault();
-                                                            handleSegmentationClick(
-                                                                e as unknown as MouseEvent
-                                                            );
-                                                        }
-                                                    }}
-                                                />
->>>>>>> a491e401
                                             {/if}
                                         {/if}
                                     {/snippet}
