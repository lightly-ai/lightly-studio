<script lang="ts">
    import { Card, CardContent } from '$lib/components';
    import Segment from '$lib/components/Segment/Segment.svelte';
    import SampleMetadata from '$lib/components/SampleMetadata/SampleMetadata.svelte';
    import SampleDetailsSidePanelAnnotation from './SampleDetailsSidePanelAnnotation/SampleDetailsSidePanelAnnotation.svelte';
    import CaptionField from '$lib/components/CaptionField/CaptionField.svelte';
    import type { ImageView } from '$lib/api/lightly_studio_local';
    import { Button } from '$lib/components/ui';
    import { page } from '$app/state';
    import SelectList from '$lib/components/SelectList/SelectList.svelte';
    import { useAnnotationLabels } from '$lib/hooks/useAnnotationLabels/useAnnotationLabels';
    import { getSelectionItems } from '$lib/components/SelectList/getSelectionItems';
    import LabelNotFound from '$lib/components/LabelNotFound/LabelNotFound.svelte';
    import type { ListItem } from '$lib/components/SelectList/types';
    import SegmentTags from '$lib/components/SegmentTags/SegmentTags.svelte';

    type Props = {
        sample: ImageView;
        selectedAnnotationId?: string;
        onAnnotationClick: (annotationId: string) => void;
        onUpdate: () => void;
        onToggleShowAnnotation: (annotationId: string) => void;
        onDeleteAnnotation: (annotationId: string) => void;
        onDeleteCaption: (captionId: string) => void;
        onRemoveTag: (tagId: string) => void;
        addAnnotationEnabled: boolean;
        addAnnotationLabel: ListItem | undefined;
        annotationsIdsToHide: Set<string>;
    };
    let {
        addAnnotationEnabled = $bindable(false),
        addAnnotationLabel = $bindable<ListItem | undefined>(undefined),
        sample,
        selectedAnnotationId,
        onAnnotationClick,
        onUpdate,
        onToggleShowAnnotation,
        onDeleteAnnotation,
        onDeleteCaption,
        onRemoveTag,
        annotationsIdsToHide
    }: Props = $props();
    const tags = $derived(sample.tags.map((t) => ({ tagId: t.tag_id, name: t.name })) ?? []);
    const annotations = $derived(
        sample.annotations
            ? [...sample.annotations].sort((a, b) =>
                  a.annotation_label.annotation_label_name.localeCompare(
                      b.annotation_label.annotation_label_name
                  )
              )
            : []
    );
    const { isEditingMode } = page.data.globalStorage;
    const annotationLabels = useAnnotationLabels();
    const items = $derived(getSelectionItems($annotationLabels.data || []));

    // Auto-scroll to selected annotation
    $effect(() => {
        if (selectedAnnotationId) {
            const element = document.querySelector(
                `button[data-annotation-id="${selectedAnnotationId}"]`
            );
            if (element) {
                element.scrollIntoView({
                    behavior: 'smooth',
                    block: 'nearest',
                    inline: 'nearest'
                });
            }
        }
    });

    const captions = $derived(sample.captions ?? []);
</script>

<Card className="h-full">
    <CardContent className="h-full flex flex-col">
        <div
            class="flex h-full min-h-0 flex-col space-y-4 overflow-y-auto dark:[color-scheme:dark]"
        >
            <SegmentTags {tags} onClick={onRemoveTag} />
            <Segment title="Annotations">
                <div class="flex flex-col gap-3 space-y-4">
                    {#if $isEditingMode}
                        <div
                            class="items-left bg-muted mb-2 flex flex-col justify-between space-y-2 p-2"
                        >
                            <div class="mb-2 w-full">
                                <Button
                                    title="Add annotation"
                                    variant={addAnnotationEnabled ? 'default' : 'outline'}
                                    data-testid="create-rectangle"
                                    class="w-full"
                                    onclick={() => {
                                        addAnnotationEnabled = !addAnnotationEnabled;
                                    }}
                                >
                                    Add annotation
                                </Button>
                            </div>
                            {#if addAnnotationEnabled}
                                <label class="text-muted-foreground flex w-full flex-col gap-3">
                                    <div class="text-sm">
                                        Select or create a label for a new annotation.
                                    </div>
                                    <SelectList
                                        {items}
                                        selectedItem={items.find(
                                            (i) => i.value === addAnnotationLabel?.value
                                        )}
                                        name="annotation-label"
                                        label="Choose or create a label"
                                        className="w-full"
                                        contentClassName="w-full"
                                        placeholder="Select or create a label"
                                        onSelect={(item) => {
                                            addAnnotationLabel = item;
                                        }}
                                    >
                                        {#snippet notFound({ inputValue })}
                                            <LabelNotFound label={inputValue} />
                                        {/snippet}
                                    </SelectList>
                                </label>
                            {/if}
                        </div>
                    {/if}
                    <div class="flex flex-col gap-2">
                        {#each annotations as annotation}
                            <SampleDetailsSidePanelAnnotation
                                {annotation}
                                isSelected={selectedAnnotationId === annotation.annotation_id}
                                onClick={() => onAnnotationClick(annotation.annotation_id)}
                                onDeleteAnnotation={() =>
                                    onDeleteAnnotation(annotation.annotation_id)}
                                isHidden={annotationsIdsToHide.has(annotation.annotation_id)}
                                onToggleShowAnnotation={(e) => {
                                    e.stopPropagation();
                                    onToggleShowAnnotation(annotation.annotation_id);
                                }}
                                {onUpdate}
                            />
                        {/each}
                    </div>
                </div>
            </Segment>
            {#if captions.length}
                <Segment title="Captions">
                    <div class="flex flex-col gap-3 space-y-4">
                        <div class="flex flex-col gap-2">
                            {#each captions as caption}
<<<<<<< HEAD
                                <SampleDetailsSidePanelCaption
                                    {caption}
                                    onDeleteCaption={() => onDeleteCaption(caption.caption_id)}
                                    {onUpdate}
                                />
=======
                                <CaptionField {caption} {onUpdate} />
>>>>>>> cbbb516f
                            {/each}
                        </div>
                    </div>
                </Segment>
            {/if}

            <SampleMetadata {sample} />
        </div>
    </CardContent>
</Card><|MERGE_RESOLUTION|>--- conflicted
+++ resolved
@@ -149,15 +149,11 @@
                     <div class="flex flex-col gap-3 space-y-4">
                         <div class="flex flex-col gap-2">
                             {#each captions as caption}
-<<<<<<< HEAD
-                                <SampleDetailsSidePanelCaption
+                                <CaptionField
                                     {caption}
                                     onDeleteCaption={() => onDeleteCaption(caption.caption_id)}
                                     {onUpdate}
                                 />
-=======
-                                <CaptionField {caption} {onUpdate} />
->>>>>>> cbbb516f
                             {/each}
                         </div>
                     </div>
