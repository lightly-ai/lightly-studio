--- conflicted
+++ resolved
@@ -8,12 +8,9 @@
 import type { MetadataBounds } from '$lib/services/types';
 import type { MetadataValues } from '$lib/services/types';
 import { useReversibleActions } from './useReversibleActions';
-<<<<<<< HEAD
 import type { CollectionView, SampleType } from '$lib/api/lightly_studio_local';
-=======
 import type { Point } from 'embedding-atlas/svelte';
-import type { DatasetView, SampleType } from '$lib/api/lightly_studio_local';
->>>>>>> 749dbb4f
+
 
 const lastGridType = writable<GridType>('samples');
 const selectedSampleIdsByCollection = writable<Record<string, Set<string>>>({});
