import { readCollection } from '$lib/api/lightly_studio_local/sdk.gen';
import type { GridType } from '$lib/types';
import { derived, get, writable } from 'svelte/store';
import type { TagView as Tag } from '$lib/services/types';
import type { ClassifierInfo } from '$lib/services/types';
import { useSessionStorage } from './useSessionStorage/useSessionStorage';
import type { MetadataInfo } from '$lib/services/types';
import type { MetadataBounds } from '$lib/services/types';
import type { MetadataValues } from '$lib/services/types';
import { useReversibleActions } from './useReversibleActions';
<<<<<<< HEAD
import type { AnnotationType, DatasetView, SampleType } from '$lib/api/lightly_studio_local';
=======
import type { CollectionView, SampleType } from '$lib/api/lightly_studio_local';
>>>>>>> 77847b74
import type { Point } from 'embedding-atlas/svelte';

const lastGridType = writable<GridType>('samples');
const selectedSampleIdsByCollection = writable<Record<string, Set<string>>>({});
const selectedSampleAnnotationCropIds = writable<Record<string, Set<string>>>({});
const selectedAnnotationFilterIds = writable<Set<string>>(new Set());
const filteredAnnotationCount = writable<number>(0);
const filteredSampleCount = writable<number>(0);
const filteredFramesCount = writable<number>(0);
const hideAnnotations = writable<boolean>(false);
const textEmbedding = writable<TextEmbedding | undefined>(undefined);

const sampleSize = useSessionStorage<{
    width: number;
    height: number;
}>('lightlyStudio_sampleSize', {
    width: 6,
    height: 6
});

// Metadata stores
const metadataBounds = useSessionStorage<MetadataBounds>('lightlyStudio_metadata_bounds', {});
const metadataValues = useSessionStorage<MetadataValues>('lightlyStudio_metadata_values', {});
const metadataInfo = useSessionStorage<MetadataInfo[]>('lightlyStudio_metadata_info', []);

// Store the most recently selected annotation type.
const lastAnnotationType = useSessionStorage<Record<string, AnnotationType>>(
    'lightlyStudio_last_annotation_type',
    {}
);

const tags = writable<Tag[] | undefined>(undefined);
const classifiers = writable<ClassifierInfo[]>([]);
// Cache collection versions for more efficient image cache busting
const collectionVersions = writable<Record<string, string>>({});

const isEditingMode = writable<boolean>(false);
const setIsEditingMode = (isEditing: boolean) => {
    isEditingMode.set(isEditing);
};

const imageBrightness = writable<number>(1);
const imageContrast = writable<number>(1);

const collections = writable<
    Record<
        string,
        {
            sampleType: SampleType;
            parentCollectionId: string | undefined | null;
            collectionId: string;
        }
    >
>({});

export type TextEmbedding = {
    embedding: number[];
    queryText: string;
};

const showPlot = writable<boolean>(false);
const rangeSelectionBycollection = writable<Record<string, Point[] | null>>({});

// Rewrite the hook to return values and methods
export const useGlobalStorage = () => {
    const reversibleActionsHook = useReversibleActions();
    const setTextEmbedding = (_textEmbedding: TextEmbedding) => {
        textEmbedding.set(_textEmbedding);
    };

    // Metadata update methods
    const updateMetadataValues = (values: MetadataValues) => {
        metadataValues.set(values);
    };
    const updateMetadataBounds = (bounds: MetadataBounds) => {
        metadataBounds.set(bounds);
    };
    const updateMetadataInfo = (info: MetadataInfo[]) => {
        metadataInfo.set(info);
    };
    const setCollection = (collection: CollectionView) => {
        collections.update((prev) => ({
            ...prev,
            [collection.collection_id]: {
                sampleType: collection.sample_type,
                parentCollectionId: collection.parent_collection_id,
                collectionId: collection.collection_id
            }
        }));
    };

    const retrieveParentCollection = (
        collectionsRecord: Record<
            string,
            {
                sampleType: SampleType;
                parentCollectionId: string | null | undefined;
                collectionId: string;
            }
        >,
        collectionId: string
    ) => {
        const collection = collectionsRecord[collectionId];
        if (!collection?.parentCollectionId) return null;

        return collectionsRecord[collection.parentCollectionId];
    };

    // Helper function to get selected sample IDs for a specific collection
    const getSelectedSampleIds = (collection_id: string) => {
        return derived(selectedSampleIdsByCollection, ($selectedSampleIdsByCollection) => {
            return $selectedSampleIdsByCollection[collection_id] ?? new Set<string>();
        });
    };

    const getRangeSelection = (collectionId: string) =>
        derived(
            rangeSelectionBycollection,
            ($rangeSelections) => $rangeSelections[collectionId] ?? null
        );

    return {
        tags,
        textEmbedding,
        setTextEmbedding,
        // Store values
        selectedSampleIdsByCollection,
        getSelectedSampleIds,
        selectedSampleAnnotationCropIds,
        selectedAnnotationFilterIds,
        filteredAnnotationCount,
        filteredSampleCount,
        collectionVersions,
        hideAnnotations,
        classifiers,

        // Metadata stores
        metadataBounds,
        metadataValues,
        metadataInfo,
        updateMetadataValues,
        updateMetadataBounds,
        updateMetadataInfo,
        filteredFramesCount,
        // Annotation visibility control
        setHideAnnotations: (hide: boolean) => {
            hideAnnotations.set(hide);
        },

        // Collection version helpers for efficient image cache busting
        getCollectionVersion: async (collectionId: string): Promise<string> => {
            const versions = get(collectionVersions);

            if (versions[collectionId]) {
                return versions[collectionId];
            }

            const { data } = await readCollection({
                path: { collection_id: collectionId }
            });
            if (data?.created_at) {
                const version = new Date(data.created_at).getTime().toString();
                collectionVersions.update((versions) => ({
                    ...versions,
                    [collectionId]: version
                }));
                return version;
            }

            return '';
        },

        // Individual sample selection methods
        toggleSampleSelection: (sampleId: string, collection_id: string) => {
            selectedSampleIdsByCollection.update((selectedByCollection) => {
                const selected = selectedByCollection[collection_id] ?? new Set<string>();
                if (selected.has(sampleId)) {
                    selected.delete(sampleId);
                } else {
                    selected.add(sampleId);
                }
                return {
                    ...selectedByCollection,
                    [collection_id]: new Set([...selected])
                };
            });
        },
        clearSelectedSamples: (collection_id: string) => {
            selectedSampleIdsByCollection.update((selectedByCollection) => {
                return {
                    ...selectedByCollection,
                    [collection_id]: new Set()
                };
            });
        },

        // Individual sample annotation crop selection methods
        toggleSampleAnnotationCropSelection: (collectionId: string, annotationId: string) => {
            selectedSampleAnnotationCropIds.update((state) => {
                const annotations = state[collectionId] ?? new Set();

                if (annotations.has(annotationId)) {
                    annotations.delete(annotationId);
                } else {
                    annotations.add(annotationId);
                }

                state[collectionId] = annotations;
                return state;
            });
        },
        clearSelectedSampleAnnotationCrops: (collectionId: string) => {
            selectedSampleAnnotationCropIds.update((state) => {
                const annotations = state[collectionId];
                if (annotations) {
                    annotations.clear();
                    state[collectionId] = annotations;
                }

                return state;
            });
        },

        // remember the last grid type used even after multiple consecutive navigations
        lastGridType,
        setLastGridType: (gridType: GridType) => {
            lastGridType.set(gridType);
        },

        // remember active label/annotation filters
        setSelectedAnnotationFilterIds: (annotationFilterId: string) => {
            selectedAnnotationFilterIds.update((state) => {
                if (state.has(annotationFilterId)) {
                    state.delete(annotationFilterId);
                } else {
                    state.add(annotationFilterId);
                }
                return state;
            });
        },
        clearSelectedAnnotationFilterIds: () => {
            selectedAnnotationFilterIds.update((state) => {
                state.clear();
                return state;
            });
        },

        setfilteredAnnotationCount: (count: number) => {
            filteredAnnotationCount.set(count);
        },

        setfilteredSampleCount: (count: number) => {
            filteredSampleCount.set(count);
        },
        setfilteredFramesCount: (count: number) => {
            filteredFramesCount.set(count);
        },

        // Sample size
        sampleSize,
        // We have always square samples, so we only need to update one dimension
        updateSampleSize: (sideWidth: number) => {
            sampleSize.set({
                width: sideWidth,
                height: sideWidth
            });
        },

        isEditingMode,
        setIsEditingMode,
        showPlot,
        setShowPlot: (show: boolean) => {
            showPlot.set(show);
        },
        getRangeSelection,
        setRangeSelectionForcollection: (collectionId: string, selection: Point[] | null) => {
            rangeSelectionBycollection.update((state) => ({
                ...state,
                [collectionId]: selection
            }));
        },

        imageBrightness,
        imageContrast,

        setCollection,
        retrieveParentCollection,
        collections,

        lastAnnotationType,
        updateLastAnnotationType: (datasetId: string, annotationType: AnnotationType) => {
            lastAnnotationType.update((value) => {
                value[datasetId] = annotationType;
                console.log(value);
                return value;
            });
        },
        // Reversible actions
        ...reversibleActionsHook
    };
};<|MERGE_RESOLUTION|>--- conflicted
+++ resolved
@@ -8,11 +8,7 @@
 import type { MetadataBounds } from '$lib/services/types';
 import type { MetadataValues } from '$lib/services/types';
 import { useReversibleActions } from './useReversibleActions';
-<<<<<<< HEAD
-import type { AnnotationType, DatasetView, SampleType } from '$lib/api/lightly_studio_local';
-=======
-import type { CollectionView, SampleType } from '$lib/api/lightly_studio_local';
->>>>>>> 77847b74
+import type { AnnotationType, CollectionView, SampleType } from '$lib/api/lightly_studio_local';
 import type { Point } from 'embedding-atlas/svelte';
 
 const lastGridType = writable<GridType>('samples');
