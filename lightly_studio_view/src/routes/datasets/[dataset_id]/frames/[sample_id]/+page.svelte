<script lang="ts">
    import { Card, CardContent, Spinner } from '$lib/components';
    import SegmentTags from '$lib/components/SegmentTags/SegmentTags.svelte';
    import { PUBLIC_VIDEOS_FRAMES_MEDIA_URL } from '$env/static/public';
    import type { PageData } from '../[sampleId]/$types';
    import {
        type AnnotationView,
        type SampleView,
        type VideoFrameView
    } from '$lib/api/lightly_studio_local';
    import ZoomableContainer from '$lib/components/ZoomableContainer/ZoomableContainer.svelte';
    import { get, type Writable } from 'svelte/store';
    import type { FrameAdjacents } from '$lib/hooks/useFramesAdjacents/useFramesAdjacents';
    import SteppingNavigation from '$lib/components/SteppingNavigation/SteppingNavigation.svelte';
    import { afterNavigate, goto } from '$app/navigation';
    import { routeHelpers } from '$lib/routes';
    import FrameDetailsBreadcrumb from '$lib/components/FrameDetailsBreadcrumb/FrameDetailsBreadcrumb.svelte';
    import { Separator } from '$lib/components/ui/separator';
    import type { BoundingBox } from '$lib/types';
    import { type D3DragEvent, drag } from 'd3-drag';
    import { select } from 'd3-selection';
    import type { ListItem } from '$lib/components/SelectList/types';
    import _ from 'lodash';
    import { useHideAnnotations } from '$lib/hooks/useHideAnnotations';
    import ResizableRectangle from '$lib/components/ResizableRectangle/ResizableRectangle.svelte';
    import { page } from '$app/state';
    import { getColorByLabel } from '$lib/utils';
    import FrameAnnotationsPanel from '$lib/components/FrameAnnotationsPanel/FrameAnnotationsPanel.svelte';
    import { useDeleteAnnotation } from '$lib/hooks/useDeleteAnnotation/useDeleteAnnotation';
    import { useGlobalStorage } from '$lib/hooks/useGlobalStorage';
    import { addAnnotationCreateToUndoStack } from '$lib/services/addAnnotationCreateToUndoStack';
    import { addAnnotationDeleteToUndoStack } from '$lib/services/addAnnotationDeleteToUndoStack';
    import { toast } from 'svelte-sonner';
    import { useFrame } from '$lib/hooks/useFrame/useFrame';
    import { useCreateAnnotation } from '$lib/hooks/useCreateAnnotation/useCreateAnnotation';
    import { useCreateLabel } from '$lib/hooks/useCreateLabel/useCreateLabel';
    import { useAnnotationLabels } from '$lib/hooks/useAnnotationLabels/useAnnotationLabels';
    import { getAnnotations } from '$lib/components/SampleAnnotation/utils';
    import type { QueryObserverResult } from '@tanstack/svelte-query';
    import VideoFrameAnnotation from '$lib/components/VideoFrameAnnotation/VideoFrameAnnotation.svelte';
    import { useSettings } from '$lib/hooks/useSettings';
    import { useRemoveTagFromSample } from '$lib/hooks/useRemoveTagFromSample/useRemoveTagFromSample';
    import { useRootDatasetOptions } from '$lib/hooks/useRootDataset/useRootDataset';
    import FrameDetailsSegment from '$lib/components/frames/FrameDetailsSegment/FrameDetailsSegment.svelte';

    const { data }: { data: PageData } = $props();
    const {
        frameIndex,
        frameAdjacents,
        datasetId,
        sampleId
    }: {
        sample: VideoFrameView;
        frameIndex: number | null;
        frameAdjacents: Writable<FrameAdjacents> | null;
        datasetId: string;
        sampleId: string;
    } = $derived(data);
    const { refetch, videoFrame } = $derived(useFrame(sampleId));

    const sample = $derived($videoFrame.data);

    const { removeTagFromSample } = $derived(useRemoveTagFromSample({ datasetId }));

    const tags = $derived(
        ((sample?.sample as SampleView)?.tags as Array<{ tag_id: string; name: string }>)?.map(
            (t) => ({
                tagId: t.tag_id,
                name: t.name
            })
        ) ?? []
    );

    const handleRemoveTag = async (tagId: string) => {
        if (!sample?.sample_id) return;
        try {
            await removeTagFromSample(sample.sample_id, tagId);
            // Refresh the frame data to get updated tags
            refetch();
        } catch (error) {
            console.error('Error removing tag from frame:', error);
        }
    };

    let boundingBox = $state<BoundingBox | undefined>();
    let isDragging = $state(false);
    let temporaryBbox = $state<BoundingBox | null>(null);
    let interactionRect: SVGRectElement | null = $state(null);
    let mousePosition = $state<{ x: number; y: number } | null>(null);
    let addAnnotationEnabled = $state(false);
    let addAnnotationLabel = $state<ListItem | undefined>();
    let annotationsToShow = $state<AnnotationView[]>([]);
    let annotationsIdsToHide = $state<Set<string>>(new Set());
    const { isEditingMode } = page.data.globalStorage;
    let isPanModeEnabled = $state(false);
    const isResizable = $derived($isEditingMode && !isPanModeEnabled);
    let selectedAnnotationId = $state<string>();
    const { createAnnotation } = useCreateAnnotation({
        datasetId: data.dataset.collection_id
    });
    const { settingsStore } = useSettings();
<<<<<<< HEAD
    const { refetch: refetchRootDataset } = useRootDatasetOptions({
        datasetId: data.dataset.collection_id
=======
    const { rootDataset, refetch: refetchRootDataset } = useRootDatasetOptions({
        datasetId: data.dataset.dataset_id
>>>>>>> 8bf35d7c
    });

    const labels = useAnnotationLabels();
    const { createLabel } = useCreateLabel();

    const actualAnnotationsToShow = $derived.by(() => {
        return annotationsToShow.filter(
            (annotation: AnnotationView) => !annotationsIdsToHide.has(annotation.sample_id)
        );
    });
    const { isHidden, handleKeyEvent } = useHideAnnotations();
    const { deleteAnnotation } = useDeleteAnnotation({
        datasetId: data.dataset.collection_id
    });
    const { addReversibleAction, clearReversibleActions } = useGlobalStorage();

    afterNavigate(() => {
        clearReversibleActions();
    });

    const drawerStrokeColor = $derived(
        addAnnotationLabel ? getColorByLabel(addAnnotationLabel.label, 1).color : 'blue'
    );

    const isDrawingEnabled = $derived(
        addAnnotationEnabled && !isPanModeEnabled && addAnnotationLabel !== undefined
    );

    type D3Event = D3DragEvent<SVGRectElement, unknown, unknown>;

    const trackMousePositionOrig = (event: MouseEvent) => {
        if (!interactionRect || isDragging || !sample) return;

        const svgRect = interactionRect.getBoundingClientRect();
        const clientX = event.clientX;
        const clientY = event.clientY;
        const x = ((clientX - svgRect.left) / svgRect.width) * sample.video.width;
        const y = ((clientY - svgRect.top) / svgRect.height) * sample.video.height;

        mousePosition = { x, y };
        event.stopPropagation();
        event.preventDefault();
    };

    const trackMousePosition = _.throttle(trackMousePositionOrig, 50);

    const BOX_MIN_SIZE_PX = 10;

    function goToNextFrame() {
        if (frameIndex == null || !sample) return null;
        if (!frameAdjacents) return null;

        const sampleNext = $frameAdjacents?.sampleNext;
        if (!sampleNext) return null;

        goto(
            routeHelpers.toFramesDetails(
                (sample.sample as SampleView).dataset_id,
                sampleNext.sample_id,
                frameIndex + 1
            )
        );
    }

    function goToPreviousFrame() {
        if (frameIndex == null || !sample) return null;
        if (!frameAdjacents) return null;

        const samplePrevious = $frameAdjacents?.samplePrevious;
        if (!samplePrevious) return null;

        goto(
            routeHelpers.toFramesDetails(
                (sample.sample as SampleView).dataset_id,
                samplePrevious.sample_id,
                frameIndex - 1
            )
        );
    }

    const cancelDrag = () => {
        isDragging = false;
        temporaryBbox = null;
        mousePosition = null;
    };

    $effect(() => {
        setupDragBehavior();

        videoFrame.subscribe((result: QueryObserverResult<VideoFrameView>) => {
            if (result.isSuccess && result.data) {
                let annotations = getAnnotations(result.data.sample.annotations);
                annotationsToShow = annotations;
            } else {
                annotationsToShow = [];
            }
        });
    });

    const setupDragBehavior = () => {
        if (!interactionRect) return;

        const rectSelection = select(interactionRect);

        let startPoint: { x: number; y: number } | null = null;

        // Setup D3 drag behavior for annotation creation
        const dragBehavior = drag<SVGRectElement, unknown>()
            .on('start', (event: D3Event) => {
                if (!addAnnotationEnabled || !sample) return;
                isDragging = true;
                // Get mouse position relative to the SVG element
                const svgRect = interactionRect!.getBoundingClientRect();
                const clientX = event.sourceEvent.clientX;
                const clientY = event.sourceEvent.clientY;
                const x = ((clientX - svgRect.left) / svgRect.width) * sample.video.width;
                const y = ((clientY - svgRect.top) / svgRect.height) * sample.video.height;

                startPoint = { x, y };
                temporaryBbox = { x, y, width: 0, height: 0 };
                mousePosition = { x, y };
            })
            .on('drag', (event: D3Event) => {
                if (!temporaryBbox || !isDragging || !startPoint || !sample) return;
                // Get current mouse position relative to the SVG element
                const svgRect = interactionRect!.getBoundingClientRect();
                const clientX = event.sourceEvent.clientX;
                const clientY = event.sourceEvent.clientY;
                let currentX = ((clientX - svgRect.left) / svgRect.width) * sample.video.width;
                let currentY = ((clientY - svgRect.top) / svgRect.height) * sample.video.height;

                // Constrain current position to image bounds
                const imageWidth = sample.video.width;
                const imageHeight = sample.video.height;
                currentX = Math.max(0, Math.min(currentX, imageWidth));
                currentY = Math.max(0, Math.min(currentY, imageHeight));

                const x = Math.min(startPoint.x, currentX);
                const y = Math.min(startPoint.y, currentY);
                const width = Math.abs(currentX - startPoint.x);
                const height = Math.abs(currentY - startPoint.y);

                temporaryBbox = { x, y, width, height };
                mousePosition = { x: currentX, y: currentY };
            })
            .on('end', () => {
                if (!temporaryBbox || !isDragging) return;

                // Only create annotation if the rectangle has meaningful size (> 10px in both dimensions)
                if (
                    temporaryBbox.width > BOX_MIN_SIZE_PX &&
                    temporaryBbox.height > BOX_MIN_SIZE_PX
                ) {
                    if (addAnnotationLabel) {
                        createObjectDetectionAnnotation({
                            x: temporaryBbox.x,
                            y: temporaryBbox.y,
                            width: temporaryBbox.width,
                            height: temporaryBbox.height,
                            labelName: addAnnotationLabel.label
                        });
                    }
                }

                cancelDrag();
                startPoint = null;
            });

        rectSelection.call(dragBehavior);

        rectSelection.on('mousemove', trackMousePosition);

        // Return cleanup function
        return () => {
            dragBehavior.on('start', null).on('drag', null).on('end', null);
        };
    };

    const toggleAnnotationSelection = (annotationId: string) => {
        if (isPanModeEnabled) return;

        if (selectedAnnotationId === annotationId) {
            selectedAnnotationId = undefined;
        } else {
            selectedAnnotationId = annotationId;
        }
    };

    const onToggleShowAnnotation = (annotationId: string) => {
        const newSet = new Set(annotationsIdsToHide);
        if (newSet.has(annotationId)) {
            newSet.delete(annotationId);
        } else {
            newSet.add(annotationId);
        }
        annotationsIdsToHide = newSet;
    };

    const handleDeleteAnnotation = async (annotationId: string) => {
        if (!sample || !$labels.data) return;

        const annotation = sample.sample.annotations?.find((a) => a.sample_id === annotationId);
        if (!annotation) return;

        const _delete = async () => {
            try {
                addAnnotationDeleteToUndoStack({
                    annotation,
                    labels: $labels.data!,
                    addReversibleAction,
                    createAnnotation,
                    refetch
                });

                await deleteAnnotation(annotationId);
                toast.success('Annotation deleted successfully');
                refetch();
                if (selectedAnnotationId === annotationId) {
                    selectedAnnotationId = undefined;
                }
            } catch (error) {
                toast.error('Failed to delete annotation. Please try again.');
                console.error('Error deleting annotation:', error);
            }
        };
        _delete();
    };

    const createObjectDetectionAnnotation = async ({
        x,
        y,
        width,
        height,
        labelName
    }: {
        x: number;
        y: number;
        width: number;
        height: number;
        labelName: string;
    }) => {
        if (!$labels.data) {
            return;
        }

        let label = $labels.data.find((label) => label.annotation_label_name === labelName);

        // Create label if it does not exist yet
        if (!label) {
            label = await createLabel({
                annotation_label_name: labelName
            });
        }

        try {
            const newAnnotation = await createAnnotation({
                parent_sample_id: sampleId,
                annotation_type: 'object_detection',
                x: Math.round(x),
                y: Math.round(y),
                width: Math.round(width),
                height: Math.round(height),
                annotation_label_id: label.annotation_label_id!
            });

            if (annotationsToShow.length == 0) {
                refetchRootDataset();
            }

            addAnnotationCreateToUndoStack({
                annotation: newAnnotation,
                addReversibleAction,
                deleteAnnotation,
                refetch
            });

            refetch();

            selectedAnnotationId = newAnnotation.sample_id;

            toast.success('Annotation created successfully');
            return newAnnotation;
        } catch (error) {
            toast.error('Failed to create annotation. Please try again.');
            console.error('Error creating annotation:', error);
            return;
        }
    };

    const handleEscape = () => {
        goto(routeHelpers.toFrames(datasetId));
    };

    const handleKeyDownEvent = (event: KeyboardEvent) => {
        switch (event.key) {
            // Check for escape key
            case get(settingsStore).key_go_back:
                if ($isEditingMode) {
                    if (addAnnotationEnabled) {
                        addAnnotationEnabled = false;
                    }
                } else {
                    handleEscape();
                }
                break;
            // Add spacebar handling for selection toggle
            case ' ': // Space key
                // Prevent default space behavior (like page scrolling)
                event.preventDefault();
                event.stopPropagation();

                console.log('space pressed in sample details');

                isPanModeEnabled = $isEditingMode;

                break;
        }

        // Always pass to the hide annotations handler
        handleKeyEvent(event);
    };

    const handleKeyUpEvent = (event: KeyboardEvent) => {
        if (event.key === ' ') {
            isPanModeEnabled = false;
        }
        handleKeyEvent(event);
    };
</script>

<div class="flex h-full w-full flex-col space-y-4">
    <div class="flex w-full items-center">
        {#if $rootDataset.data}
            <FrameDetailsBreadcrumb rootDataset={$rootDataset.data} {frameIndex} />
        {/if}
    </div>
    <Separator class="mb-4 bg-border-hard" />
    {#if sample}
        <div class="flex min-h-0 flex-1 gap-4">
            <Card className="flex flex-col w-[60vw]">
                <CardContent className="flex flex-col gap-4 overflow-hidden h-full">
                    <div class="relative h-full w-full overflow-hidden">
                        {#if frameAdjacents}
                            <SteppingNavigation
                                hasPrevious={!!$frameAdjacents?.samplePrevious}
                                hasNext={!!$frameAdjacents?.sampleNext}
                                onPrevious={goToPreviousFrame}
                                onNext={goToNextFrame}
                            />
                        {/if}
                        <ZoomableContainer
                            {boundingBox}
                            width={sample.video.width}
                            height={sample.video.height}
                        >
                            {#snippet zoomableContent()}
                                <image
                                    width="100%"
                                    height="100%"
                                    href={`${PUBLIC_VIDEOS_FRAMES_MEDIA_URL}/${sample.sample_id}`}
                                />
                                <g class:invisible={$isHidden}>
                                    {#each actualAnnotationsToShow as annotation (annotation.sample_id)}
                                        <VideoFrameAnnotation
                                            annotationId={annotation.sample_id}
                                            {sample}
                                            {datasetId}
                                            {isResizable}
                                            isSelected={selectedAnnotationId ===
                                                annotation.sample_id}
                                            {toggleAnnotationSelection}
                                        />
                                    {/each}

                                    {#if temporaryBbox && isDragging && addAnnotationLabel}
                                        <ResizableRectangle
                                            bbox={temporaryBbox}
                                            colorStroke={drawerStrokeColor}
                                            colorFill="rgba(0, 123, 255, 0.1)"
                                            style="outline: 0;"
                                            opacity={0.8}
                                            scale={1}
                                        />
                                    {/if}

                                    {#if mousePosition && isDrawingEnabled}
                                        <!-- Horizontal crosshair line -->
                                        <line
                                            x1="0"
                                            y1={mousePosition.y}
                                            x2={sample.video.width}
                                            y2={mousePosition.y}
                                            stroke={drawerStrokeColor}
                                            stroke-width="1"
                                            vector-effect="non-scaling-stroke"
                                            stroke-dasharray="5,5"
                                            opacity="0.6"
                                        />
                                        <!-- Vertical crosshair line -->
                                        <line
                                            x1={mousePosition.x}
                                            y1="0"
                                            x2={mousePosition.x}
                                            y2={sample.video.height}
                                            vector-effect="non-scaling-stroke"
                                            stroke={drawerStrokeColor}
                                            stroke-width="1"
                                            stroke-dasharray="5,5"
                                            opacity="0.6"
                                        />
                                    {/if}
                                </g>
                                {#if isDrawingEnabled}
                                    <rect
                                        bind:this={interactionRect}
                                        width={sample.video.width}
                                        height={sample.video.height}
                                        class="select-none"
                                        fill="transparent"
                                        role="button"
                                        style="outline: 0;cursor: crosshair;"
                                        tabindex="0"
                                    />
                                {/if}
                            {/snippet}
                        </ZoomableContainer>
                    </div>
                </CardContent>
            </Card>

            <Card className="flex flex-col flex-1 overflow-hidden">
                <CardContent className="h-full overflow-y-auto">
                    <SegmentTags {tags} onClick={handleRemoveTag} />
                    <FrameDetailsSegment {sample} />
                    <FrameAnnotationsPanel
                        bind:addAnnotationEnabled
                        bind:addAnnotationLabel
                        {annotationsIdsToHide}
                        {selectedAnnotationId}
                        onAnnotationClick={toggleAnnotationSelection}
                        {onToggleShowAnnotation}
                        onDeleteAnnotation={handleDeleteAnnotation}
                        onUpdate={refetch}
                        {sample}
                    />
                </CardContent>
            </Card>
        </div>
    {:else if $videoFrame.isLoading}
        <div class="flex h-screen items-center justify-center">
            <Spinner />
        </div>
    {/if}
</div>

<svelte:window onkeydown={handleKeyDownEvent} onkeyup={handleKeyUpEvent} /><|MERGE_RESOLUTION|>--- conflicted
+++ resolved
@@ -99,13 +99,8 @@
         datasetId: data.dataset.collection_id
     });
     const { settingsStore } = useSettings();
-<<<<<<< HEAD
-    const { refetch: refetchRootDataset } = useRootDatasetOptions({
+    const { rootDataset, refetch: refetchRootDataset } = useRootDatasetOptions({
         datasetId: data.dataset.collection_id
-=======
-    const { rootDataset, refetch: refetchRootDataset } = useRootDatasetOptions({
-        datasetId: data.dataset.dataset_id
->>>>>>> 8bf35d7c
     });
 
     const labels = useAnnotationLabels();
