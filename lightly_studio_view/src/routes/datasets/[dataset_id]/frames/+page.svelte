--- conflicted
+++ resolved
@@ -6,16 +6,12 @@
     import { useGlobalStorage } from '$lib/hooks/useGlobalStorage';
     import { useFrames } from '$lib/hooks/useFrames/useFrames';
     import VideoFrameItem from '$lib/components/VideoFrameItem/VideoFrameItem.svelte';
-<<<<<<< HEAD
-    import { type VideoFrameFilter, type SampleView } from '$lib/api/lightly_studio_local';
+    import { type VideoFrameFilter, type SampleView  } from '$lib/api/lightly_studio_local';
     import { useTags } from '$lib/hooks/useTags/useTags';
-=======
-    import { type VideoFrameFilter } from '$lib/api/lightly_studio_local';
     import {
         createMetadataFilters,
         useMetadataFilters
     } from '$lib/hooks/useMetadataFilters/useMetadataFilters.js';
->>>>>>> bd32906b
 
     const { data: dataProps } = $props();
     const { metadataValues } = useMetadataFilters($page.params.dataset_id);
@@ -29,11 +25,8 @@
             annotation_label_ids: $selectedAnnotationFilterIds?.length
                 ? $selectedAnnotationFilterIds
                 : undefined,
-<<<<<<< HEAD
-            tag_ids: $tagsSelected.size > 0 ? Array.from($tagsSelected) : undefined
-=======
+            tag_ids: $tagsSelected.size > 0 ? Array.from($tagsSelected) : undefined,
             metadata_filters: metadataValues ? createMetadataFilters($metadataValues) : undefined
->>>>>>> bd32906b
         }
     });
     const { data, query, loadMore, totalCount } = $derived(
