--- conflicted
+++ resolved
@@ -8,10 +8,6 @@
     import VideoFrameItem from '$lib/components/VideoFrameItem/VideoFrameItem.svelte';
     import { type VideoFrameFilter } from '$lib/api/lightly_studio_local';
 
-<<<<<<< HEAD
-    const { data, query, loadMore } = $derived(useFrames($page.params.dataset_id));
-    const { sampleSize, setfilteredSampleCount } = useGlobalStorage();
-=======
     const { data: dataProps } = $props();
     const selectedAnnotationFilterIds = $derived(dataProps.selectedAnnotationFilterIds);
     const filter: VideoFrameFilter = $derived({
@@ -23,7 +19,6 @@
     });
     const { data, query, loadMore } = $derived(useFrames($page.params.dataset_id, filter));
     const { sampleSize } = useGlobalStorage();
->>>>>>> 7bff204f
 
     const GRID_GAP = 16;
     let viewport: HTMLElement | null = $state(null);
