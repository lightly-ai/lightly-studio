<script lang="ts">
    import { ImageSizeControl, LazyTrigger, Spinner, SelectableBox } from '$lib/components';
    import Separator from '$lib/components/ui/separator/separator.svelte';
    import { page } from '$app/stores';
    import { Grid } from 'svelte-virtual';
    import { useGlobalStorage } from '$lib/hooks/useGlobalStorage';
    import { useFrames } from '$lib/hooks/useFrames/useFrames';
    import VideoFrameItem from '$lib/components/VideoFrameItem/VideoFrameItem.svelte';
<<<<<<< HEAD
    import { type VideoFrameFilter, type SampleView } from '$lib/api/lightly_studio_local';
    import { useTags } from '$lib/hooks/useTags/useTags';
=======
    import { type VideoFrameFilter } from '$lib/api/lightly_studio_local';
    import { useVideoFramesBounds } from '$lib/hooks/useVideoFramesBounds/useVideoFramesBounds.js';
>>>>>>> 31abae36
    import {
        createMetadataFilters,
        useMetadataFilters
    } from '$lib/hooks/useMetadataFilters/useMetadataFilters.js';

    const { data: dataProps } = $props();
    const { metadataValues } = useMetadataFilters($page.params.dataset_id);
    const { videoFramesBoundsValues } = useVideoFramesBounds();

    const selectedAnnotationFilterIds = $derived(dataProps.selectedAnnotationFilterIds);
    const { tagsSelected } = useTags({
        dataset_id: $page.params.dataset_id,
        kind: ['sample']
    });
    const filter: VideoFrameFilter = $derived({
        sample_filter: {
            annotation_label_ids: $selectedAnnotationFilterIds?.length
                ? $selectedAnnotationFilterIds
                : undefined,
            tag_ids: $tagsSelected.size > 0 ? Array.from($tagsSelected) : undefined,
            metadata_filters: metadataValues ? createMetadataFilters($metadataValues) : undefined
        },
        ...$videoFramesBoundsValues
    });
    const { data, query, loadMore, totalCount } = $derived(
        useFrames($page.params.dataset_id, filter)
    );
    const { sampleSize, selectedSampleIds, clearSelectedSamples, setfilteredSampleCount, toggleSampleSelection } =
        useGlobalStorage();

    const GRID_GAP = 16;
    let viewport: HTMLElement | null = $state(null);
    let clientWidth = $state(0);

    let items = $derived($data);

    const itemSize = $derived.by(() => {
        if (viewport == null || viewport.clientWidth === 0) {
            return 0;
        }
        return viewport.clientWidth / $sampleSize.width;
    });
    const videoSize = $derived(itemSize - GRID_GAP);

    function handleOnClick(event: MouseEvent) {
        const sampleId = (event.currentTarget as HTMLElement).dataset.sampleId!;
        toggleSampleSelection(sampleId);
    }

    function handleKeyDown(event: KeyboardEvent) {
        if (event.key === 'Enter' || event.key === ' ') {
            event.preventDefault();
            const sampleId = (event.currentTarget as HTMLElement).dataset.sampleId!;
            toggleSampleSelection(sampleId);
        }
    }
    $effect(() => {
        clearSelectedSamples();
        setfilteredSampleCount($totalCount);
    });
</script>

<div class="flex flex-1 flex-col space-y-4">
    <div class="my-2 flex items-center space-x-4">
        <div class="flex-1">
            <div class="text-2xl font-semibold">Frames</div>
        </div>

        <div class="w-4/12">
            <ImageSizeControl />
        </div>
    </div>
    <Separator class="mb-4 bg-border-hard" />

    <div class="h-full w-full flex-1 overflow-hidden" bind:this={viewport} bind:clientWidth>
        {#if $query.isPending && items.length === 0}
            <div class="flex h-full w-full items-center justify-center">
                <Spinner />
                <div>Loading video frames...</div>
            </div>
        {:else if $query.isSuccess && items.length === 0}
            <!-- Empty state -->
            <div class="flex h-full w-full items-center justify-center">
                <div class="text-center text-muted-foreground">
                    <div class="mb-2 text-lg font-medium">No video frames found</div>
                    <div class="text-sm">This dataset doesn't contain any video frames.</div>
                </div>
            </div>
        {:else if $query.isSuccess && items.length > 0}
            <Grid
                itemCount={items.length}
                itemHeight={itemSize}
                itemWidth={itemSize}
                height={viewport?.clientHeight}
                class="overflow-none overflow-y-auto dark:[color-scheme:dark]"
                style="--sample-width: {videoSize}px; --sample-height: {videoSize}px;"
                overScan={30}
            >
                {#snippet item({ index, style })}
                    {#if items[index]}
                        <div
                            class="relative"
                            class:frame-selected={$selectedSampleIds.has(items[index].sample_id)}
                            {style}
                            data-testid="frame-grid-item"
                            data-sample-id={items[index].sample_id}
                            data-dataset-id={(items[index].sample as SampleView).dataset_id}
                            data-frame-name={items[index].sample_id}
                            data-index={index}
                            onclick={handleOnClick}
                            onkeydown={handleKeyDown}
                            aria-label={`View frame: ${items[index].sample_id}`}
                            role="button"
                            tabindex="0"
                        >
                            <div class="absolute right-7 top-1 z-10">
                                <SelectableBox
                                    onSelect={() => undefined}
                                    isSelected={$selectedSampleIds.has(items[index].sample_id)}
                                />
                            </div>

                            <div
                                class="relative overflow-hidden rounded-lg"
                                style="width: var(--sample-width); height: var(--sample-height);"
                            >
                                <VideoFrameItem
                                    videoFrame={items[index]}
                                    {index}
                                    size={videoSize}
                                />
                            </div>
                        </div>
                    {/if}
                {/snippet}
                {#snippet footer()}
                    {#key items.length}
                        <LazyTrigger
                            onIntersect={loadMore}
                            disabled={!$query.hasNextPage || $query.isFetchingNextPage}
                        />
                    {/key}
                    {#if $query.isFetchingNextPage}
                        <div class="flex justify-center p-4">
                            <Spinner />
                        </div>
                    {/if}
                {/snippet}
            </Grid>
        {/if}
    </div>
</div>

<style>
    .frame-selected {
        outline: drop-shadow(1px 1px 1px hsl(var(--primary)))
            drop-shadow(1px -1px 1px hsl(var(--primary)))
            drop-shadow(-1px -1px 1px hsl(var(--primary)))
            drop-shadow(-1px 1px 1px hsl(var(--primary)));
    }
</style><|MERGE_RESOLUTION|>--- conflicted
+++ resolved
@@ -6,13 +6,9 @@
     import { useGlobalStorage } from '$lib/hooks/useGlobalStorage';
     import { useFrames } from '$lib/hooks/useFrames/useFrames';
     import VideoFrameItem from '$lib/components/VideoFrameItem/VideoFrameItem.svelte';
-<<<<<<< HEAD
     import { type VideoFrameFilter, type SampleView } from '$lib/api/lightly_studio_local';
     import { useTags } from '$lib/hooks/useTags/useTags';
-=======
-    import { type VideoFrameFilter } from '$lib/api/lightly_studio_local';
     import { useVideoFramesBounds } from '$lib/hooks/useVideoFramesBounds/useVideoFramesBounds.js';
->>>>>>> 31abae36
     import {
         createMetadataFilters,
         useMetadataFilters
