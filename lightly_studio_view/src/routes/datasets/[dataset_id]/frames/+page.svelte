--- conflicted
+++ resolved
@@ -7,12 +7,7 @@
     import { useFrames } from '$lib/hooks/useFrames/useFrames';
     import VideoFrameItem from '$lib/components/VideoFrameItem/VideoFrameItem.svelte';
     import { type VideoFrameFilter } from '$lib/api/lightly_studio_local';
-<<<<<<< HEAD
     import { useVideoFramesBounds } from '$lib/hooks/useVideoFramesBounds/useVideoFramesBounds.js';
-
-    const { data: dataProps } = $props();
-    const { videoFramesBoundsValues } = useVideoFramesBounds();
-=======
     import {
         createMetadataFilters,
         useMetadataFilters
@@ -20,21 +15,17 @@
 
     const { data: dataProps } = $props();
     const { metadataValues } = useMetadataFilters($page.params.dataset_id);
->>>>>>> ce840ed2
+    const { videoFramesBoundsValues } = useVideoFramesBounds();
+
     const selectedAnnotationFilterIds = $derived(dataProps.selectedAnnotationFilterIds);
     const filter: VideoFrameFilter = $derived({
         sample_filter: {
             annotation_label_ids: $selectedAnnotationFilterIds?.length
                 ? $selectedAnnotationFilterIds
-<<<<<<< HEAD
-                : undefined
+                : undefined,
+            metadata_filters: metadataValues ? createMetadataFilters($metadataValues) : undefined
         },
         ...$videoFramesBoundsValues
-=======
-                : undefined,
-            metadata_filters: metadataValues ? createMetadataFilters($metadataValues) : undefined
-        }
->>>>>>> ce840ed2
     });
     const { data, query, loadMore, totalCount } = $derived(
         useFrames($page.params.dataset_id, filter)
@@ -65,7 +56,7 @@
             <ImageSizeControl />
         </div>
     </div>
-    <Separator class="mb-4 bg-border-hard" />
+    <Separator class="bg-border-hard mb-4" />
 
     <div class="h-full w-full flex-1 overflow-hidden" bind:this={viewport} bind:clientWidth>
         {#if $query.isPending && items.length === 0}
@@ -76,7 +67,7 @@
         {:else if $query.isSuccess && items.length === 0}
             <!-- Empty state -->
             <div class="flex h-full w-full items-center justify-center">
-                <div class="text-center text-muted-foreground">
+                <div class="text-muted-foreground text-center">
                     <div class="mb-2 text-lg font-medium">No video frames found</div>
                     <div class="text-sm">This dataset doesn't contain any video frames.</div>
                 </div>
