--- conflicted
+++ resolved
@@ -11,34 +11,25 @@
         useMetadataFilters
     } from '$lib/hooks/useMetadataFilters/useMetadataFilters';
     import type { VideoFilter } from '$lib/api/lightly_studio_local';
-<<<<<<< HEAD
     import { useTags } from '$lib/hooks/useTags/useTags';
     import type { SampleView } from '$lib/api/lightly_studio_local';
     const { tagsSelected } = useTags({
         dataset_id: $page.params.dataset_id,
         kind: ['sample']
         });
-=======
     import { useVideoBounds } from '$lib/hooks/useVideosBounds/useVideosBounds';
 
     const { data: propsData } = $props();
->>>>>>> 5d64c86c
     const { metadataValues } = useMetadataFilters();
     const selectedAnnotationsFilterIds = $derived(propsData.selectedAnnotationFilterIds);
     const { videoBoundsValues } = useVideoBounds();
     const filter: VideoFilter = $derived({
-<<<<<<< HEAD
-        sample_filter: {
-            metadata_filters: metadataValues ? createMetadataFilters($metadataValues) : undefined,
-            tag_ids: $tagsSelected.size > 0 ? Array.from($tagsSelected) : undefined
-        }
-=======
         sample: {
             metadata_filters: metadataValues ? createMetadataFilters($metadataValues) : undefined
+            tag_ids: $tagsSelected.size > 0 ? Array.from($tagsSelected) : undefined
         },
         annotation_frames_label_ids: $selectedAnnotationsFilterIds,
         ...$videoBoundsValues
->>>>>>> 5d64c86c
     });
     const { data, query, loadMore } = $derived(useVideos($page.params.dataset_id, filter));
     const { sampleSize, selectedSampleIds, toggleSampleSelection } = useGlobalStorage();
@@ -109,8 +100,8 @@
             >
                 {#snippet item({ index, style })}
                     {#if items[index]}
-<<<<<<< HEAD
-                        <div
+                        {#key items[index].sample_id}
+                         <div
                             class="relative"
                             class:video-selected={$selectedSampleIds.has(items[index].sample_id)}
                             {style}
@@ -139,18 +130,7 @@
                                 <VideoItem video={items[index]} size={videoSize} />
                             </div>
                         </div>
-=======
-                        {#key items[index].sample_id}
-                            <div {style}>
-                                <div
-                                    class="relative overflow-hidden rounded-lg"
-                                    style="width: var(--sample-width); height: var(--sample-height);"
-                                >
-                                    <VideoItem video={items[index]} size={videoSize} />
-                                </div>
-                            </div>
                         {/key}
->>>>>>> 5d64c86c
                     {/if}
                 {/snippet}
                 {#snippet footer()}
