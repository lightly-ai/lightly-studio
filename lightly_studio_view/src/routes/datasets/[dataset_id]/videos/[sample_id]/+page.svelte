--- conflicted
+++ resolved
@@ -13,13 +13,10 @@
     import { routeHelpers } from '$lib/routes';
     import VideoFrameAnnotationItem from '$lib/components/VideoFrameAnnotationItem/VideoFrameAnnotationItem.svelte';
     import Video from '$lib/components/Video/Video.svelte';
-<<<<<<< HEAD
     import MetadataSegment from '$lib/components/MetadataSegment/MetadataSegment.svelte';
-=======
     import { useRemoveTagFromSample } from '$lib/hooks/useRemoveTagFromSample/useRemoveTagFromSample';
     import { page } from '$app/state';
     import { invalidateAll } from '$app/navigation';
->>>>>>> ae23047e
 
     const { data }: { data: PageData } = $props();
     const { sample }: { sample: VideoView | undefined } = $derived(data);
