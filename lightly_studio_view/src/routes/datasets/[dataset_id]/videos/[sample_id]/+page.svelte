<script lang="ts">
    import { Card, CardContent, Segment } from '$lib/components';
    import SegmentTags from '$lib/components/SegmentTags/SegmentTags.svelte';
    import type { PageData } from './$types';
    import {
        getAllFrames,
        type FrameView,
        type SampleView,
        type VideoFrameView,
        type VideoView
    } from '$lib/api/lightly_studio_local';
    import { Button } from '$lib/components/ui';
    import { routeHelpers } from '$lib/routes';
    import VideoFrameAnnotationItem from '$lib/components/VideoFrameAnnotationItem/VideoFrameAnnotationItem.svelte';
    import Video from '$lib/components/Video/Video.svelte';
<<<<<<< HEAD
    import type { Writable } from 'svelte/store';
    import type { VideoAdjacents } from '$lib/hooks/useVideosAdjacents/useVideosAdjancents';
    import { goto } from '$app/navigation';
    import SteppingNavigation from '$lib/components/SteppingNavigation/SteppingNavigation.svelte';
    import DetailsBreadcrumb from '$lib/components/DetailsBreadcrumb/DetailsBreadcrumb.svelte';
    import Separator from '$lib/components/ui/separator/separator.svelte';
=======
    import MetadataSegment from '$lib/components/MetadataSegment/MetadataSegment.svelte';
>>>>>>> 7107c2e4
    import { useRemoveTagFromSample } from '$lib/hooks/useRemoveTagFromSample/useRemoveTagFromSample';
    import { page } from '$app/state';
    import { invalidateAll } from '$app/navigation';

    const { data }: { data: PageData } = $props();
    const {
        sample,
        videoIndex,
        videoAdjacents
    }: {
        sample: VideoView | undefined;
        videoIndex: number | null;
        videoAdjacents: Writable<VideoAdjacents> | null;
    } = $derived(data);

    const { datasetId } = page.data;
    const { removeTagFromSample } = useRemoveTagFromSample({ datasetId });

    const tags = $derived(
        ((sample?.sample as SampleView)?.tags as Array<{ tag_id: string; name: string }>)?.map(
            (t) => ({
                tagId: t.tag_id,
                name: t.name
            })
        ) ?? []
    );

    const handleRemoveTag = async (tagId: string) => {
        if (!sample?.sample_id) return;
        try {
            await removeTagFromSample(sample.sample_id, tagId);
            // Refresh the page data to get updated tags
            await invalidateAll();
        } catch (error) {
            console.error('Error removing tag from video:', error);
        }
    };

    let videoEl: HTMLVideoElement | null = $state(null);
    let frames = $state<FrameView[]>([]);

    let currentFrame: FrameView | null | undefined = $state();

    let containerEl: HTMLDivElement | null = null;
    let overlaySize = $state(0);
    let overlayHeight = $state(0);
    let currentIndex = 0;
    let hasStarted = false;
    let cursor = 0;
    let loading = false;
    let reachedEnd = false;
    const BATCH_SIZE = 25;

    let resizeObserver: ResizeObserver;

    $effect(() => {
        if (!videoEl) return;

        const updateOverlaySize = () => {
            const rect = videoEl?.getBoundingClientRect();
            overlaySize = rect?.width ?? 0;
            overlayHeight = rect?.height ?? 0;
        };

        updateOverlaySize();

        resizeObserver = new ResizeObserver(updateOverlaySize);
        resizeObserver.observe(videoEl);

        return () => resizeObserver.disconnect();
    });

    function onUpdate(frame: FrameView | VideoFrameView | null, index: number | null) {
        currentFrame = frame;
        if (index != null && index % BATCH_SIZE == 0 && index != 0 && currentIndex < index) {
            loadFrames();
        }
    }

    async function loadFrames() {
        if (loading || reachedEnd) return;
        loading = true;

        const res = await getAllFrames({
            path: {
                video_frame_dataset_id: (sample?.frame?.sample as SampleView).dataset_id
            },
            query: {
                cursor,
                limit: BATCH_SIZE
            },
            body: {
                filter: {
                    video_id: sample?.sample_id
                }
            }
        });

        const newFrames = res?.data?.data ?? [];

        if (newFrames.length === 0) {
            reachedEnd = true;
            loading = false;
            return;
        }

        frames = [...frames, ...newFrames];

        cursor = res?.data?.nextCursor ?? cursor + BATCH_SIZE;

        loading = false;
    }

    function onPlay() {
        if (!hasStarted) loadFrames();
    }

    function goToNextVideo() {
        if (videoIndex == null || !sample) return null;
        if (!videoAdjacents) return null;

        const sampleNext = $videoAdjacents?.sampleNext;
        if (!sampleNext) return null;

        goto(
            routeHelpers.toVideosDetails(
                (sample.sample as SampleView).dataset_id,
                sampleNext.sample_id,
                videoIndex + 1
            )
        );
    }

    function goToPreviousVideo() {
        if (videoIndex == null || !sample) return null;
        if (!videoAdjacents) return null;

        const samplePrevious = $videoAdjacents?.samplePrevious;
        if (!samplePrevious) return null;

        goto(
            routeHelpers.toVideosDetails(
                (sample.sample as SampleView).dataset_id,
                samplePrevious.sample_id,
                videoIndex - 1
            )
        );
    }

    let lastVideoId: string | null = null;

    $effect(() => {
        if (!sample) return;

        const videoId = sample.sample_id;

        if (videoId !== lastVideoId) {
            frames = sample.frame ? [sample.frame] : [];
            currentFrame = sample.frame ?? null;
            cursor = 0;
            currentIndex = 0;
            loading = false;
            reachedEnd = false;

            lastVideoId = videoId;
        }
    });
</script>

<div class="flex h-full w-full flex-col space-y-4">
    <div class="flex w-full items-center">
        {#if data.dataset}
            <DetailsBreadcrumb
                dataset={data.dataset}
                section="Videos"
                subsection="Video"
                navigateTo={routeHelpers.toVideos}
                index={videoIndex}
            />
        {/if}
    </div>
    <Separator class="mb-4 bg-border-hard" />
    <div class="flex min-h-0 flex-1 gap-4">
        <Card className="flex w-[60vw] flex-col">
            <CardContent className="flex h-full flex-col gap-4 overflow-hidden">
                <div
                    bind:this={containerEl}
                    class="video-frame-container relative overflow-hidden rounded-lg bg-black"
                >
                    {#if $videoAdjacents}
                        <SteppingNavigation
                            hasPrevious={!!$videoAdjacents?.samplePrevious}
                            hasNext={!!$videoAdjacents?.sampleNext}
                            onPrevious={goToPreviousVideo}
                            onNext={goToNextVideo}
                        />
                    {/if}
                    {#key sample?.sample_id}
                        {#if sample}
                            <Video
                                bind:videoEl
                                video={sample}
                                {frames}
                                muted={true}
                                controls={true}
                                update={onUpdate}
                                className="block h-full w-full"
                                onplay={onPlay}
                            />

                            {#if currentFrame && overlaySize > 0}
                                <VideoFrameAnnotationItem
                                    width={overlaySize}
                                    height={overlayHeight}
                                    sample={currentFrame}
                                    showLabel={true}
                                    sampleWidth={sample.width}
                                    sampleHeight={sample.height}
                                />
                            {/if}
                        {/if}
                    {/key}
                </div>
<<<<<<< HEAD
            </CardContent>
        </Card>

        <Card className="flex flex-1 flex-col overflow-hidden">
            <CardContent className="h-full overflow-y-auto">
                <SegmentTags {tags} onClick={handleRemoveTag} />
                <Segment title="Sample details">
                    <div class="min-w-full space-y-3 text-diffuse-foreground">
                        <div class="flex items-start gap-3">
                            <span class="truncate text-sm font-medium" title="Width">Width:</span>
                            <span class="text-sm">{sample?.width}px</span>
                        </div>
                        <div class="flex items-start gap-3">
                            <span class="truncate text-sm font-medium" title="Height">Height:</span>
                            <span class="text-sm">{sample?.height}px</span>
                        </div>
                        <div class="flex items-start gap-3">
                            <span class="truncate text-sm font-medium" title="Duration"
                                >Duration:</span
                            >
                            <span class="text-sm">{sample?.duration_s?.toFixed(2)} seconds</span>
=======
            </Segment>
            <MetadataSegment metadata_dict={(sample?.sample as SampleView).metadata_dict} />

            <Segment title="Current Frame">
                {#if currentFrame}
                    <div class="space-y-2 text-sm text-diffuse-foreground">
                        <div class="flex items-center gap-2">
                            <span class="font-medium">Frame #:</span>
                            <span>{currentFrame.frame_number}</span>
>>>>>>> 7107c2e4
                        </div>
                        <div class="flex items-start gap-3">
                            <span class="truncate text-sm font-medium" title="FPS">FPS:</span>
                            <span class="text-sm">{sample?.fps.toFixed(2)}</span>
                        </div>
                    </div>
                </Segment>

                <Segment title="Current Frame">
                    {#if currentFrame}
                        <div class="space-y-2 text-sm text-diffuse-foreground">
                            <div class="flex items-center gap-2">
                                <span class="font-medium">Frame #:</span>
                                <span>{currentFrame.frame_number}</span>
                            </div>
                            <div class="flex items-center gap-2">
                                <span class="font-medium">Timestamp:</span>
                                <span>{currentFrame.frame_timestamp_s.toFixed(3)} s</span>
                            </div>
                        </div>

                        <Button
                            variant="secondary"
                            class="mt-4 w-full"
                            href={routeHelpers.toFramesDetails(
                                (currentFrame.sample as SampleView).dataset_id,
                                currentFrame.sample_id
                            )}
                        >
                            View frame
                        </Button>
                    {/if}
                </Segment>
            </CardContent>
        </Card>
    </div>
</div>

<style>
    .video-frame-container {
        width: 100%;
        height: 100%;
    }
</style><|MERGE_RESOLUTION|>--- conflicted
+++ resolved
@@ -13,16 +13,13 @@
     import { routeHelpers } from '$lib/routes';
     import VideoFrameAnnotationItem from '$lib/components/VideoFrameAnnotationItem/VideoFrameAnnotationItem.svelte';
     import Video from '$lib/components/Video/Video.svelte';
-<<<<<<< HEAD
     import type { Writable } from 'svelte/store';
     import type { VideoAdjacents } from '$lib/hooks/useVideosAdjacents/useVideosAdjancents';
     import { goto } from '$app/navigation';
     import SteppingNavigation from '$lib/components/SteppingNavigation/SteppingNavigation.svelte';
     import DetailsBreadcrumb from '$lib/components/DetailsBreadcrumb/DetailsBreadcrumb.svelte';
     import Separator from '$lib/components/ui/separator/separator.svelte';
-=======
     import MetadataSegment from '$lib/components/MetadataSegment/MetadataSegment.svelte';
->>>>>>> 7107c2e4
     import { useRemoveTagFromSample } from '$lib/hooks/useRemoveTagFromSample/useRemoveTagFromSample';
     import { page } from '$app/state';
     import { invalidateAll } from '$app/navigation';
@@ -246,7 +243,6 @@
                         {/if}
                     {/key}
                 </div>
-<<<<<<< HEAD
             </CardContent>
         </Card>
 
@@ -268,17 +264,6 @@
                                 >Duration:</span
                             >
                             <span class="text-sm">{sample?.duration_s?.toFixed(2)} seconds</span>
-=======
-            </Segment>
-            <MetadataSegment metadata_dict={(sample?.sample as SampleView).metadata_dict} />
-
-            <Segment title="Current Frame">
-                {#if currentFrame}
-                    <div class="space-y-2 text-sm text-diffuse-foreground">
-                        <div class="flex items-center gap-2">
-                            <span class="font-medium">Frame #:</span>
-                            <span>{currentFrame.frame_number}</span>
->>>>>>> 7107c2e4
                         </div>
                         <div class="flex items-start gap-3">
                             <span class="truncate text-sm font-medium" title="FPS">FPS:</span>
@@ -286,7 +271,7 @@
                         </div>
                     </div>
                 </Segment>
-
+                <MetadataSegment metadata_dict={(sample?.sample as SampleView).metadata_dict} />
                 <Segment title="Current Frame">
                     {#if currentFrame}
                         <div class="space-y-2 text-sm text-diffuse-foreground">
