<script lang="ts">
    import { Card, CardContent, Segment } from '$lib/components';
    import SegmentTags from '$lib/components/SegmentTags/SegmentTags.svelte';
    import type { PageData } from './$types';
    import {
        getAllFrames,
        type FrameView,
        type SampleView,
        type VideoFrameView,
        type VideoView
    } from '$lib/api/lightly_studio_local';
    import { Button } from '$lib/components/ui';
    import { routeHelpers } from '$lib/routes';
    import VideoFrameAnnotationItem from '$lib/components/VideoFrameAnnotationItem/VideoFrameAnnotationItem.svelte';
    import Video from '$lib/components/Video/Video.svelte';
<<<<<<< HEAD
    import type { Writable } from 'svelte/store';
    import type { VideoAdjacents } from '$lib/hooks/useVideosAdjacents/useVideosAdjancents';
    import { goto } from '$app/navigation';
    import SteppingNavigation from '$lib/components/SteppingNavigation/SteppingNavigation.svelte';
    import DetailsBreadcrumb from '$lib/components/DetailsBreadcrumb/DetailsBreadcrumb.svelte';
    import Separator from '$lib/components/ui/separator/separator.svelte';
=======
    import { useRemoveTagFromSample } from '$lib/hooks/useRemoveTagFromSample/useRemoveTagFromSample';
    import { page } from '$app/state';
    import { invalidateAll } from '$app/navigation';
>>>>>>> 1553ad2e

    const { data }: { data: PageData } = $props();
    const {
        sample,
        videoIndex,
        videoAdjacents
    }: {
        sample: VideoView | undefined;
        videoIndex: number | null;
        videoAdjacents: Writable<VideoAdjacents> | null;
    } = $derived(data);

    const { datasetId } = page.data;
    const { removeTagFromSample } = useRemoveTagFromSample({ datasetId });

    const tags = $derived(
        ((sample?.sample as SampleView)?.tags as Array<{ tag_id: string; name: string }>)?.map(
            (t) => ({
                tagId: t.tag_id,
                name: t.name
            })
        ) ?? []
    );

    const handleRemoveTag = async (tagId: string) => {
        if (!sample?.sample_id) return;
        try {
            await removeTagFromSample(sample.sample_id, tagId);
            // Refresh the page data to get updated tags
            await invalidateAll();
        } catch (error) {
            console.error('Error removing tag from video:', error);
        }
    };

    let videoEl: HTMLVideoElement | null = $state(null);
    let frames = $state<FrameView[]>([]);

    let currentFrame: FrameView | null | undefined = $state();

    let containerEl: HTMLDivElement | null = null;
    let overlaySize = $state(0);
    let overlayHeight = $state(0);
    let currentIndex = 0;
    let hasStarted = false;
    let cursor = 0;
    let loading = false;
    let reachedEnd = false;
    const BATCH_SIZE = 25;

    let resizeObserver: ResizeObserver;

    $effect(() => {
        if (!videoEl) return;

        const updateOverlaySize = () => {
            const rect = videoEl?.getBoundingClientRect();
            overlaySize = rect?.width ?? 0;
            overlayHeight = rect?.height ?? 0;
        };

        updateOverlaySize();

        resizeObserver = new ResizeObserver(updateOverlaySize);
        resizeObserver.observe(videoEl);

        return () => resizeObserver.disconnect();
    });

    function onUpdate(frame: FrameView | VideoFrameView | null, index: number | null) {
        currentFrame = frame;
        if (index != null && index % BATCH_SIZE == 0 && index != 0 && currentIndex < index) {
            loadFrames();
        }
    }

    async function loadFrames() {
        if (loading || reachedEnd) return;
        loading = true;

        const res = await getAllFrames({
            path: {
                video_frame_dataset_id: (sample?.frame?.sample as SampleView).dataset_id
            },
            query: {
                cursor,
                limit: BATCH_SIZE
            },
            body: {
                filter: {
                    video_id: sample?.sample_id
                }
            }
        });

        const newFrames = res?.data?.data ?? [];

        if (newFrames.length === 0) {
            reachedEnd = true;
            loading = false;
            return;
        }

        frames = [...frames, ...newFrames];

        cursor = res?.data?.nextCursor ?? cursor + BATCH_SIZE;

        loading = false;
    }

    function onPlay() {
        if (!hasStarted) loadFrames();
    }

    function goToNextVideo() {
        if (videoIndex == null || !sample) return null;
        if (!videoAdjacents) return null;

        const sampleNext = $videoAdjacents?.sampleNext;
        if (!sampleNext) return null;

        goto(
            routeHelpers.toVideosDetails(
                (sample.sample as SampleView).dataset_id,
                sampleNext.sample_id,
                videoIndex + 1
            )
        );
    }

    function goToPreviousVideo() {
        if (videoIndex == null || !sample) return null;
        if (!videoAdjacents) return null;

        const samplePrevious = $videoAdjacents?.samplePrevious;
        if (!samplePrevious) return null;

        goto(
            routeHelpers.toVideosDetails(
                (sample.sample as SampleView).dataset_id,
                samplePrevious.sample_id,
                videoIndex - 1
            )
        );
    }

    let lastVideoId: string | null = null;

    $effect(() => {
        if (!sample) return;

        const videoId = sample.sample_id;

        if (videoId !== lastVideoId) {
            frames = sample.frame ? [sample.frame] : [];
            currentFrame = sample.frame ?? null;
            cursor = 0;
            currentIndex = 0;
            loading = false;
            reachedEnd = false;

            lastVideoId = videoId;
        }
    });
</script>

<div class="flex h-full w-full flex-col space-y-4">
    <div class="flex w-full items-center">
        {#if data.dataset}
            <DetailsBreadcrumb
                dataset={data.dataset}
                section="Videos"
                subsection="Video"
                navigateTo={routeHelpers.toVideos}
                index={videoIndex}
            />
        {/if}
    </div>
    <Separator class="mb-4 bg-border-hard" />
    <div class="flex min-h-0 flex-1 gap-4">
        <Card className="flex w-[60vw] flex-col">
            <CardContent className="flex h-full flex-col gap-4 overflow-hidden">
                <div
                    bind:this={containerEl}
                    class="video-frame-container relative overflow-hidden rounded-lg bg-black"
                >
                    {#if $videoAdjacents}
                        <SteppingNavigation
                            hasPrevious={!!$videoAdjacents?.samplePrevious}
                            hasNext={!!$videoAdjacents?.sampleNext}
                            onPrevious={goToPreviousVideo}
                            onNext={goToNextVideo}
                        />
                    {/if}
<<<<<<< HEAD
                    {#key sample?.sample_id}
                        {#if sample}
                            <Video
                                bind:videoEl
                                video={sample}
                                {frames}
                                muted={true}
                                controls={true}
                                update={onUpdate}
                                className="block h-full w-full"
                                onplay={onPlay}
                            />

                            {#if currentFrame && overlaySize > 0}
                                <VideoFrameAnnotationItem
                                    width={overlaySize}
                                    height={overlayHeight}
                                    sample={currentFrame}
                                    showLabel={true}
                                    sampleWidth={sample.width}
                                    sampleHeight={sample.height}
                                />
                            {/if}
                        {/if}
                    {/key}
=======
                {/if}
            </div>
        </CardContent>
    </Card>

    <Card className="flex flex-1 flex-col overflow-hidden">
        <CardContent className="h-full overflow-y-auto">
            <SegmentTags {tags} onClick={handleRemoveTag} />
            <Segment title="Sample details">
                <div class="min-w-full space-y-3 text-diffuse-foreground">
                    <div class="flex items-start gap-3">
                        <span class="truncate text-sm font-medium" title="Width">Width:</span>
                        <span class="text-sm">{sample?.width}px</span>
                    </div>
                    <div class="flex items-start gap-3">
                        <span class="truncate text-sm font-medium" title="Height">Height:</span>
                        <span class="text-sm">{sample?.height}px</span>
                    </div>
                    <div class="flex items-start gap-3">
                        <span class="truncate text-sm font-medium" title="Duration">Duration:</span>
                        <span class="text-sm">{sample?.duration_s?.toFixed(2)} seconds</span>
                    </div>
                    <div class="flex items-start gap-3">
                        <span class="truncate text-sm font-medium" title="FPS">FPS:</span>
                        <span class="text-sm">{sample?.fps.toFixed(2)}</span>
                    </div>
>>>>>>> 1553ad2e
                </div>
            </CardContent>
        </Card>

        <Card className="flex flex-1 flex-col overflow-hidden">
            <CardContent className="h-full overflow-y-auto">
                <Segment title="Sample details">
                    <div class="min-w-full space-y-3 text-diffuse-foreground">
                        <div class="flex items-start gap-3">
                            <span class="truncate text-sm font-medium" title="Width">Width:</span>
                            <span class="text-sm">{sample?.width}px</span>
                        </div>
                        <div class="flex items-start gap-3">
                            <span class="truncate text-sm font-medium" title="Height">Height:</span>
                            <span class="text-sm">{sample?.height}px</span>
                        </div>
                        <div class="flex items-start gap-3">
                            <span class="truncate text-sm font-medium" title="Duration"
                                >Duration:</span
                            >
                            <span class="text-sm">{sample?.duration_s?.toFixed(2)} seconds</span>
                        </div>
                        <div class="flex items-start gap-3">
                            <span class="truncate text-sm font-medium" title="FPS">FPS:</span>
                            <span class="text-sm">{sample?.fps.toFixed(2)}</span>
                        </div>
                    </div>
                </Segment>

<<<<<<< HEAD
                <Segment title="Current Frame">
                    {#if currentFrame}
                        <div class="space-y-2 text-sm text-diffuse-foreground">
                            <div class="flex items-center gap-2">
                                <span class="font-medium">Frame #:</span>
                                <span>{currentFrame.frame_number}</span>
                            </div>
                            <div class="flex items-center gap-2">
                                <span class="font-medium">Timestamp:</span>
                                <span>{currentFrame.frame_timestamp_s.toFixed(3)} s</span>
                            </div>
                        </div>

                        <Button
                            variant="secondary"
                            class="mt-4 w-full"
                            href={routeHelpers.toFramesDetails(
                                (currentFrame.sample as SampleView).dataset_id,
                                currentFrame.sample_id
                            )}
                        >
                            View frame
                        </Button>
                    {/if}
                </Segment>
            </CardContent>
        </Card>
    </div>
=======
                    <Button
                        variant="secondary"
                        class="mt-4 w-full"
                        href={routeHelpers.toFramesDetails(
                            (currentFrame.sample as SampleView).dataset_id,
                            currentFrame.sample_id
                        )}
                    >
                        View frame
                    </Button>
                {/if}
            </Segment>
        </CardContent>
    </Card>
>>>>>>> 1553ad2e
</div>

<style>
    .video-frame-container {
        width: 100%;
        height: 100%;
    }
</style><|MERGE_RESOLUTION|>--- conflicted
+++ resolved
@@ -13,18 +13,15 @@
     import { routeHelpers } from '$lib/routes';
     import VideoFrameAnnotationItem from '$lib/components/VideoFrameAnnotationItem/VideoFrameAnnotationItem.svelte';
     import Video from '$lib/components/Video/Video.svelte';
-<<<<<<< HEAD
     import type { Writable } from 'svelte/store';
     import type { VideoAdjacents } from '$lib/hooks/useVideosAdjacents/useVideosAdjancents';
     import { goto } from '$app/navigation';
     import SteppingNavigation from '$lib/components/SteppingNavigation/SteppingNavigation.svelte';
     import DetailsBreadcrumb from '$lib/components/DetailsBreadcrumb/DetailsBreadcrumb.svelte';
     import Separator from '$lib/components/ui/separator/separator.svelte';
-=======
     import { useRemoveTagFromSample } from '$lib/hooks/useRemoveTagFromSample/useRemoveTagFromSample';
     import { page } from '$app/state';
     import { invalidateAll } from '$app/navigation';
->>>>>>> 1553ad2e
 
     const { data }: { data: PageData } = $props();
     const {
@@ -219,7 +216,6 @@
                             onNext={goToNextVideo}
                         />
                     {/if}
-<<<<<<< HEAD
                     {#key sample?.sample_id}
                         {#if sample}
                             <Video
@@ -233,24 +229,6 @@
                                 onplay={onPlay}
                             />
 
-                            {#if currentFrame && overlaySize > 0}
-                                <VideoFrameAnnotationItem
-                                    width={overlaySize}
-                                    height={overlayHeight}
-                                    sample={currentFrame}
-                                    showLabel={true}
-                                    sampleWidth={sample.width}
-                                    sampleHeight={sample.height}
-                                />
-                            {/if}
-                        {/if}
-                    {/key}
-=======
-                {/if}
-            </div>
-        </CardContent>
-    </Card>
-
     <Card className="flex flex-1 flex-col overflow-hidden">
         <CardContent className="h-full overflow-y-auto">
             <SegmentTags {tags} onClick={handleRemoveTag} />
@@ -272,7 +250,6 @@
                         <span class="truncate text-sm font-medium" title="FPS">FPS:</span>
                         <span class="text-sm">{sample?.fps.toFixed(2)}</span>
                     </div>
->>>>>>> 1553ad2e
                 </div>
             </CardContent>
         </Card>
@@ -302,36 +279,6 @@
                     </div>
                 </Segment>
 
-<<<<<<< HEAD
-                <Segment title="Current Frame">
-                    {#if currentFrame}
-                        <div class="space-y-2 text-sm text-diffuse-foreground">
-                            <div class="flex items-center gap-2">
-                                <span class="font-medium">Frame #:</span>
-                                <span>{currentFrame.frame_number}</span>
-                            </div>
-                            <div class="flex items-center gap-2">
-                                <span class="font-medium">Timestamp:</span>
-                                <span>{currentFrame.frame_timestamp_s.toFixed(3)} s</span>
-                            </div>
-                        </div>
-
-                        <Button
-                            variant="secondary"
-                            class="mt-4 w-full"
-                            href={routeHelpers.toFramesDetails(
-                                (currentFrame.sample as SampleView).dataset_id,
-                                currentFrame.sample_id
-                            )}
-                        >
-                            View frame
-                        </Button>
-                    {/if}
-                </Segment>
-            </CardContent>
-        </Card>
-    </div>
-=======
                     <Button
                         variant="secondary"
                         class="mt-4 w-full"
@@ -346,7 +293,6 @@
             </Segment>
         </CardContent>
     </Card>
->>>>>>> 1553ad2e
 </div>
 
 <style>
