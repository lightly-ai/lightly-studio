--- conflicted
+++ resolved
@@ -195,13 +195,9 @@
     const metadataFilters = $derived(
         metadataValues ? createMetadataFilters($metadataValues) : undefined
     );
-<<<<<<< HEAD
     const rootDatasetId = $derived(dataset?.parent_dataset_id ?? datasetId);
-=======
-    const rootDatasetId = $derived(dataset.parent_dataset_id ?? datasetId);
     const { videoFramesBoundsValues } = useVideoFramesBounds();
 
->>>>>>> 7107c2e4
     const annotationCounts = $derived.by(() => {
         if (isVideoFrames) {
             return useVideoFrameAnnotationCounts({
