<script lang="ts">
    import { browser } from '$app/environment';
    import { page } from '$app/state';
    import { ChartNetwork } from '@lucide/svelte';
    import {
        CreateClassifierDialog,
        CombinedMetadataDimensionsFilters,
        Footer,
        ImageSizeControl,
        LabelsMenu,
        RefineClassifierDialog,
        TagCreateDialog,
        TagsMenu
    } from '$lib/components';
    import Input from '$lib/components/ui/input/input.svelte';
    import Separator from '$lib/components/ui/separator/separator.svelte';
    import { Search, SlidersHorizontal } from '@lucide/svelte';
    import { onDestroy, onMount } from 'svelte';
    import { derived, get, writable } from 'svelte/store';
    import { toast } from 'svelte-sonner';
    import { Header } from '$lib/components';
    import MenuDialogHost from '$lib/components/Header/MenuDialogHost.svelte';

    import Segment from '$lib/components/Segment/Segment.svelte';
    import { useFeatureFlags } from '$lib/hooks/useFeatureFlags/useFeatureFlags';
    import { useHideAnnotations } from '$lib/hooks/useHideAnnotations';
    import { useAnnotationLabels } from '$lib/hooks/useAnnotationLabels/useAnnotationLabels';
    import { useDimensions } from '$lib/hooks/useDimensions/useDimensions';
    import {
        isAnnotationDetailsRoute,
        isAnnotationsRoute,
        isCaptionsRoute,
        isClassifiersRoute,
        isSampleDetailsRoute,
        isSampleDetailsWithoutIndexRoute,
        isSamplesRoute,
        isVideoFramesRoute,
        isVideosRoute
    } from '$lib/routes';
    import { embedText } from '$lib/services/embedText';
    import type { GridType } from '$lib/types';
    import { useAnnotationCounts } from '$lib/hooks/useAnnotationCounts/useAnnotationCounts';
    import { useGlobalStorage } from '$lib/hooks/useGlobalStorage.js';
    import PlotPanel from '$lib/components/PlotPanel/PlotPanel.svelte';
    import { Button } from '$lib/components/ui/index.js';
    import { PaneGroup, Pane, PaneResizer } from 'paneforge';
    import { GripVertical } from '@lucide/svelte';
<<<<<<< HEAD
=======
    import { useVideoAnnotationCounts } from '$lib/hooks/useVideoAnnotationsCount/useVideoAnnotationsCount.js';
    import {
        createMetadataFilters,
        useMetadataFilters
    } from '$lib/hooks/useMetadataFilters/useMetadataFilters.js';
>>>>>>> a153d8c7
    import { useVideoFrameAnnotationCounts } from '$lib/hooks/useVideoFrameAnnotationsCount/useVideoFrameAnnotationsCount.js';

    const { data, children } = $props();
    const {
        datasetId,
        dataset,
        globalStorage: {
            setTextEmbedding,
            textEmbedding,
            setLastGridType,
            selectedAnnotationFilterIds
        }
    } = data;

    // Use hideAnnotations hook
    const { handleKeyEvent } = useHideAnnotations();

    // Setup event handlers for keyboard shortcuts
    onMount(() => {
        if (browser) {
            window.addEventListener('keydown', handleKeyEvent);
            window.addEventListener('keyup', handleKeyEvent);
        }
    });

    onDestroy(() => {
        if (browser) {
            window.removeEventListener('keydown', handleKeyEvent);
            window.removeEventListener('keyup', handleKeyEvent);
        }
    });

    const isSamples = $derived(isSamplesRoute(page.route.id));
    const isAnnotations = $derived(isAnnotationsRoute(page.route.id));
    const isSampleDetails = $derived(isSampleDetailsRoute(page.route.id));
    const isAnnotationDetails = $derived(isAnnotationDetailsRoute(page.route.id));
    const isSampleDetailsWithoutIndex = $derived(isSampleDetailsWithoutIndexRoute(page.route.id));
    const isClassifiers = $derived(isClassifiersRoute(page.route.id));
    const isCaptions = $derived(isCaptionsRoute(page.route.id));
    const isVideos = $derived(isVideosRoute(page.route.id));
    const isVideoFrames = $derived(isVideoFramesRoute(page.route.id));

    let gridType = $state<GridType>('samples');
    $effect(() => {
        if (isAnnotations) {
            gridType = 'annotations';
        } else if (isClassifiers) {
            gridType = 'classifiers';
        } else if (isSamples) {
            gridType = 'samples';
        } else if (isCaptions) {
            gridType = 'captions';
        }

        // Temporary hack to remember where the user was when navigating
        // TODO: also remember state of tags, labels, metadata filters etc. Possible store it in pagestate
        setLastGridType(gridType);
    });

    let query_text = $state($textEmbedding ? $textEmbedding.queryText : '');

    async function handleTextEmbeddingSearch() {
        if (query_text.trim() === '') {
            return;
        }

        try {
            const response = await embedText({ query_text, model_id: undefined });

            return response.data;
        } catch (error) {
            setError((error as unknown as Error).message);
            console.error('Error during API call:', error);
        }
    }

    async function onKeyDown(event: KeyboardEvent) {
        if (event.key === 'Enter') {
            const textEmbedding = await handleTextEmbeddingSearch();

            setTextEmbedding({
                queryText: query_text,
                embedding: textEmbedding || []
            });
        }
    }

    const { featureFlags } = useFeatureFlags();

    const hasEmbeddingSearch = $derived.by(() => {
        return $featureFlags.some((flag) => flag === 'embeddingSearchEnabled');
    });
    const isFSCEnabled = $derived.by(() => {
        return $featureFlags.some((flag) => flag === 'fewShotClassifierEnabled');
    });
    const { metadataValues } = useMetadataFilters();
    const { dimensionsValues } = useDimensions(dataset.parent_dataset_id ?? datasetId);

    const annotationLabels = useAnnotationLabels();
    const { showPlot, setShowPlot, filteredSampleCount, filteredAnnotationCount } =
        useGlobalStorage();

    // Create annotation filter labels mapping (name -> id)
    const annotationFilterLabels = derived(annotationLabels, ($labels) => {
        if (!$labels.data) return {};

        return $labels.data.reduce(
            (acc: Record<string, string>, label) => ({
                ...acc,
                [label.annotation_label_name!]: label.annotation_label_id!
            }),
            {} as Record<string, string>
        );
    });

    const selectedAnnotationFilter = $derived.by(() => {
        const labelsMap = $annotationFilterLabels;
        const currentSelectedIds = Array.from($selectedAnnotationFilterIds);

        return Object.entries(labelsMap)
            .filter(([, id]) => currentSelectedIds.includes(id))
            .map(([name]) => name);
    });

    // Helper function to add selection state to annotation counts
    const getAnnotationFilters = (
        annotations: Array<{ label_name: string; total_count: number; current_count?: number }>,
        selected: string[]
    ) =>
        annotations.map((annotation) => ({
            ...annotation,
            selected: selected.includes(annotation.label_name)
        }));

    const annotationsLabels = $derived(
        selectedAnnotationFilter.length > 0 ? selectedAnnotationFilter : undefined
    );
    const rootDatasetId = dataset.parent_dataset_id ?? datasetId;
    const annotationCounts = $derived.by(() => {
        if (isVideoFrames) {
            return useVideoFrameAnnotationCounts({
                datasetId: rootDatasetId,
                filter: {
<<<<<<< HEAD
                    annotations_labels: selectedAnnotationFilter.length > 0 ? selectedAnnotationFilter : undefined,
=======
                    annotations_labels: annotationsLabels
                }
            });
        } else if (isVideos) {
            return useVideoAnnotationCounts({
                datasetId,
                filter: {
                    video_frames_annotations_labels: annotationsLabels,
                    video_filter: {
                        sample_filter: {
                            metadata_filters: metadataValues
                                ? createMetadataFilters($metadataValues)
                                : undefined
                        }
                    }
>>>>>>> a153d8c7
                }
            });
        }
        return useAnnotationCounts({
            datasetId: rootDatasetId,
            options: {
                filtered_labels: annotationsLabels,
                dimensions: $dimensionsValues
            }
        });
    });

    // Create a writable store for annotation filters that the component can subscribe to
    const annotationFilters = writable<
        Array<{
            label_name: string;
            total_count: number;
            current_count?: number;
            selected: boolean;
        }>
    >([]);

    // Use effect to update the writable store when query data or selection changes
    $effect(() => {
        const countsData = $annotationCounts.data;
        if (countsData) {
            const filtersWithSelection = getAnnotationFilters(countsData, selectedAnnotationFilter);
            annotationFilters.set(filtersWithSelection);
        }
    });

    const toggleAnnotationFilterSelection = (labelName: string) => {
        // Get the ID for this label
        const labelId = get(annotationFilterLabels)[labelName];

        if (labelId) {
            // Update the global Set in useGlobalStorage
            selectedAnnotationFilterIds.update((state: Set<string>) => {
                if (state.has(labelId)) {
                    state.delete(labelId);
                } else {
                    state.add(labelId);
                }
                return state;
            });
        }
    };

    // Error handling for text embedding search
    const setError = (errorMessage: string) => {
        toast.error('Error', { description: errorMessage });
    };

    const totalAnnotations = $derived.by(() => {
        const countsData = $annotationCounts.data;
        if (!countsData) return 0;
        return countsData.reduce((sum, item) => sum + item.total_count, 0);
    });
</script>

<div class="flex-none">
    <Header {datasetId} />
    <MenuDialogHost {isSamples} {hasEmbeddingSearch} {isFSCEnabled} />
</div>
<div class="relative flex min-h-0 flex-1 flex-col">
    {#if isSampleDetails || isAnnotationDetails || isSampleDetailsWithoutIndex}
        {@render children()}
    {:else}
        <div class="flex min-h-0 flex-1 space-x-4 px-4">
            {#if isSamples || isAnnotations || isVideos || isVideoFrames}
                <div class="flex h-full min-h-0 w-80 flex-col">
                    <div class="bg-card flex min-h-0 flex-1 flex-col rounded-[1vw] py-4">
                        <div
                            class="min-h-0 flex-1 space-y-2 overflow-y-auto px-4 pb-2 dark:[color-scheme:dark]"
                        >
                            {#if !isVideos && !isVideoFrames}
                                <div>
                                    <TagsMenu dataset_id={rootDatasetId} {gridType} />
                                    <TagCreateDialog datasetId={rootDatasetId} {gridType} />
                                </div>
                            {/if}
                            <Segment title="Filters" icon={SlidersHorizontal}>
                                <div class="space-y-2">
<<<<<<< HEAD
                                    {#if !isVideos}
                                        <LabelsMenu
                                            {annotationFilters}
                                            onToggleAnnotationFilter={toggleAnnotationFilterSelection}
                                        />
                                    {/if}
                                    {#if isSamples || isVideos || isVideoFrames}
                                        <CombinedMetadataDimensionsFilters {isVideos} {isVideoFrames} />
=======
                                    <LabelsMenu
                                        {annotationFilters}
                                        onToggleAnnotationFilter={toggleAnnotationFilterSelection}
                                    />

                                    {#if isSamples || isVideos}
                                        <CombinedMetadataDimensionsFilters {isVideos} />
>>>>>>> a153d8c7
                                    {/if}
                                </div>
                            </Segment>
                        </div>
                    </div>
                </div>
            {/if}

            {#if isSamples && $showPlot}
                <!-- When plot is shown, use PaneGroup for the main content + plot -->
                <PaneGroup direction="horizontal" class="flex-1">
                    <Pane defaultSize={50} minSize={30} class="flex">
                        <div class="bg-card flex flex-1 flex-col space-y-4 rounded-[1vw] p-4">
                            <div class="my-2 flex items-center space-x-4">
                                <div class="flex-1">
                                    {#if hasEmbeddingSearch}
                                        <div class="relative">
                                            <Search
                                                class="text-muted-foreground absolute left-2 top-[50%] h-4 w-4 translate-y-[-50%]"
                                            />
                                            <Input
                                                placeholder="Search images by description"
                                                class="pl-8"
                                                bind:value={query_text}
                                                onkeydown={onKeyDown}
                                                data-testid="text-embedding-search-input"
                                            />
                                        </div>
                                    {/if}
                                </div>

                                <div class="w-4/12">
                                    <ImageSizeControl />
                                </div>
                                {#if hasEmbeddingSearch}
                                    <Button
                                        class="flex items-center space-x-1"
                                        data-testid="toggle-plot-button"
                                        variant={$showPlot ? 'default' : 'ghost'}
                                        onclick={() => setShowPlot(!$showPlot)}
                                    >
                                        <ChartNetwork class="size-4" />
                                        <span>Hide Embeddings</span>
                                    </Button>
                                {/if}
                            </div>
                            <Separator class="bg-border-hard mb-4" />
                            <div class="flex min-h-0 flex-1 overflow-hidden">
                                {@render children()}
                            </div>
                        </div>
                    </Pane>

                    <PaneResizer
                        class="relative mx-2 flex w-1 cursor-col-resize items-center justify-center"
                    >
                        <div class="bg-brand z-10 flex h-7 min-w-5 items-center justify-center">
                            <GripVertical class="text-diffuse-foreground" />
                        </div>
                    </PaneResizer>

                    <Pane defaultSize={50} minSize={30} class="flex flex-col">
                        <PlotPanel />
                    </Pane>
                </PaneGroup>
            {:else}
                <!-- When plot is hidden or not samples view, show normal layout -->
                <div class="bg-card flex flex-1 flex-col space-y-4 rounded-[1vw] p-4 pb-2">
                    {#if isSamples || isAnnotations}
                        <div class="my-2 flex items-center space-x-4">
                            <div class="flex-1">
                                <!-- Conditional rendering for the search bar -->
                                {#if isSamples && hasEmbeddingSearch}
                                    <div class="relative">
                                        <Search
                                            class="text-muted-foreground absolute left-2 top-[50%] h-4 w-4 translate-y-[-50%]"
                                        />
                                        <Input
                                            placeholder="Search images by description"
                                            class="pl-8"
                                            bind:value={query_text}
                                            onkeydown={onKeyDown}
                                            data-testid="text-embedding-search-input"
                                        />
                                    </div>
                                {/if}
                            </div>

                            <div class="w-4/12">
                                <ImageSizeControl />
                            </div>
                            {#if isSamples && hasEmbeddingSearch}
                                <Button
                                    class="flex items-center space-x-1"
                                    data-testid="toggle-plot-button"
                                    variant={$showPlot ? 'default' : 'ghost'}
                                    onclick={() => setShowPlot(!$showPlot)}
                                >
                                    <ChartNetwork class="size-4" />
                                    <span>Show Embeddings</span>
                                </Button>
                            {/if}
                        </div>
                        <Separator class="bg-border-hard mb-4" />
                    {/if}

                    <div class="flex min-h-0 flex-1">
                        {@render children()}
                    </div>
                </div>
            {/if}
            {#if hasEmbeddingSearch && isFSCEnabled}
                <CreateClassifierDialog />
                <RefineClassifierDialog />
            {/if}
        </div>
        <Footer
            totalSamples={dataset?.total_sample_count}
            filteredSamples={$filteredSampleCount}
            {totalAnnotations}
            filteredAnnotations={$filteredAnnotationCount}
        />
    {/if}
</div><|MERGE_RESOLUTION|>--- conflicted
+++ resolved
@@ -45,14 +45,11 @@
     import { Button } from '$lib/components/ui/index.js';
     import { PaneGroup, Pane, PaneResizer } from 'paneforge';
     import { GripVertical } from '@lucide/svelte';
-<<<<<<< HEAD
-=======
     import { useVideoAnnotationCounts } from '$lib/hooks/useVideoAnnotationsCount/useVideoAnnotationsCount.js';
     import {
         createMetadataFilters,
         useMetadataFilters
     } from '$lib/hooks/useMetadataFilters/useMetadataFilters.js';
->>>>>>> a153d8c7
     import { useVideoFrameAnnotationCounts } from '$lib/hooks/useVideoFrameAnnotationsCount/useVideoFrameAnnotationsCount.js';
 
     const { data, children } = $props();
@@ -196,9 +193,6 @@
             return useVideoFrameAnnotationCounts({
                 datasetId: rootDatasetId,
                 filter: {
-<<<<<<< HEAD
-                    annotations_labels: selectedAnnotationFilter.length > 0 ? selectedAnnotationFilter : undefined,
-=======
                     annotations_labels: annotationsLabels
                 }
             });
@@ -214,7 +208,6 @@
                                 : undefined
                         }
                     }
->>>>>>> a153d8c7
                 }
             });
         }
@@ -298,24 +291,13 @@
                             {/if}
                             <Segment title="Filters" icon={SlidersHorizontal}>
                                 <div class="space-y-2">
-<<<<<<< HEAD
-                                    {#if !isVideos}
-                                        <LabelsMenu
-                                            {annotationFilters}
-                                            onToggleAnnotationFilter={toggleAnnotationFilterSelection}
-                                        />
-                                    {/if}
-                                    {#if isSamples || isVideos || isVideoFrames}
-                                        <CombinedMetadataDimensionsFilters {isVideos} {isVideoFrames} />
-=======
                                     <LabelsMenu
                                         {annotationFilters}
                                         onToggleAnnotationFilter={toggleAnnotationFilterSelection}
                                     />
 
-                                    {#if isSamples || isVideos}
-                                        <CombinedMetadataDimensionsFilters {isVideos} />
->>>>>>> a153d8c7
+                                    {#if isSamples || isVideos || isVideoFrames}
+                                        <CombinedMetadataDimensionsFilters {isVideos} {isVideoFrames} />
                                     {/if}
                                 </div>
                             </Segment>
