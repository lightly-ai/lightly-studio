--- conflicted
+++ resolved
@@ -307,19 +307,12 @@
                                     />
 
                                     {#if isSamples || isVideos || isVideoFrames}
-<<<<<<< HEAD
-                                        <CombinedMetadataDimensionsFilters
-                                            {isVideos}
-                                            {isVideoFrames}
-                                        />
-=======
                                         {#key datasetId}
                                             <CombinedMetadataDimensionsFilters
                                                 {isVideos}
                                                 {isVideoFrames}
                                             />
                                         {/key}
->>>>>>> ce840ed2
                                     {/if}
                                 </div>
                             </Segment>
