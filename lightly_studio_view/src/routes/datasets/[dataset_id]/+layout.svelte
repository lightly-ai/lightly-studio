<script lang="ts">
    import { browser } from '$app/environment';
    import { page } from '$app/state';
    import { ChartNetwork } from '@lucide/svelte';
    import {
        CreateClassifierDialog,
        CombinedMetadataDimensionsFilters,
        Footer,
        ImageSizeControl,
        LabelsMenu,
        RefineClassifierDialog,
        TagCreateDialog,
        TagsMenu
    } from '$lib/components';
    import Input from '$lib/components/ui/input/input.svelte';
    import Separator from '$lib/components/ui/separator/separator.svelte';
    import { Search, SlidersHorizontal } from '@lucide/svelte';
    import { onDestroy, onMount } from 'svelte';
    import { derived, get, writable } from 'svelte/store';
    import { toast } from 'svelte-sonner';
    import { Header } from '$lib/components';
    import MenuDialogHost from '$lib/components/Header/MenuDialogHost.svelte';

    import Segment from '$lib/components/Segment/Segment.svelte';
    import { useFeatureFlags } from '$lib/hooks/useFeatureFlags/useFeatureFlags';
    import { useHideAnnotations } from '$lib/hooks/useHideAnnotations';
    import { useAnnotationLabels } from '$lib/hooks/useAnnotationLabels/useAnnotationLabels';
    import { useDimensions } from '$lib/hooks/useDimensions/useDimensions';
    import {
        isAnnotationDetailsRoute,
        isAnnotationsRoute,
        isCaptionsRoute,
        isClassifiersRoute,
        isSampleDetailsRoute,
        isSampleDetailsWithoutIndexRoute,
        isSamplesRoute,
        isVideoFramesRoute,
        isVideosRoute
    } from '$lib/routes';
    import { embedText } from '$lib/services/embedText';
    import type { GridType } from '$lib/types';
    import { useAnnotationCounts } from '$lib/hooks/useAnnotationCounts/useAnnotationCounts';
    import { useGlobalStorage } from '$lib/hooks/useGlobalStorage.js';
    import PlotPanel from '$lib/components/PlotPanel/PlotPanel.svelte';
    import { Button } from '$lib/components/ui/index.js';
    import { PaneGroup, Pane, PaneResizer } from 'paneforge';
    import { GripVertical } from '@lucide/svelte';
    import { useVideoAnnotationCounts } from '$lib/hooks/useVideoAnnotationsCount/useVideoAnnotationsCount.js';
    import {
        createMetadataFilters,
        useMetadataFilters
    } from '$lib/hooks/useMetadataFilters/useMetadataFilters.js';
    import { useVideoFrameAnnotationCounts } from '$lib/hooks/useVideoFrameAnnotationsCount/useVideoFrameAnnotationsCount.js';

    const { data, children } = $props();
    const {
        datasetId,
        dataset,
        globalStorage: {
            setTextEmbedding,
            textEmbedding,
            setLastGridType,
            selectedAnnotationFilterIds
        }
    } = $derived(data);

    // Use hideAnnotations hook
    const { handleKeyEvent } = useHideAnnotations();

    // Setup event handlers for keyboard shortcuts
    onMount(() => {
        if (browser) {
            window.addEventListener('keydown', handleKeyEvent);
            window.addEventListener('keyup', handleKeyEvent);
        }
    });

    onDestroy(() => {
        if (browser) {
            window.removeEventListener('keydown', handleKeyEvent);
            window.removeEventListener('keyup', handleKeyEvent);
        }
    });

    const isSamples = $derived(isSamplesRoute(page.route.id));
    const isAnnotations = $derived(isAnnotationsRoute(page.route.id));
    const isSampleDetails = $derived(isSampleDetailsRoute(page.route.id));
    const isAnnotationDetails = $derived(isAnnotationDetailsRoute(page.route.id));
    const isSampleDetailsWithoutIndex = $derived(isSampleDetailsWithoutIndexRoute(page.route.id));
    const isClassifiers = $derived(isClassifiersRoute(page.route.id));
    const isCaptions = $derived(isCaptionsRoute(page.route.id));
    const isVideos = $derived(isVideosRoute(page.route.id));
    const isVideoFrames = $derived(isVideoFramesRoute(page.route.id));

    let gridType = $state<GridType>('samples');
    $effect(() => {
        if (isAnnotations) {
            gridType = 'annotations';
        } else if (isClassifiers) {
            gridType = 'classifiers';
        } else if (isSamples) {
            gridType = 'samples';
        } else if (isCaptions) {
            gridType = 'captions';
        } else if (isVideoFrames) {
            gridType = 'video_frames';
        } else if (isVideos) {
            gridType = 'videos';
        }

        // Temporary hack to remember where the user was when navigating
        // TODO: also remember state of tags, labels, metadata filters etc. Possible store it in pagestate
        setLastGridType(gridType);
    });

    let query_text = $state($textEmbedding ? $textEmbedding.queryText : '');

    async function handleTextEmbeddingSearch() {
        if (query_text.trim() === '') {
            return;
        }

        try {
            const response = await embedText({ query_text, model_id: undefined });

            return response.data;
        } catch (error) {
            setError((error as unknown as Error).message);
            console.error('Error during API call:', error);
        }
    }

    async function onKeyDown(event: KeyboardEvent) {
        if (event.key === 'Enter') {
            const textEmbedding = await handleTextEmbeddingSearch();

            setTextEmbedding({
                queryText: query_text,
                embedding: textEmbedding || []
            });
        }
    }

    const { featureFlags } = useFeatureFlags();

    const hasEmbeddingSearch = $derived.by(() => {
        return $featureFlags.some((flag) => flag === 'embeddingSearchEnabled');
    });
    const isFSCEnabled = $derived.by(() => {
        return $featureFlags.some((flag) => flag === 'fewShotClassifierEnabled');
    });
    const { metadataValues } = useMetadataFilters();
    const { dimensionsValues } = $derived(useDimensions(dataset?.parent_dataset_id ?? datasetId));

    const annotationLabels = useAnnotationLabels();
    const { showPlot, setShowPlot, filteredSampleCount, filteredAnnotationCount } =
        useGlobalStorage();

    // Create annotation filter labels mapping (name -> id)
    const annotationFilterLabels = derived(annotationLabels, ($labels) => {
        if (!$labels.data) return {};

        return $labels.data.reduce(
            (acc: Record<string, string>, label) => ({
                ...acc,
                [label.annotation_label_name!]: label.annotation_label_id!
            }),
            {} as Record<string, string>
        );
    });

    const selectedAnnotationFilter = $derived.by(() => {
        const labelsMap = $annotationFilterLabels;
        const currentSelectedIds = Array.from($selectedAnnotationFilterIds);

        return Object.entries(labelsMap)
            .filter(([, id]) => currentSelectedIds.includes(id))
            .map(([name]) => name);
    });

    // Helper function to add selection state to annotation counts
    const getAnnotationFilters = (
        annotations: Array<{ label_name: string; total_count: number; current_count?: number }>,
        selected: string[]
    ) =>
        annotations.map((annotation) => ({
            ...annotation,
            selected: selected.includes(annotation.label_name)
        }));

    const annotationsLabels = $derived(
        selectedAnnotationFilter.length > 0 ? selectedAnnotationFilter : undefined
    );
<<<<<<< HEAD
    const rootDatasetId = $derived(dataset?.parent_dataset_id ?? datasetId);
=======
    const metadataFilters = $derived(
        metadataValues ? createMetadataFilters($metadataValues) : undefined
    );
    const rootDatasetId = $derived(dataset.parent_dataset_id ?? datasetId);
>>>>>>> 1553ad2e
    const annotationCounts = $derived.by(() => {
        if (isVideoFrames) {
            return useVideoFrameAnnotationCounts({
                datasetId: rootDatasetId,
                filter: {
                    annotations_labels: annotationsLabels,
                    video_filter: {
                        sample_filter: {
                            metadata_filters: metadataFilters
                        }
                    }
                }
            });
        } else if (isVideos) {
            return useVideoAnnotationCounts({
                datasetId,
                filter: {
                    video_frames_annotations_labels: annotationsLabels,
                    video_filter: {
                        sample_filter: {
                            metadata_filters: metadataFilters
                        }
                    }
                }
            });
        }
        return useAnnotationCounts({
            datasetId: rootDatasetId,
            options: {
                filtered_labels: annotationsLabels,
                dimensions: $dimensionsValues
            }
        });
    });

    // Create a writable store for annotation filters that the component can subscribe to
    const annotationFilters = writable<
        Array<{
            label_name: string;
            total_count: number;
            current_count?: number;
            selected: boolean;
        }>
    >([]);

    // Use effect to update the writable store when query data or selection changes
    $effect(() => {
        const countsData = $annotationCounts.data;
        if (countsData) {
            const filtersWithSelection = getAnnotationFilters(countsData, selectedAnnotationFilter);
            annotationFilters.set(filtersWithSelection);
        }
    });

    const toggleAnnotationFilterSelection = (labelName: string) => {
        // Get the ID for this label
        const labelId = get(annotationFilterLabels)[labelName];

        if (labelId) {
            // Update the global Set in useGlobalStorage
            selectedAnnotationFilterIds.update((state: Set<string>) => {
                if (state.has(labelId)) {
                    state.delete(labelId);
                } else {
                    state.add(labelId);
                }
                return state;
            });
        }
    };

    // Error handling for text embedding search
    const setError = (errorMessage: string) => {
        toast.error('Error', { description: errorMessage });
    };

    const totalAnnotations = $derived.by(() => {
        const countsData = $annotationCounts.data;
        if (!countsData) return 0;
        return countsData.reduce((sum, item) => sum + item.total_count, 0);
    });
</script>

<div class="flex-none">
    <Header {datasetId} />
    <MenuDialogHost {isSamples} {hasEmbeddingSearch} {isFSCEnabled} />
</div>
<div class="relative flex min-h-0 flex-1 flex-col">
    {#if isSampleDetails || isAnnotationDetails || isSampleDetailsWithoutIndex}
        {@render children()}
    {:else}
        <div class="flex min-h-0 flex-1 space-x-4 px-4">
            {#if isSamples || isAnnotations || isVideos || isVideoFrames}
                <div class="flex h-full min-h-0 w-80 flex-col">
                    <div class="flex min-h-0 flex-1 flex-col rounded-[1vw] bg-card py-4">
                        <div
                            class="min-h-0 flex-1 space-y-2 overflow-y-auto px-4 pb-2 dark:[color-scheme:dark]"
                        >
                            {#if !isVideoFrames}
                                <div>
                                    <TagsMenu dataset_id={rootDatasetId} {gridType} />
                                    <TagCreateDialog datasetId={rootDatasetId} {gridType} />
                                </div>
                            {/if}
                            <Segment title="Filters" icon={SlidersHorizontal}>
                                <div class="space-y-2">
                                    <LabelsMenu
                                        {annotationFilters}
                                        onToggleAnnotationFilter={toggleAnnotationFilterSelection}
                                    />

                                    {#if isSamples || isVideos || isVideoFrames}
                                        {#key datasetId}
                                            <CombinedMetadataDimensionsFilters
                                                {isVideos}
                                                {isVideoFrames}
                                            />
                                        {/key}
                                    {/if}
                                </div>
                            </Segment>
                        </div>
                    </div>
                </div>
            {/if}

            {#if isSamples && $showPlot}
                <!-- When plot is shown, use PaneGroup for the main content + plot -->
                <PaneGroup direction="horizontal" class="flex-1">
                    <Pane defaultSize={50} minSize={30} class="flex">
                        <div class="flex flex-1 flex-col space-y-4 rounded-[1vw] bg-card p-4">
                            <div class="my-2 flex items-center space-x-4">
                                <div class="flex-1">
                                    {#if hasEmbeddingSearch}
                                        <div class="relative">
                                            <Search
                                                class="absolute left-2 top-[50%] h-4 w-4 translate-y-[-50%] text-muted-foreground"
                                            />
                                            <Input
                                                placeholder="Search images by description"
                                                class="pl-8"
                                                bind:value={query_text}
                                                onkeydown={onKeyDown}
                                                data-testid="text-embedding-search-input"
                                            />
                                        </div>
                                    {/if}
                                </div>

                                <div class="w-4/12">
                                    <ImageSizeControl />
                                </div>
                                {#if hasEmbeddingSearch}
                                    <Button
                                        class="flex items-center space-x-1"
                                        data-testid="toggle-plot-button"
                                        variant={$showPlot ? 'default' : 'ghost'}
                                        onclick={() => setShowPlot(!$showPlot)}
                                    >
                                        <ChartNetwork class="size-4" />
                                        <span>Hide Embeddings</span>
                                    </Button>
                                {/if}
                            </div>
                            <Separator class="mb-4 bg-border-hard" />
                            <div class="flex min-h-0 flex-1 overflow-hidden">
                                {@render children()}
                            </div>
                        </div>
                    </Pane>

                    <PaneResizer
                        class="relative mx-2 flex w-1 cursor-col-resize items-center justify-center"
                    >
                        <div class="bg-brand z-10 flex h-7 min-w-5 items-center justify-center">
                            <GripVertical class="text-diffuse-foreground" />
                        </div>
                    </PaneResizer>

                    <Pane defaultSize={50} minSize={30} class="flex flex-col">
                        <PlotPanel />
                    </Pane>
                </PaneGroup>
            {:else}
                <!-- When plot is hidden or not samples view, show normal layout -->
                <div class="flex flex-1 flex-col space-y-4 rounded-[1vw] bg-card p-4 pb-2">
                    {#if isSamples || isAnnotations}
                        <div class="my-2 flex items-center space-x-4">
                            <div class="flex-1">
                                <!-- Conditional rendering for the search bar -->
                                {#if isSamples && hasEmbeddingSearch}
                                    <div class="relative">
                                        <Search
                                            class="absolute left-2 top-[50%] h-4 w-4 translate-y-[-50%] text-muted-foreground"
                                        />
                                        <Input
                                            placeholder="Search images by description"
                                            class="pl-8"
                                            bind:value={query_text}
                                            onkeydown={onKeyDown}
                                            data-testid="text-embedding-search-input"
                                        />
                                    </div>
                                {/if}
                            </div>

                            <div class="w-4/12">
                                <ImageSizeControl />
                            </div>
                            {#if isSamples && hasEmbeddingSearch}
                                <Button
                                    class="flex items-center space-x-1"
                                    data-testid="toggle-plot-button"
                                    variant={$showPlot ? 'default' : 'ghost'}
                                    onclick={() => setShowPlot(!$showPlot)}
                                >
                                    <ChartNetwork class="size-4" />
                                    <span>Show Embeddings</span>
                                </Button>
                            {/if}
                        </div>
                        <Separator class="mb-4 bg-border-hard" />
                    {/if}

                    <div class="flex min-h-0 flex-1">
                        {@render children()}
                    </div>
                </div>
            {/if}
            {#if hasEmbeddingSearch && isFSCEnabled}
                <CreateClassifierDialog />
                <RefineClassifierDialog />
            {/if}
        </div>
        <Footer
            totalSamples={dataset?.total_sample_count}
            filteredSamples={$filteredSampleCount}
            {totalAnnotations}
            filteredAnnotations={$filteredAnnotationCount}
        />
    {/if}
</div><|MERGE_RESOLUTION|>--- conflicted
+++ resolved
@@ -191,14 +191,10 @@
     const annotationsLabels = $derived(
         selectedAnnotationFilter.length > 0 ? selectedAnnotationFilter : undefined
     );
-<<<<<<< HEAD
-    const rootDatasetId = $derived(dataset?.parent_dataset_id ?? datasetId);
-=======
     const metadataFilters = $derived(
         metadataValues ? createMetadataFilters($metadataValues) : undefined
     );
-    const rootDatasetId = $derived(dataset.parent_dataset_id ?? datasetId);
->>>>>>> 1553ad2e
+    const rootDatasetId = $derived(dataset?.parent_dataset_id ?? datasetId);
     const annotationCounts = $derived.by(() => {
         if (isVideoFrames) {
             return useVideoFrameAnnotationCounts({
