--- conflicted
+++ resolved
@@ -8,13 +8,10 @@
 ## [Unreleased]
 
 ### Added
-<<<<<<< HEAD
 
 - Added video support. A video dataset can be loaded from a local folder and inspected in the GUI.
 - Added video annotation support to the GUI. Video annotations can be currently loaded and exported only manually.
-=======
 - Renamed `Dataset.add_samples_from_path` to `Dataset.add_images_from_path`.
->>>>>>> 90751585
 - Added class balancing with a uniform or the input distribution as target. These options can be set for the `AnnotationClassBalancingStrategy`.
 - Added download_example_dataset utility function to simplify the quickstart experience by removing the need for git clone.
 - Added `tag_depth` parameter to `Dataset.add_samples_from_path` to automatically create tags from subdirectory names.
