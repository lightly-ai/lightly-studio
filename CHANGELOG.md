--- conflicted
+++ resolved
@@ -9,11 +9,8 @@
 ### Added
 
 ### Changed
-<<<<<<< HEAD
 - Updated button text to "View sample" in annotation details panel for better clarity.
-=======
 - Pressing Escape while adding an annotation now cancels add-annotation mode.
->>>>>>> 659da667
 
 ### Deprecated
 
