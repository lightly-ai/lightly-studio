--- conflicted
+++ resolved
@@ -10,11 +10,8 @@
 ### Added
 
 - Added class balancing with a uniform or the input distribution as target. These options can be set for the `AnnotationClassBalancingStrategy`.
-<<<<<<< HEAD
 - Added download_example_dataset utility function to simplify the quickstart experience by removing the need for git clone.
-=======
 - Added `tag_depth` parameter to `Dataset.add_samples_from_path` to automatically create tags from subdirectory names.
->>>>>>> cf1e508d
 - Captions are now editable within the sample detail view.
 
 ### Changed
