--- conflicted
+++ resolved
@@ -9,13 +9,10 @@
 
 ### Added
 
-<<<<<<< HEAD
-- Added class balancing with a uniform or the input distribution as target. These options can be set for the `AnnotationClassBalancingStrategy`.
 - Captions are now editable within the sample detail view.
 
-=======
->>>>>>> 7a1e158f
 ### Changed
+
 - Renamed the `distribution` field of `AnnotationClassBalancingStrategy` to `target_distribution`.
 
 ### Deprecated
