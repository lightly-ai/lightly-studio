--- conflicted
+++ resolved
@@ -13,12 +13,9 @@
 - Added export functionality for image datasets with captions to the python `Dataset` class interface.
 - Added keyboard shortcut support for toggling annotation edit mode.
 - Added sliders to adjust brightness and contrast for more accurate labeling.
-<<<<<<< HEAD
 - Improved the undo functionality. Works now in more views and one can undo the creation and deletion of annotations.
-=======
 - Reduce the minimum size of bounding box creation from 10px side length to 4px.
 - Added version info to the footer.
->>>>>>> dcc4ed25
 
 ### Changed
 
