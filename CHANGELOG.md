# Changelog

All notable changes to Lightly**Studio** will be documented in this file.

The format is based on [Keep a Changelog](https://keepachangelog.com/en/1.1.0/),
and this project adheres to [Semantic Versioning](https://semver.org/spec/v2.0.0.html).

## [Unreleased]

### Added

<<<<<<< HEAD
- Added class balancing with a uniform or the input distribution as target. These options can be set for the `AnnotationClassBalancingStrategy`.
- Added `tag_depth` parameter to `Dataset.add_samples_from_path` to automatically create tags from subdirectory names.

=======
>>>>>>> 560ba139
### Changed
- Renamed the `distribution` field of `AnnotationClassBalancingStrategy` to `target_distribution`.

### Deprecated

### Removed

### Fixed

### Security

## \[0.4.3\] - 2025-11-13

### Added

- Added class balancing with a uniform or the input distribution as target. These options can be set for the `AnnotationClassBalancingStrategy`.

### Fixed

- Fixed installation issue with Python 3.13: Properly declare package compatibility in pyproject.toml.

## \[0.4.2\] - 2025-11-11

### Added

- Added new selection strategy: `AnnotationClassBalancingStrategy`.
- Support for Python 3.13.
- Display captions within Sample Details.
- Added more detailed setup instructions to CONTRIBUTION.md
- Added a detailed section about cloud support to the docs.

### Changed

- Changed the grid slider to define how many items will appear per row.
- Auto-scroll to the selected annotation in the sample details side panel.

### Fixed

- Fixed issue when embedding plot wasn't updating after changing filters.
- Prevent duplicated annotation labels: Fixed an issue that occurred when adding samples from yolo using multiple splits.
- Added `requests` as an explicit dependency to prevent potential errors during embedding model download.
- Embedding generation RAM usage fixed by using `np.ndarray`.

## \[0.4.1\] - 2025-10-27

### Added

- Added a footer with useful links and information about filtered and total annotations or samples.
- Improved class docstrings for the most important user-facing classes.
- Added `Annotation` tags section within the Annotation Details.
- Added undoable action for editing annotations on the sample details.
- Allowed users to remove `Annotation` tags from the Annotation Details.

### Changed
- Updated button text to "View sample" in annotation details panel for better clarity.
- Pressing Escape while adding an annotation now cancels add-annotation mode.
- Improved the navbar to display button titles on hover and removed button text on small screens.
- Samples are now ordered by their filenames in the GUI.
- Introduce button to reset viewport changes for embedding plot.
- Improve UX for label picker when adding labels.

### Removed

- Branding link from the `Embedding View`s status bar

## \[0.4.0\] - 2025-10-21

### Added
- Public LightlyStudio release<|MERGE_RESOLUTION|>--- conflicted
+++ resolved
@@ -9,12 +9,9 @@
 
 ### Added
 
-<<<<<<< HEAD
 - Added class balancing with a uniform or the input distribution as target. These options can be set for the `AnnotationClassBalancingStrategy`.
 - Added `tag_depth` parameter to `Dataset.add_samples_from_path` to automatically create tags from subdirectory names.
 
-=======
->>>>>>> 560ba139
 ### Changed
 - Renamed the `distribution` field of `AnnotationClassBalancingStrategy` to `target_distribution`.
 
