# Changelog

All notable changes to Lightly**Studio** will be documented in this file.

The format is based on [Keep a Changelog](https://keepachangelog.com/en/1.1.0/),
and this project adheres to [Semantic Versioning](https://semver.org/spec/v2.0.0.html).

## [Unreleased]

### Added

- Added reading and updating of captions to the `Sample` class.
- Added export functionality for image datasets with captions to the python `Dataset` class interface.
<<<<<<< HEAD
- Added sliders to adjust brightness and contrast for more accurate labeling.
=======
- Added keyboard shortcut support for toggling annotation edit mode.
>>>>>>> 3875124a

### Changed

- Print server errors to the console.

### Deprecated

### Removed

### Fixed

### Security

## \[0.4.4\] - 2025-11-26

### Added

- Added video support. A video dataset can be loaded from a local folder and inspected in the GUI.
- Added video annotation support to the GUI. Video annotations can be currently loaded and exported only manually.
- Renamed `Dataset.add_samples_from_path` to `Dataset.add_images_from_path`.
- Added class balancing with a uniform or the input distribution as target. These options can be set for the `AnnotationClassBalancingStrategy`.
- Added download_example_dataset utility function to simplify the quickstart experience by removing the need for git clone.
- Added `tag_depth` parameter to `Dataset.add_samples_from_path` to automatically create tags from subdirectory names.
- Added labeling support for captions: Add/delete/edit captions from the GUI
- Added similarity metadata calculation to `Dataset`.

### Changed

- Renamed the `distribution` field of `AnnotationClassBalancingStrategy` to `target_distribution`.
- Display multiple captions per image in the Captions view.

### Fixed

- Support pyav >= v14 by removing the deprecated `av.AVError` import.

## \[0.4.3\] - 2025-11-13

### Added

- Added class balancing with a uniform or the input distribution as target. These options can be set for the `AnnotationClassBalancingStrategy`.
- Added `annotation_balancing` convenience method to the `Selection` interface to simplify class balancing selections.

### Fixed

- Fixed installation issue with Python 3.13: Properly declare package compatibility in pyproject.toml.

## \[0.4.2\] - 2025-11-11

### Added

- Added new selection strategy: `AnnotationClassBalancingStrategy`.
- Support for Python 3.13.
- Display captions within Sample Details.
- Added more detailed setup instructions to CONTRIBUTION.md
- Added a detailed section about cloud support to the docs.

### Changed

- Changed the grid slider to define how many items will appear per row.
- Auto-scroll to the selected annotation in the sample details side panel.

### Fixed

- Fixed issue when embedding plot wasn't updating after changing filters.
- Prevent duplicated annotation labels: Fixed an issue that occurred when adding samples from yolo using multiple splits.
- Added `requests` as an explicit dependency to prevent potential errors during embedding model download.
- Embedding generation RAM usage fixed by using `np.ndarray`.

## \[0.4.1\] - 2025-10-27

### Added

- Added a footer with useful links and information about filtered and total annotations or samples.
- Improved class docstrings for the most important user-facing classes.
- Added `Annotation` tags section within the Annotation Details.
- Added undoable action for editing annotations on the sample details.
- Allowed users to remove `Annotation` tags from the Annotation Details.

### Changed
- Updated button text to "View sample" in annotation details panel for better clarity.
- Pressing Escape while adding an annotation now cancels add-annotation mode.
- Improved the navbar to display button titles on hover and removed button text on small screens.
- Samples are now ordered by their filenames in the GUI.
- Introduce button to reset viewport changes for embedding plot.
- Improve UX for label picker when adding labels.

### Removed

- Branding link from the `Embedding View`s status bar

## \[0.4.0\] - 2025-10-21

### Added
- Public LightlyStudio release<|MERGE_RESOLUTION|>--- conflicted
+++ resolved
@@ -11,11 +11,8 @@
 
 - Added reading and updating of captions to the `Sample` class.
 - Added export functionality for image datasets with captions to the python `Dataset` class interface.
-<<<<<<< HEAD
+- Added keyboard shortcut support for toggling annotation edit mode.
 - Added sliders to adjust brightness and contrast for more accurate labeling.
-=======
-- Added keyboard shortcut support for toggling annotation edit mode.
->>>>>>> 3875124a
 
 ### Changed
 
