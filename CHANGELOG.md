# Changelog

All notable changes to Lightly**Studio** will be documented in this file.

The format is based on [Keep a Changelog](https://keepachangelog.com/en/1.1.0/),
and this project adheres to [Semantic Versioning](https://semver.org/spec/v2.0.0.html).

## [Unreleased]

### Added

- Added metadata section to video and video frame details.
- Added tag support for videos in the GUI.
- Added plugins: This is the initial version for plugins. It supports the execution of operators.
- `lightly_studio.core.sample.Sample` renamed to `ImageSample`.
<<<<<<< HEAD
- Added export for image captions.
=======
- Added cloud storage support for video frames.
>>>>>>> 03915514

### Changed

### Deprecated

### Removed

### Fixed

### Security

## \[0.4.5\] - 2025-12-02

### Added

- Added reading and updating of captions to the `Sample` class.
- Added export functionality for image datasets with captions to the python `Dataset` class interface.
- Added keyboard shortcut support for toggling annotation edit mode.
- Added sliders to adjust brightness and contrast for more accurate labeling.
- Added version info to the footer.

### Changed

- Improved the undo functionality. Works now in more views and one can undo the creation and deletion of annotations.
- Reduced the minimum size of bounding box creation from 10px side length to 4px.
- Print server errors to the console.
- Header actions (classifier, selection, export, settings) are grouped into a menu.

### Deprecated

### Removed

### Fixed

- Fixed an issue with wrongly displayed annotations grid view in the presence of classification annotation type.
- Fixed video sample type in examples in readme and docs.
- Fixed a problem with listing all items on scroll in samples and annotations grid views.
- Fixed an image size reading issue for some JPEG formats.

### Security

## \[0.4.4\] - 2025-11-26

### Added

- Added video support. A video dataset can be loaded from a local folder and inspected in the GUI.
- Added video annotation support to the GUI. Video annotations can be currently loaded and exported only manually.
- Renamed `Dataset.add_samples_from_path` to `Dataset.add_images_from_path`.
- Added class balancing with a uniform or the input distribution as target. These options can be set for the `AnnotationClassBalancingStrategy`.
- Added download_example_dataset utility function to simplify the quickstart experience by removing the need for git clone.
- Added `tag_depth` parameter to `Dataset.add_samples_from_path` to automatically create tags from subdirectory names.
- Added labeling support for captions: Add/delete/edit captions from the GUI
- Added similarity metadata calculation to `Dataset`.

### Changed

- Renamed the `distribution` field of `AnnotationClassBalancingStrategy` to `target_distribution`.
- Display multiple captions per image in the Captions view.

### Fixed

- Support pyav >= v14 by removing the deprecated `av.AVError` import.

## \[0.4.3\] - 2025-11-13

### Added

- Added class balancing with a uniform or the input distribution as target. These options can be set for the `AnnotationClassBalancingStrategy`.
- Added `annotation_balancing` convenience method to the `Selection` interface to simplify class balancing selections.

### Fixed

- Fixed installation issue with Python 3.13: Properly declare package compatibility in pyproject.toml.

## \[0.4.2\] - 2025-11-11

### Added

- Added new selection strategy: `AnnotationClassBalancingStrategy`.
- Support for Python 3.13.
- Display captions within Sample Details.
- Added more detailed setup instructions to CONTRIBUTION.md
- Added a detailed section about cloud support to the docs.

### Changed

- Changed the grid slider to define how many items will appear per row.
- Auto-scroll to the selected annotation in the sample details side panel.

### Fixed

- Fixed issue when embedding plot wasn't updating after changing filters.
- Prevent duplicated annotation labels: Fixed an issue that occurred when adding samples from yolo using multiple splits.
- Added `requests` as an explicit dependency to prevent potential errors during embedding model download.
- Embedding generation RAM usage fixed by using `np.ndarray`.

## \[0.4.1\] - 2025-10-27

### Added

- Added a footer with useful links and information about filtered and total annotations or samples.
- Improved class docstrings for the most important user-facing classes.
- Added `Annotation` tags section within the Annotation Details.
- Added undoable action for editing annotations on the sample details.
- Allowed users to remove `Annotation` tags from the Annotation Details.

### Changed
- Updated button text to "View sample" in annotation details panel for better clarity.
- Pressing Escape while adding an annotation now cancels add-annotation mode.
- Improved the navbar to display button titles on hover and removed button text on small screens.
- Samples are now ordered by their filenames in the GUI.
- Introduce button to reset viewport changes for embedding plot.
- Improve UX for label picker when adding labels.

### Removed

- Branding link from the `Embedding View`s status bar

## \[0.4.0\] - 2025-10-21

### Added
- Public LightlyStudio release<|MERGE_RESOLUTION|>--- conflicted
+++ resolved
@@ -13,11 +13,8 @@
 - Added tag support for videos in the GUI.
 - Added plugins: This is the initial version for plugins. It supports the execution of operators.
 - `lightly_studio.core.sample.Sample` renamed to `ImageSample`.
-<<<<<<< HEAD
+- Added cloud storage support for video frames.
 - Added export for image captions.
-=======
-- Added cloud storage support for video frames.
->>>>>>> 03915514
 
 ### Changed
 
