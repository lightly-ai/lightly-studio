--- conflicted
+++ resolved
@@ -42,17 +42,9 @@
 
 ### Fixed
 
-<<<<<<< HEAD
-- Fixed issue where classification annotation type was displayed in annotations grid view.
-- Fixed video sample type in example in readme and docs.
-- Fixed the annotation-details e2e test.
-- Fixed problem with listing all items on scroll in samples and annotations grid views.
-=======
 - Fixed an issue with wrongly displayed annotations grid view in the presence of classification annotation type.
-- Fixed undo operation to work more consistently across different views.
 - Fixed video sample type in examples in readme and docs.
 - Fixed a problem with listing all items on scroll in samples and annotations grid views.
->>>>>>> 51f36823
 - Fixed an image size reading issue for some JPEG formats.
 
 ### Security
